--- conflicted
+++ resolved
@@ -23,11 +23,7 @@
     </modules>
 
     <properties>
-<<<<<<< HEAD
-        <revision>4.6.0</revision>
-=======
         <revision>4.7.0</revision>
->>>>>>> 7c3fed8d
         <changelist>-SNAPSHOT</changelist>
         <changelog.baseref>analytics-platform/4.2.0</changelog.baseref>
         <feature-branch-extension.branchListProperty>git.branch</feature-branch-extension.branchListProperty>
