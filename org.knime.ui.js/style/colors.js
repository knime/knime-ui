const colors = {
    // non-exhaustive list from the corporate styleguide
    'KNIME yellow': '#ffd800',
    'Silver Sand': '#c0c4c6',
    Avocado: '#cbd9a9',
    'Meadow light': '#c8e632',
    Meadow: '#3cb44b',
    Aquamarine: '#88d8e4',
    'Aquamarine dark': '#2b94b1',
    Lavender: '#965591',
    'Hibiscus dark': '#dc2c87',
    Coral: '#ff4b4b',
    Carrot: '#ff9632',
    Wood: '#d2a384',
    Stone: '#aaaaaa',
    Masala: '#3e3a39'
};

export const text = {
    default: colors.Masala
};

export const nodeBackgroundColors = {
    Container: colors.Avocado,
    Component: colors['Silver Sand'],
    Learner: colors['Meadow light'],
    LoopEnd: colors.Aquamarine,
    LoopStart: colors.Aquamarine,
    Manipulator: colors['KNIME yellow'],
    Other: colors.Wood,
    Predictor: colors.Meadow,
    QuickForm: colors.Avocado,
    ScopeEnd: colors.Lavender,
    ScopeStart: colors.Lavender,
    Sink: colors.Coral,
    Source: colors.Carrot,
    VirtualIn: colors.Stone,
    VirtualOut: colors.Stone,
    Visualizer: colors['Aquamarine dark']
};

// TODO: what is this needed for?
export const nodeStateBackgroundColors = {
    IDLE: '#c02a49',
    CONFIGURED: '#fcd23e',
    EXECUTED: '#4ea643',
    EXECUTING: '#f2f9ff'
};

export const portColors = {
    data: '#000',
    variable: 'red',
    inactive: 'red', // "×"
    inactiveOutline: 'hsla(0, 100%, 100%, 66%)' // outline around "×"
};

export const connectorColors = {
<<<<<<< HEAD
    default: '#c8c8c9'
};

export const trafficLight = {
    red: '#D30D52',
    redBorder: '#A90A42',
    yellow: '#FFD800',
    yellowBorder: '#AB9100',
    green: '#3CB44B',
    greenBorder: '#007D00',
    inactive: 'white',
    inactiveBorder: '#7B7B7B'
};

export const nodeProgressBar = '#1E6DA8';
=======
    default: colors['Silver Sand'],
    variable: portColors.variable
};
>>>>>>> 978980f8
<|MERGE_RESOLUTION|>--- conflicted
+++ resolved
@@ -55,8 +55,8 @@
 };
 
 export const connectorColors = {
-<<<<<<< HEAD
-    default: '#c8c8c9'
+    default: colors['Silver Sand'],
+    variable: portColors.variable
 };
 
 export const trafficLight = {
@@ -70,9 +70,4 @@
     inactiveBorder: '#7B7B7B'
 };
 
-export const nodeProgressBar = '#1E6DA8';
-=======
-    default: colors['Silver Sand'],
-    variable: portColors.variable
-};
->>>>>>> 978980f8
+export const nodeProgressBar = '#1E6DA8';