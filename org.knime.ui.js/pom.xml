--- conflicted
+++ resolved
@@ -22,11 +22,7 @@
         <node.version>v14.6.0</node.version>
         <npm.version>6.14.5</npm.version>
         <resourcedir>dist/inlined</resourcedir>
-<<<<<<< HEAD
-		<revision>4.6.0</revision>
-=======
 		<revision>4.7.0</revision>
->>>>>>> 7c3fed8d
     </properties>
 
     <build>
