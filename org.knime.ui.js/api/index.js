--- conflicted
+++ resolved
@@ -40,53 +40,6 @@
     }
 };
 
-<<<<<<< HEAD
-// The Node service offers JSON-RPC forwarding to the Port instance.
-// This is by design, because third-party vendors can provide a custom port implementation with totally
-// different methods. In case of a data port (table), the available methods are defined in
-// org.knime.gateway.impl.rpc.table.TableService
-// (at the time of writing getTable(long start, int size) and getRows(long start, int size))
-// So, to get a table we have to send a JSON-RPC object as a payload to the NodeService, which itself must be called via
-// JSON-RPC. Hence double-wrapping is required.
-// Parameters are described below.
-const nestedRpcCall = ({ method, params, projectId, nodeId, portIndex }) => {
-    let nestedRpcCall = {
-        jsonrpc: '2.0',
-        id: 0,
-        method,
-        params
-    };
-    let response = rpc('NodeService.doPortRpc', projectId, nodeId, portIndex, JSON.stringify(nestedRpcCall));
-    return parseResponse({ response, method, params });
-};
-
-/**
- * Get the data table associated with a data port.
- * @param {String} projectId The ID of the project that contains the node
- * @param {String} nodeId The ID of the node to load data for
- * @param {String} portIndex The index of the port to load data for.
- * Remember that port 0 is usually a flow variable port.
- * @return {Promise} A promise containing the table data as defined in the API
- * */
-export const loadTable = ({ projectId, nodeId, portIndex }) => {
-    const rowCount = 400; // The backend is limited to 500-50=450, see org.knime.core.data.cache.WindowCacheTable
-    try {
-        let table = nestedRpcCall({
-            projectId,
-            nodeId,
-            portIndex,
-            method: 'getTable',
-            params: [0, rowCount]
-        });
-        return Promise.resolve(table);
-    } catch (e) {
-        consola.error(e);
-        return Promise.reject(new Error(
-            `Couldn't load table data from port ${portIndex} of node "${nodeId}" in project ${projectId}`
-        ));
-    }
-};
-=======
 const makeToggleEventListener = addOrRemove => (type, args) => {
     try {
         consola.debug(addOrRemove, 'event listener', type, args);
@@ -151,4 +104,49 @@
  *     If you want to reset all nodes in the entire workflow, pass the workflow container's id as a single element.
  */
 export const resetNodes = nodeStateChanger('reset', 'Could not reset nodes');
->>>>>>> 7a589281
+
+// The Node service offers JSON-RPC forwarding to the Port instance.
+// This is by design, because third-party vendors can provide a custom port implementation with totally
+// different methods. In case of a data port (table), the available methods are defined in
+// org.knime.gateway.impl.rpc.table.TableService
+// (at the time of writing getTable(long start, int size) and getRows(long start, int size))
+// So, to get a table we have to send a JSON-RPC object as a payload to the NodeService, which itself must be called via
+// JSON-RPC. Hence double-wrapping is required.
+// Parameters are described below.
+const nestedRpcCall = ({ method, params, projectId, nodeId, portIndex }) => {
+    let nestedRpcCall = {
+        jsonrpc: '2.0',
+        id: 0,
+        method,
+        params
+    };
+    let response = rpc('NodeService.doPortRpc', projectId, nodeId, portIndex, JSON.stringify(nestedRpcCall));
+    return parseResponse({ response, method, params });
+};
+
+/**
+ * Get the data table associated with a data port.
+ * @param {String} projectId The ID of the project that contains the node
+ * @param {String} nodeId The ID of the node to load data for
+ * @param {String} portIndex The index of the port to load data for.
+ * Remember that port 0 is usually a flow variable port.
+ * @return {Promise} A promise containing the table data as defined in the API
+ * */
+export const loadTable = ({ projectId, nodeId, portIndex }) => {
+    const rowCount = 400; // The backend is limited to 500-50=450, see org.knime.core.data.cache.WindowCacheTable
+    try {
+        let table = nestedRpcCall({
+            projectId,
+            nodeId,
+            portIndex,
+            method: 'getTable',
+            params: [0, rowCount]
+        });
+        return Promise.resolve(table);
+    } catch (e) {
+        consola.error(e);
+        return Promise.reject(new Error(
+            `Couldn't load table data from port ${portIndex} of node "${nodeId}" in project ${projectId}`
+        ));
+    }
+};