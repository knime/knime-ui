--- conflicted
+++ resolved
@@ -25,16 +25,10 @@
  *   top-level workflow. Defaults to `'root'`.
  * @return {Promise} A promise containing the workflow as defined in the API
  */
-<<<<<<< HEAD
 export const loadWorkflow = ({ projectId, containerId = 'root' }) => {
-    const workflow = rpc('WorkflowService.getWorkflow', projectId, containerId);
-    consola.debug('Loaded workflow', workflow);
-=======
-export const loadWorkflow = (projectId, containerId = 'root') => {
     try {
         const workflow = rpc('WorkflowService.getWorkflow', projectId, containerId);
         consola.debug('Loaded workflow', workflow);
->>>>>>> 1bb112d7
 
         return Promise.resolve(workflow);
     } catch (e) {
