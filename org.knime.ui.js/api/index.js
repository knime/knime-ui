--- conflicted
+++ resolved
@@ -69,84 +69,40 @@
 export const addEventListener = makeToggleEventListener('add');
 export const removeEventListener = makeToggleEventListener('remove');
 
-<<<<<<< HEAD
-=======
-
-let nodeStateChanger = (nodeState, errorMessage, action = 'changeNodeStates') => ({ projectId, nodeIds }) => {
-    try {
-        let result = rpc(`NodeService.${action}`, projectId, nodeIds, nodeState);
-        return Promise.resolve(result);
-    } catch (e) {
-        consola.error(e);
-        return Promise.reject(new Error(errorMessage));
-    }
-};
-
->>>>>>> c7fcbbbd
-/**
- * Execute nodes or a workflow.
+/**
+ * Do Action on nodes or an entire workflow.
  * @param {'reset' | 'execute' | 'cancel'} cfg.action
  * @param {String} cfg.projectId
- * @param {Array} cfg.nodeIds The nodes to execute.
+ * @param {Array} cfg.nodeIds The nodes to act upon.
  *     If you want to execute an entire workflow, pass the workflow container's id as a single element.
  * @returns {Promise}
  */
-<<<<<<< HEAD
 export const changeNodeState = ({ projectId, nodeIds, action }) => {
     try {
         let result = rpc('NodeService.changeNodeStates', projectId, nodeIds, action);
         return Promise.resolve(result);
     } catch (e) {
-        consola.error(e);
-        return Promise.reject(new Error(`Could not ${action} nodes`));
-    }
-};
-=======
-export const executeNodes = nodeStateChanger('execute', 'Could not execute nodes');
-
-/**
- * Cancel node execution.
+        // consola.error(e);
+        return Promise.reject(new Error(`Could not ${action} nodes ${nodeIds}`));
+    }
+};
+
+/**
+ * Actions for LoopExecution.
+ * @param {'step' | 'pause' | 'resume'} cfg.action
  * @param {String} cfg.projectId
- * @param {Array} cfg.nodeIds The nodes to stop.
- *     If you want to cancel all nodes in the entire workflow, pass the workflow container's id as a single element.
- */
-export const cancelNodeExecution = nodeStateChanger('cancel', 'Could not cancel node execution');
-
-/**
- * Reset executed nodes.
- * @param {String} cfg.projectId
- * @param {Array} cfg.nodeIds The nodes to reset.
- *     If you want to reset all nodes in the entire workflow, pass the workflow container's id as a single element.
- */
-export const resetNodes = nodeStateChanger('reset', 'Could not reset nodes');
-
-// eslint-disable-next-line arrow-body-style
-let loopStateChanger = (nodeState, errorMessage) => ({ projectId, nodeIds }) => {
-    return nodeStateChanger(nodeState, errorMessage, 'changeLoopState')({ projectId, nodeIds: nodeIds[0] });
-};
-
-/**
- * Pause executing loop nodes.
- * @param {String} cfg.projectId
- * @param {Array} cfg.nodeIds The nodes to pause.
- */
-export const pauseNodeExecution = loopStateChanger('pause', 'Could not pause execution');
-
-/**
- * Resume loop execution.
- * @param {String} cfg.projectId
- * @param {Array} cfg.nodeIds The loop nodes for execution resumption.
- */
-export const resumeNodeExecution = loopStateChanger('resume', 'Could not resume execution');
-
-/**
- * Step loop execution.
- * @param {String} cfg.projectId
- * @param {Array} cfg.nodeIds The loop nodes for step execution.
- */
-export const stepNodeExecution = loopStateChanger('step', 'Could not step execution');
-
->>>>>>> c7fcbbbd
+ * @param {String} cfg.nodeId The node to act upon.
+ * @returns {Promise}
+ */
+export const changeLoopState = ({ projectId, nodeId, action }) => {
+    try {
+        let result = rpc(`NodeService.changeLoopState`, projectId, nodeId, action);
+        return Promise.resolve(result);
+    } catch (e) {
+        consola.error(e);
+        return Promise.reject(new Error(`Could not ${action} node ${nodeId}`));
+    }
+};
 
 /**
  * Open the native (Java) configuration dialog of a node.
@@ -155,7 +111,15 @@
  * @returns {void}
  */
 export const openDialog = ({ projectId, nodeId }) => {
-    window.openNodeDialog(projectId, nodeId);
+    try {
+        // returns falsy on success
+        let result = window.openNodeDialog(projectId, nodeId);
+        if (result) {
+            throw new Error(result);
+        }
+    } catch {
+        consola.error(`Could not open dialog of node ${nodeId}`);
+    }
 };
 
 /**
@@ -165,7 +129,15 @@
  * @returns {void}
  */
 export const openView = ({ projectId, nodeId }) => {
-    window.openNodeView(projectId, nodeId);
+    try {
+        // returns falsy on success
+        let result = window.openNodeView(projectId, nodeId);
+        if (result) {
+            throw new Error(result);
+        }
+    } catch {
+        consola.error(`Could not open view of node ${nodeId}`);
+    }
 };
 
 // The Node service offers JSON-RPC forwarding to the Port instance.
