export * from './applicationService';
export * from './eventService';
export * from './nodeRepositoryService';
export * from './nodeService';
export * from './portRPCs';
export * from './workflowService.js';

<<<<<<< HEAD
/**
 * Fetch "application state", that is: opened tabs etc.
 * This is designed to be called on application startup.
 * @return {Promise} A promise containing the application state as defined in the API
 */
export const fetchApplicationState = () => {
    try {
        const state = rpc('ApplicationService.getState');
        consola.debug('Current app state', state);

        return Promise.resolve(state);
    } catch (e) {
        consola.error(e);
        return Promise.reject(new Error('Could not load application state'));
    }
};

/**
 * Load a specific workflow.
 * @param {String} projectId The ID of the project to load
 * @param {String} workflowId The ID of the component / metanode that contains the workflow, or "root" for the
 *   top-level workflow. Defaults to `'root'`.
 * @param {String} includeInfoOnAllowedActions Whether to enclose information on the actions
 *   (such as reset, execute, cancel) allowed on the contained nodes and the entire workflow itself.
 Defaults to `true`.
 * @return {Promise} A promise containing the workflow as defined in the API
 */
export const loadWorkflow = ({ projectId, workflowId = 'root', includeInfoOnAllowedActions = true }) => {
    try {
        const workflow = rpc('WorkflowService.getWorkflow', projectId, workflowId, includeInfoOnAllowedActions);
        consola.debug('Loaded workflow', workflow);

        return Promise.resolve(workflow);
    } catch (e) {
        consola.error(e);
        return Promise.reject(new Error(`Couldn't load workflow "${workflowId}" from project "${projectId}"`));
    }
};

/**
 * Search the node repository via RPC.
 *
 * @param {String} cfg.query - query for specific matches in the returned nodes or empty string.
 * @param {Array} cfg.tags - tags to filter the results of the search.
 * @param {Boolean} cfg.allTagsMatch - if the tags are inclusive or exclusive.
 * @param {Number} cfg.nodeOffset - the numeric offset of the search (for pagination).
 * @param {Number} cfg.nodeLimit - the number of results which should be returned.
 * @param {Boolean} cfg.fullTemplateInfo - if the results should contain all node info (incl. img data).
 * @returns {Object} the node repository search results.
 */
export const searchNodes = ({ query, tags, allTagsMatch, nodeOffset, nodeLimit, fullTemplateInfo }) => {
    try {
        const nodes = rpc(
            'NodeRepositoryService.searchNodes',
            query,
            tags,
            allTagsMatch,
            nodeOffset,
            nodeLimit,
            fullTemplateInfo
        );
        consola.debug('Loaded nodes', nodes);

        return Promise.resolve(nodes);
    } catch (e) {
        consola.error(e);
        return Promise.reject(new Error(`Couldn't search nodes "${query}" with tags "${tags}"`));
    }
};

/**
 * Get repository nodes per category via RPC.
 *
 * @param {Number} cfg.numNodesPerTag - The number of nodes per tag to be returned.
 * @param {Number} cfg.tagsOffset - The number of tags to be skipped (for pagination).
 * @param {Number} cfg.tagsLimit - The maximum number of tags to be returned (mainly for pagination).
 * @param {Boolean} cfg.fullTemplateInfo - if the results should contain all node info (incl. img data).
 * @returns {Object} the node repository selection results.
 */
export const selection = ({ numNodesPerTag, tagsOffset, tagsLimit, fullTemplateInfo }) => rpc(
    'NodeRepositoryService.selectNodes',
    numNodesPerTag,
    tagsOffset,
    tagsLimit,
    fullTemplateInfo
);

const makeToggleEventListener = addOrRemove => (type, args) => {
    try {
        consola.debug(addOrRemove, 'event listener', type, args);
        rpc(`EventService.${addOrRemove}EventListener`, {
            typeId: `${type}EventType`,
            ...args
        });
        return Promise.resolve();
    } catch (e) {
        consola.error(e);
        let verb = addOrRemove === 'add' ? 'register' : 'unregister';
        return Promise.reject(new Error(`Couldn't ${verb} event "${type}" with args ${JSON.stringify(args)}`));
    }
};

/**
 * Add or remove event listeners.
 * @param {String} type The event type Id. Currently only `WorkflowChanged` is supported
 * @param {*} params Depending on the type Id, the event listener accepts different parameters:
 *
 *   'WorkflowChanged': // register to change events on a workflow
 *   {
 *       projectId, // project ID
 *       workflowId, // id of the workflow (i.e. 'root' or id of the node containing the WF)
 *       snapshotId // only required when adding an event listener, not required for removing
 *   }
 */
export const addEventListener = makeToggleEventListener('add');
export const removeEventListener = makeToggleEventListener('remove');

/**
 * Do Action on nodes or an entire workflow.
 * @param {'reset' | 'execute' | 'cancel'} cfg.action
 * @param {String} cfg.projectId
 * @param {String} cfg.workflowId
 * @param {Array=} cfg.nodeIds The nodes to act upon. Optional.
 *     If you want to execute an entire workflow, pass nothing.
 * @returns {Promise}
 */
export const changeNodeState = ({ projectId, workflowId, nodeIds = [], action }) => {
    try {
        let result = rpc('NodeService.changeNodeStates', projectId, workflowId, nodeIds, action);
        return Promise.resolve(result);
    } catch (e) {
        consola.error(e);
        return Promise.reject(new Error(`Could not ${action} nodes ${nodeIds}`));
    }
};

/**
 * Actions for LoopExecution.
 * @param {'step' | 'pause' | 'resume'} cfg.action
 * @param {String} cfg.projectId
 * @param {String} cfg.workflowId
 * @param {String} cfg.nodeId The node to act upon.
 * @returns {Promise}
 */
export const changeLoopState = ({ projectId, workflowId, nodeId, action }) => {
    try {
        let result = rpc(`NodeService.changeLoopState`, projectId, workflowId, nodeId, action);
        return Promise.resolve(result);
    } catch (e) {
        consola.error(e);
        return Promise.reject(new Error(`Could not ${action} node ${nodeId}`));
    }
};
=======
>>>>>>> 2bd6bf8b

/**
 * Open the native (Java) configuration dialog of a node.
 * @param {String} projectId
 * @param {String} nodeId The node for which to open the dialog.
 * @returns {void}
 */
export const openDialog = ({ projectId, nodeId }) => {
    try {
        // returns falsy on success
        let error = window.openNodeDialog(projectId, nodeId);
        if (error) {
            throw new Error(error);
        }
    } catch (e) {
        consola.error(`Could not open dialog of node ${nodeId}`, e);
    }
};

/**
 * Open the native (Java) view window of a node.
 * @param {String} projectId
 * @param {String} nodeId The node for which to open the view.
 * @returns {void}
 */
export const openView = ({ projectId, nodeId }) => {
    try {
        // returns falsy on success
        let error = window.openNodeView(projectId, nodeId);
        if (error) {
            throw new Error(error);
        }
    } catch (e) {
        consola.error(`Could not open view of node ${nodeId}`, e);
    }
};<|MERGE_RESOLUTION|>--- conflicted
+++ resolved
@@ -5,162 +5,6 @@
 export * from './portRPCs';
 export * from './workflowService.js';
 
-<<<<<<< HEAD
-/**
- * Fetch "application state", that is: opened tabs etc.
- * This is designed to be called on application startup.
- * @return {Promise} A promise containing the application state as defined in the API
- */
-export const fetchApplicationState = () => {
-    try {
-        const state = rpc('ApplicationService.getState');
-        consola.debug('Current app state', state);
-
-        return Promise.resolve(state);
-    } catch (e) {
-        consola.error(e);
-        return Promise.reject(new Error('Could not load application state'));
-    }
-};
-
-/**
- * Load a specific workflow.
- * @param {String} projectId The ID of the project to load
- * @param {String} workflowId The ID of the component / metanode that contains the workflow, or "root" for the
- *   top-level workflow. Defaults to `'root'`.
- * @param {String} includeInfoOnAllowedActions Whether to enclose information on the actions
- *   (such as reset, execute, cancel) allowed on the contained nodes and the entire workflow itself.
- Defaults to `true`.
- * @return {Promise} A promise containing the workflow as defined in the API
- */
-export const loadWorkflow = ({ projectId, workflowId = 'root', includeInfoOnAllowedActions = true }) => {
-    try {
-        const workflow = rpc('WorkflowService.getWorkflow', projectId, workflowId, includeInfoOnAllowedActions);
-        consola.debug('Loaded workflow', workflow);
-
-        return Promise.resolve(workflow);
-    } catch (e) {
-        consola.error(e);
-        return Promise.reject(new Error(`Couldn't load workflow "${workflowId}" from project "${projectId}"`));
-    }
-};
-
-/**
- * Search the node repository via RPC.
- *
- * @param {String} cfg.query - query for specific matches in the returned nodes or empty string.
- * @param {Array} cfg.tags - tags to filter the results of the search.
- * @param {Boolean} cfg.allTagsMatch - if the tags are inclusive or exclusive.
- * @param {Number} cfg.nodeOffset - the numeric offset of the search (for pagination).
- * @param {Number} cfg.nodeLimit - the number of results which should be returned.
- * @param {Boolean} cfg.fullTemplateInfo - if the results should contain all node info (incl. img data).
- * @returns {Object} the node repository search results.
- */
-export const searchNodes = ({ query, tags, allTagsMatch, nodeOffset, nodeLimit, fullTemplateInfo }) => {
-    try {
-        const nodes = rpc(
-            'NodeRepositoryService.searchNodes',
-            query,
-            tags,
-            allTagsMatch,
-            nodeOffset,
-            nodeLimit,
-            fullTemplateInfo
-        );
-        consola.debug('Loaded nodes', nodes);
-
-        return Promise.resolve(nodes);
-    } catch (e) {
-        consola.error(e);
-        return Promise.reject(new Error(`Couldn't search nodes "${query}" with tags "${tags}"`));
-    }
-};
-
-/**
- * Get repository nodes per category via RPC.
- *
- * @param {Number} cfg.numNodesPerTag - The number of nodes per tag to be returned.
- * @param {Number} cfg.tagsOffset - The number of tags to be skipped (for pagination).
- * @param {Number} cfg.tagsLimit - The maximum number of tags to be returned (mainly for pagination).
- * @param {Boolean} cfg.fullTemplateInfo - if the results should contain all node info (incl. img data).
- * @returns {Object} the node repository selection results.
- */
-export const selection = ({ numNodesPerTag, tagsOffset, tagsLimit, fullTemplateInfo }) => rpc(
-    'NodeRepositoryService.selectNodes',
-    numNodesPerTag,
-    tagsOffset,
-    tagsLimit,
-    fullTemplateInfo
-);
-
-const makeToggleEventListener = addOrRemove => (type, args) => {
-    try {
-        consola.debug(addOrRemove, 'event listener', type, args);
-        rpc(`EventService.${addOrRemove}EventListener`, {
-            typeId: `${type}EventType`,
-            ...args
-        });
-        return Promise.resolve();
-    } catch (e) {
-        consola.error(e);
-        let verb = addOrRemove === 'add' ? 'register' : 'unregister';
-        return Promise.reject(new Error(`Couldn't ${verb} event "${type}" with args ${JSON.stringify(args)}`));
-    }
-};
-
-/**
- * Add or remove event listeners.
- * @param {String} type The event type Id. Currently only `WorkflowChanged` is supported
- * @param {*} params Depending on the type Id, the event listener accepts different parameters:
- *
- *   'WorkflowChanged': // register to change events on a workflow
- *   {
- *       projectId, // project ID
- *       workflowId, // id of the workflow (i.e. 'root' or id of the node containing the WF)
- *       snapshotId // only required when adding an event listener, not required for removing
- *   }
- */
-export const addEventListener = makeToggleEventListener('add');
-export const removeEventListener = makeToggleEventListener('remove');
-
-/**
- * Do Action on nodes or an entire workflow.
- * @param {'reset' | 'execute' | 'cancel'} cfg.action
- * @param {String} cfg.projectId
- * @param {String} cfg.workflowId
- * @param {Array=} cfg.nodeIds The nodes to act upon. Optional.
- *     If you want to execute an entire workflow, pass nothing.
- * @returns {Promise}
- */
-export const changeNodeState = ({ projectId, workflowId, nodeIds = [], action }) => {
-    try {
-        let result = rpc('NodeService.changeNodeStates', projectId, workflowId, nodeIds, action);
-        return Promise.resolve(result);
-    } catch (e) {
-        consola.error(e);
-        return Promise.reject(new Error(`Could not ${action} nodes ${nodeIds}`));
-    }
-};
-
-/**
- * Actions for LoopExecution.
- * @param {'step' | 'pause' | 'resume'} cfg.action
- * @param {String} cfg.projectId
- * @param {String} cfg.workflowId
- * @param {String} cfg.nodeId The node to act upon.
- * @returns {Promise}
- */
-export const changeLoopState = ({ projectId, workflowId, nodeId, action }) => {
-    try {
-        let result = rpc(`NodeService.changeLoopState`, projectId, workflowId, nodeId, action);
-        return Promise.resolve(result);
-    } catch (e) {
-        consola.error(e);
-        return Promise.reject(new Error(`Could not ${action} node ${nodeId}`));
-    }
-};
-=======
->>>>>>> 2bd6bf8b
 
 /**
  * Open the native (Java) configuration dialog of a node.
