import rpc, { parseResponse } from './json-rpc-adapter.js';
export * from './workflowCommands.js';
export * from './portRPCs';

/**
 * Fetch "application state", that is: opened tabs etc.
 * This is designed to be called on application startup.
 * @return {Promise} A promise containing the application state as defined in the API
 */
export const fetchApplicationState = () => {
    try {
        const state = rpc('ApplicationService.getState');
        consola.debug('Current app state', state);

        return Promise.resolve(state);
    } catch (e) {
        consola.error(e);
        return Promise.reject(new Error('Could not load application state'));
    }
};

/**
 * Load a specific workflow.
 * @param {String} projectId The ID of the project to load
 * @param {String} workflowId The ID of the component / metanode that contains the workflow, or "root" for the
 *   top-level workflow. Defaults to `'root'`.
 * @param {String} includeInfoOnAllowedActions Whether to enclose information on the actions
 *   (such as reset, execute, cancel) allowed on the contained nodes and the entire workflow itself.
 Defaults to `true`.
 * @return {Promise} A promise containing the workflow as defined in the API
 */
export const loadWorkflow = ({ projectId, workflowId = 'root', includeInfoOnAllowedActions = true }) => {
    try {
        const workflow = rpc('WorkflowService.getWorkflow', projectId, workflowId, includeInfoOnAllowedActions);
        consola.debug('Loaded workflow', workflow);

        return Promise.resolve(workflow);
    } catch (e) {
        consola.error(e);
        return Promise.reject(new Error(`Couldn't load workflow "${workflowId}" from project "${projectId}"`));
    }
};

/**
 * Search the node repository via RPC.
 *
 * @param {String} cfg.query - query for specific matches in the returned nodes or empty string.
 * @param {Array} cfg.tags - tags to filter the results of the search.
 * @param {Boolean} cfg.allTagsMatch - if the tags are inclusive or exclusive.
 * @param {Number} cfg.nodeOffset - the numeric offset of the search (for pagination).
 * @param {Number} cfg.nodeLimit - the number of results which should be returned.
 * @param {Boolean} cfg.fullTemplateInfo - if the results should contain all node info (incl. img data).
 * @returns {Object} the node repository search results.
 */
export const searchNodes = ({ query, tags, allTagsMatch, nodeOffset, nodeLimit, fullTemplateInfo }) => {
    try {
        const nodes = rpc(
            'NodeRepositoryService.searchNodes',
            query,
            tags,
            allTagsMatch,
            nodeOffset,
            nodeLimit,
            fullTemplateInfo
        );
        consola.debug('Loaded nodes', nodes);

        return Promise.resolve(nodes);
    } catch (e) {
        consola.error(e);
        return Promise.reject(new Error(`Couldn't search nodes "${query}" with tags "${tags}"`));
    }
};

const makeToggleEventListener = addOrRemove => (type, args) => {
    try {
        consola.debug(addOrRemove, 'event listener', type, args);
        rpc(`EventService.${addOrRemove}EventListener`, {
            typeId: `${type}EventType`,
            ...args
        });
        return Promise.resolve();
    } catch (e) {
        consola.error(e);
        let verb = addOrRemove === 'add' ? 'register' : 'unregister';
        return Promise.reject(new Error(`Couldn't ${verb} event "${type}" with args ${JSON.stringify(args)}`));
    }
};

/**
 * Add or remove event listeners.
 * @param {String} type The event type Id. Currently only `WorkflowChanged` is supported
 * @param {*} params Depending on the type Id, the event listener accepts different parameters:
 *
 *   'WorkflowChanged': // register to change events on a workflow
 *   {
 *       projectId, // project ID
 *       workflowId, // id of the workflow (i.e. 'root' or id of the node containing the WF)
 *       snapshotId // only required when adding an event listener, not required for removing
 *   }
 */
export const addEventListener = makeToggleEventListener('add');
export const removeEventListener = makeToggleEventListener('remove');

/**
 * Do Action on nodes or an entire workflow.
 * @param {'reset' | 'execute' | 'cancel'} cfg.action
 * @param {String} cfg.projectId
 * @param {String} cfg.workflowId
 * @param {Array=} cfg.nodeIds The nodes to act upon. Optional.
 *     If you want to execute an entire workflow, pass nothing.
 * @returns {Promise}
 */
export const changeNodeState = ({ projectId, workflowId, nodeIds = [], action }) => {
    try {
        let result = rpc('NodeService.changeNodeStates', projectId, workflowId, nodeIds, action);
        return Promise.resolve(result);
    } catch (e) {
        consola.error(e);
        return Promise.reject(new Error(`Could not ${action} nodes ${nodeIds}`));
    }
};

/**
 * Actions for LoopExecution.
 * @param {'step' | 'pause' | 'resume'} cfg.action
 * @param {String} cfg.projectId
 * @param {String} cfg.workflowId
 * @param {String} cfg.nodeId The node to act upon.
 * @returns {Promise}
 */
export const changeLoopState = ({ projectId, workflowId, nodeId, action }) => {
    try {
        let result = rpc(`NodeService.changeLoopState`, projectId, workflowId, nodeId, action);
        return Promise.resolve(result);
    } catch (e) {
        consola.error(e);
        return Promise.reject(new Error(`Could not ${action} node ${nodeId}`));
    }
};

/**
 * Open the native (Java) configuration dialog of a node.
 * @param {String} projectId
 * @param {String} nodeId The node for which to open the dialog.
 * @returns {void}
 */
export const openDialog = ({ projectId, nodeId }) => {
    try {
        // returns falsy on success
        let error = window.openNodeDialog(projectId, nodeId);
        if (error) {
            throw new Error(error);
        }
    } catch (e) {
        consola.error(`Could not open dialog of node ${nodeId}`, e);
    }
};

/**
 * Open the native (Java) view window of a node.
 * @param {String} projectId
 * @param {String} nodeId The node for which to open the view.
 * @returns {void}
 */
export const openView = ({ projectId, nodeId }) => {
    try {
        // returns falsy on success
        let error = window.openNodeView(projectId, nodeId);
        if (error) {
            throw new Error(error);
        }
    } catch (e) {
        consola.error(`Could not open view of node ${nodeId}`, e);
    }
};


/**
 * Generates workflow commands that are part of the undo/redo stack
 * @param { String } cfg.projectId
 * @param { String } cfg.workflowId
 * @param {String} cfg.command name of the command to be executed
 * @param {String} cfg.args arguments for the command
 * @returns {Promise}
 */
export const workflowCommand = ({ projectId, workflowId, command, args }) => {
    try {
        let rpcArgs = {
            kind: command,
            ...args
        };
        let result = rpc(`WorkflowService.executeWorkflowCommand`, projectId, workflowId, rpcArgs);
        return Promise.resolve(result);
    } catch (e) {
        consola.error(e);
        return Promise.reject(new Error(`Couldn't execute ${command}(${args})`));
    }
};

/**
 * Performs an undo command
 * @param { String } cfg.projectId
 * @param { String } cfg.workflowId
 * @returns {Promise}
 */
let undoWorkflowCommand = ({ projectId, workflowId }) => {
    try {
        let result = rpc(`WorkflowService.undoWorkflowCommand`, projectId, workflowId);
        return Promise.resolve(result);
    } catch (e) {
        consola.error(e);
        return Promise.reject(new Error('Couldn\'t undo'));
    }
};

/**
 * Performs a redo command
 * @param { String } cfg.projectId
 * @param { String } cfg.workflowId
 * @returns {Promise}
 */
let redoWorkflowCommand = ({ projectId, workflowId }) => {
    try {
        let result = rpc(`WorkflowService.redoWorkflowCommand`, projectId, workflowId);
        return Promise.resolve(result);
    } catch (e) {
        consola.error(e);
        return Promise.reject(new Error('Couldn\'t redo'));
    }
};

/**
 * @param { String } cfg.projectId
 * @param { String } cfg.workflowId
<<<<<<< HEAD
=======
 * @param { Array } cfg.nodeIds The nodes to be deleted
 * @param { Array } cfg.annotationIds The annotations to be deleted
 * @param { Array } cfg.connectionIds The connections to be deleted
 * @returns { Promise } Promise
 */
export const deleteObjects = ({
    nodeIds = [], annotationIds = [], connectionIds = [], projectId, workflowId
}) => workflowCommand({
    command: 'delete',
    args: { nodeIds, annotationIds, connectionIds },
    projectId,
    workflowId
});

/**
 * @param { String } cfg.projectId
 * @param { String } cfg.workflowId
 * @param { Array } cfg.nodeIds The nodes to be moved
 * @param { Array } cfg.annotationIds The annotations to be moved
 * @param { Array } cfg.translation the translation by which the objects are to be moved
 * @returns { Promise } Promise
 */
export const moveObjects = ({
    projectId, workflowId, nodeIds = [], translation, annotationIds = []
}) => workflowCommand({
    command: 'translate',
    args: { nodeIds, annotationIds, translation },
    projectId,
    workflowId
});

/**
 * @param { String } cfg.projectId
 * @param { String } cfg.workflowId
>>>>>>> 03745c98
 * @returns { Promise } Promise
 */
export const undo = ({ projectId, workflowId }) => undoWorkflowCommand({
    projectId,
    workflowId
});

/**
 * @param { String } cfg.projectId
 * @param { String } cfg.workflowId
 * @returns { Promise } Promise
 */
// eslint-disable-next-line arrow-body-style
export const redo = ({ projectId, workflowId }) => {
    return redoWorkflowCommand({
        projectId,
        workflowId
    });
};

// The Node service offers JSON-RPC forwarding to the Port instance.
// This is by design, because third-party vendors can provide a custom port implementation with totally
// different methods. In case of a data port (table), the available methods are defined in
// org.knime.gateway.impl.rpc.*.*Service
// (at the time of writing getTable(long start, int size), getRows(long start, int size), and getFlowVariables())
// So, to get a table we have to send a JSON-RPC object as a payload to the NodeService, which itself must be called via
// JSON-RPC. Hence double-wrapping is required.
// Parameters are described below.
export const portRPC = ({ method, params, projectId, workflowId, nodeId, portIndex }) => {
    let nestedRpcCall = {
        jsonrpc: '2.0',
        id: 0,
        method,
        params
    };
    let response = rpc(
        'NodeService.doPortRpc',
        projectId, workflowId, nodeId, portIndex, JSON.stringify(nestedRpcCall)
    );
    return parseResponse({ response, method, params });
<<<<<<< HEAD
=======
};

/**
 * Get the data table associated with a data port.
 * @param {String} projectId The ID of the project that contains the node
 * @param {String} nodeId The ID of the node to load data for
 * @param {String} workflowId The ID of the workflow containing the node
 * @param {String} portIndex The index of the port to load data for.
 * @param {String} offset The index of the first row to be loaded
 * @param {String} batchSize The amount of rows to be loaded. Must be smallEq than 450
 * Remember that port 0 is usually a flow variable port.
 * @return {Promise} A promise containing the table data as defined in the API
 * */
export const loadTable = ({ projectId, workflowId, nodeId, portIndex, offset = 0, batchSize }) => {
    try {
        let table = portRPC({
            projectId,
            nodeId,
            workflowId,
            portIndex,
            method: 'getTable',
            params: [offset, batchSize]
        });
        return Promise.resolve(table);
    } catch (e) {
        consola.error(e);
        return Promise.reject(
            new Error(
                `Couldn't load table data (start: ${offset}, length: ${batchSize}) ` +
                    `from port ${portIndex} of node "${nodeId}" in project ${projectId}`
            )
        );
    }
};

/**
 * Get the flow variables associated with a flow variable port.
 * @param {String} projectId The ID of the project that contains the node
 * @param {String} nodeId The ID of the node to load variables for
 * @param {String} workflowId The ID of the workflow containing the node
 * @param {String} portIndex The index of the port to load variables for.
 * Remember that port 0 is usually a flow variable port.
 * @return {Promise} A promise containing the flow variable data as defined in the API
 * */
export const loadFlowVariables = ({ projectId, workflowId, nodeId, portIndex }) => {
    try {
        let flowVariables = portRPC({
            projectId,
            workflowId,
            nodeId,
            portIndex,
            method: 'getFlowVariables'
        });
        return Promise.resolve(flowVariables);
    } catch (e) {
        consola.error(e);
        return Promise.reject(new Error(`Couldn't load flow variables of node "${nodeId}" in project ${projectId}`));
    }
>>>>>>> 03745c98
};<|MERGE_RESOLUTION|>--- conflicted
+++ resolved
@@ -233,43 +233,6 @@
 /**
  * @param { String } cfg.projectId
  * @param { String } cfg.workflowId
-<<<<<<< HEAD
-=======
- * @param { Array } cfg.nodeIds The nodes to be deleted
- * @param { Array } cfg.annotationIds The annotations to be deleted
- * @param { Array } cfg.connectionIds The connections to be deleted
- * @returns { Promise } Promise
- */
-export const deleteObjects = ({
-    nodeIds = [], annotationIds = [], connectionIds = [], projectId, workflowId
-}) => workflowCommand({
-    command: 'delete',
-    args: { nodeIds, annotationIds, connectionIds },
-    projectId,
-    workflowId
-});
-
-/**
- * @param { String } cfg.projectId
- * @param { String } cfg.workflowId
- * @param { Array } cfg.nodeIds The nodes to be moved
- * @param { Array } cfg.annotationIds The annotations to be moved
- * @param { Array } cfg.translation the translation by which the objects are to be moved
- * @returns { Promise } Promise
- */
-export const moveObjects = ({
-    projectId, workflowId, nodeIds = [], translation, annotationIds = []
-}) => workflowCommand({
-    command: 'translate',
-    args: { nodeIds, annotationIds, translation },
-    projectId,
-    workflowId
-});
-
-/**
- * @param { String } cfg.projectId
- * @param { String } cfg.workflowId
->>>>>>> 03745c98
  * @returns { Promise } Promise
  */
 export const undo = ({ projectId, workflowId }) => undoWorkflowCommand({
@@ -310,65 +273,4 @@
         projectId, workflowId, nodeId, portIndex, JSON.stringify(nestedRpcCall)
     );
     return parseResponse({ response, method, params });
-<<<<<<< HEAD
-=======
-};
-
-/**
- * Get the data table associated with a data port.
- * @param {String} projectId The ID of the project that contains the node
- * @param {String} nodeId The ID of the node to load data for
- * @param {String} workflowId The ID of the workflow containing the node
- * @param {String} portIndex The index of the port to load data for.
- * @param {String} offset The index of the first row to be loaded
- * @param {String} batchSize The amount of rows to be loaded. Must be smallEq than 450
- * Remember that port 0 is usually a flow variable port.
- * @return {Promise} A promise containing the table data as defined in the API
- * */
-export const loadTable = ({ projectId, workflowId, nodeId, portIndex, offset = 0, batchSize }) => {
-    try {
-        let table = portRPC({
-            projectId,
-            nodeId,
-            workflowId,
-            portIndex,
-            method: 'getTable',
-            params: [offset, batchSize]
-        });
-        return Promise.resolve(table);
-    } catch (e) {
-        consola.error(e);
-        return Promise.reject(
-            new Error(
-                `Couldn't load table data (start: ${offset}, length: ${batchSize}) ` +
-                    `from port ${portIndex} of node "${nodeId}" in project ${projectId}`
-            )
-        );
-    }
-};
-
-/**
- * Get the flow variables associated with a flow variable port.
- * @param {String} projectId The ID of the project that contains the node
- * @param {String} nodeId The ID of the node to load variables for
- * @param {String} workflowId The ID of the workflow containing the node
- * @param {String} portIndex The index of the port to load variables for.
- * Remember that port 0 is usually a flow variable port.
- * @return {Promise} A promise containing the flow variable data as defined in the API
- * */
-export const loadFlowVariables = ({ projectId, workflowId, nodeId, portIndex }) => {
-    try {
-        let flowVariables = portRPC({
-            projectId,
-            workflowId,
-            nodeId,
-            portIndex,
-            method: 'getFlowVariables'
-        });
-        return Promise.resolve(flowVariables);
-    } catch (e) {
-        consola.error(e);
-        return Promise.reject(new Error(`Couldn't load flow variables of node "${nodeId}" in project ${projectId}`));
-    }
->>>>>>> 03745c98
 };