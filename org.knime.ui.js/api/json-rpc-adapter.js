--- conflicted
+++ resolved
@@ -43,11 +43,7 @@
             consola.error(`Invalid JSON-RPC response ${response}`);
         }
         throw new Error(
-<<<<<<< HEAD
-            `Error returned from JSON-RPC API "${[method, JSON.stringify(args)].join('", "')}": ${JSON.stringify(error)}`
-=======
             `Error returned from JSON-RPC API ${JSON.stringify([method, args])}: ${JSON.stringify(error)}`
->>>>>>> 604e6756
         );
     }
 
