--- conflicted
+++ resolved
@@ -128,7 +128,6 @@
         ({ $store }) => !$store.getters['selection/selectedNodes']
             .some(node => node.allowedActions.canCollapse === 'false') && $store.getters['workflow/isWritable']
     },
-<<<<<<< HEAD
     expandMetanode: {
         text: 'Expand Metanode',
         title: 'Expand metanode',
@@ -156,7 +155,7 @@
 
             return selectedNode?.kind === 'component' && selectedNode?.allowedActions.canExpand !== 'false';
         }
-=======
+    },
     openLayoutEditor: {
         text: 'Layout Editor',
         title: 'Layout editor',
@@ -167,6 +166,5 @@
         condition:
         ({ $store }) => $store.state.workflow.activeWorkflow?.info.containerType === 'component' &&
             $store.getters['workflow/isWritable']
->>>>>>> 6cde7bb5
     }
 };