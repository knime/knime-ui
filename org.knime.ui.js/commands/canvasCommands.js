/* eslint-disable no-magic-numbers */
import throttle from 'raf-throttle';

export default {
    fitToScreen: {
        text: 'Fit to screen',
        hotkey: ['Ctrl', '2'],
        execute: ({ $store }) => $store.dispatch('canvas/fitToScreen')
    },
    fillScreen: {
        text: 'Fill entire screen',
        hotkey: ['Ctrl', '1'],
        execute: ({ $store }) => $store.dispatch('canvas/fillScreen')
    },
    zoomIn: {
        text: 'Zoom in',
        hotkey: ['Ctrl', '+'],
        execute: throttle(
<<<<<<< HEAD
            ({ $store }) => { $store.dispatch('canvas/zoomCentered', 1); }
=======
            ({ $store }) => { $store.dispatch('canvas/zoomCentered', { delta: 1 }); },
            throttledZoomThrottle
>>>>>>> 0dc5daf9
        )
    },
    zoomOut: {
        text: 'Zoom out',
        hotkey: ['Ctrl', '-'],
        execute: throttle(
<<<<<<< HEAD
            ({ $store }) => { $store.dispatch('canvas/zoomCentered', -1); }
=======
            ({ $store }) => { $store.dispatch('canvas/zoomCentered', { delta: -1 }); },
            throttledZoomThrottle
>>>>>>> 0dc5daf9
        )
    },
    zoomTo75: {
        text: 'Zoom to 75%',
        execute: ({ $store }) => $store.dispatch('canvas/zoomCentered', { factor: 0.75 })
    },
    zoomTo100: {
        text: 'Zoom to 100%',
        hotkey: ['Ctrl', '0'],
        execute: ({ $store }) => $store.dispatch('canvas/zoomCentered', { factor: 1 })
    },
    zoomTo125: {
        text: 'Zoom to 125%',
        execute: ({ $store }) => $store.dispatch('canvas/zoomCentered', { factor: 1.25 })
    },
    zoomTo150: {
        text: 'Zoom to 150%',
        execute: ({ $store }) => $store.dispatch('canvas/zoomCentered', { factor: 1.5 })
    }
};<|MERGE_RESOLUTION|>--- conflicted
+++ resolved
@@ -16,24 +16,14 @@
         text: 'Zoom in',
         hotkey: ['Ctrl', '+'],
         execute: throttle(
-<<<<<<< HEAD
-            ({ $store }) => { $store.dispatch('canvas/zoomCentered', 1); }
-=======
-            ({ $store }) => { $store.dispatch('canvas/zoomCentered', { delta: 1 }); },
-            throttledZoomThrottle
->>>>>>> 0dc5daf9
+            ({ $store }) => { $store.dispatch('canvas/zoomCentered', { delta: 1 }); }
         )
     },
     zoomOut: {
         text: 'Zoom out',
         hotkey: ['Ctrl', '-'],
         execute: throttle(
-<<<<<<< HEAD
-            ({ $store }) => { $store.dispatch('canvas/zoomCentered', -1); }
-=======
-            ({ $store }) => { $store.dispatch('canvas/zoomCentered', { delta: -1 }); },
-            throttledZoomThrottle
->>>>>>> 0dc5daf9
+            ({ $store }) => { $store.dispatch('canvas/zoomCentered', { delta: -1 }); }
         )
     },
     zoomTo75: {
