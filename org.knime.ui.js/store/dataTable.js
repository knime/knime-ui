--- conflicted
+++ resolved
@@ -42,6 +42,7 @@
         state.nodeId = nodeId;
         state.portIndex = portIndex;
     },
+
     setTable(state, { rows, totalNumRows, spec: { cellTypes, columns, totalNumColumns } }) {
         state.rows = rows;
         state.totalNumRows = totalNumRows; // for vertical pagination
@@ -81,8 +82,16 @@
 };
 
 export const actions = {
-<<<<<<< HEAD
-    async load({ commit }, { projectId, nodeId, portIndex }) {
+    /**
+     * Load data table of the given port / node, and also clear the loaded flow variables
+     * (only one of the tables flowVariables/data can be shown at a time)
+     * @param {String} projectId Project ID
+     * @param {String} nodeId Node ID
+     * @param {Number} portIndex Index of the selected port
+     * @returns {void}
+     */
+    async load({ commit, dispatch }, { projectId, nodeId, portIndex }) {
+        dispatch('flowVariables/clear', null, { root: true });
         // indicate loading
         commit('setIsLoading', true);
 
@@ -95,21 +104,9 @@
 
         // layouting starts
         commit('setTableIdentifier', { projectId, nodeId, portIndex });
-=======
-    /**
-     * Load data table of the given port / node, and also clear the loaded flow variables
-     * (only one of the tables flowVariables/data can be shown at a time)
-     * @param {String} projectId Project ID
-     * @param {String} nodeId Node ID
-     * @param {Number} portIndex Index of the selected port
-     * @returns {void}
-     */
-    async load({ commit, dispatch }, { projectId, nodeId, portIndex }) {
-        dispatch('flowVariables/clear', null, { root: true });
-        let table = await loadTable({ projectId, nodeId, portIndex });
->>>>>>> 31053f78
         commit('setTable', table);
     },
+
     async loadMoreRows({ commit, state: { projectId, nodeId, portIndex, rows } }) {
         consola.trace('loading more table rows');
 
