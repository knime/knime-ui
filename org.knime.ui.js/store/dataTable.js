/**
 * Store holding data of one of a node's output ports
 */

import { loadTable } from '~api';

const firstRows = 100; // batch size for initial load
const moreRows = 450; // batch size for lazy loading

export const state = () => ({
    rows: null,
    totalNumRows: 0,
    cellTypes: {},
    columns: null,
    totalNumColumns: 0,

    // table identification
    projectId: null,
    nodeId: null,
    portIndex: null,

    // current state
    isReady: false,
    isLoading: false,

    // changes whenever the selected node changes
    requestID: 0
});

export const mutations = {
    setIsLoading(state, value) {
        state.isLoading = value;
    },
    /*
     * indicates whether table has been loaded
     */
    setIsReady(state, value) {
        state.isReady = value;
    },
    /*
     * saved for action loadMoreRows
     */
    setTableIdentifier(state, { projectId, nodeId, portIndex }) {
        state.projectId = projectId;
        state.nodeId = nodeId;
        state.portIndex = portIndex;
    },

    setTable(state, { rows, totalNumRows, spec: { cellTypes, columns, totalNumColumns } }) {
        state.rows = rows;
        state.totalNumRows = totalNumRows; // for vertical pagination
        state.cellTypes = cellTypes;
        state.columns = columns;
        state.totalNumColumns = totalNumColumns; // for horizontal pagination
    },
    appendRows(state, rows) {
        state.rows.push(...rows);
    },
    clear(state) {
        state.rows = null;
        state.totalNumRows = 0;
        state.cellTypes = {};
        state.columns = null;
        state.totalNumColumns = 0;

        state.projectId = null;
        state.nodeId = null;
        state.portIndex = null;

        state.isLoading = false;
        state.isReady = false;
        state.requestID += 1;
    }
};

export const getters = {
    /*
        returns true if table has no end or if not all rows have been loaded yet
     */
    canLoadMoreRows(state) {
        return state.totalNumRows === -1 || state.totalNumRows > state.rows?.length;
    }
};

export const actions = {
    /**
     * Load data table of the given port / node, and also clear the loaded flow variables
     * (only one of the tables flowVariables/data can be shown at a time)
     * @param {String} projectId Project ID
     * @param {String} workflowId Workflow ID
     * @param {String} nodeId Node ID
     * @param {Number} portIndex Index of the selected port
     * @returns {void}
     */
    async load({ commit, dispatch, state }, { projectId, workflowId, nodeId, portIndex }) {
        let { requestID } = state;
        dispatch('flowVariables/clear', null, { root: true });
        // indicate loading
        commit('setIsLoading', true);

        // load table
        let table = await loadTable({ projectId, workflowId, nodeId, portIndex, batchSize: firstRows });
        if (state.requestID !== requestID) {
            return;
        }

        // loading done
        commit('setIsLoading', false);
        commit('setIsReady', true);

        // layouting starts
        commit('setTableIdentifier', { projectId, nodeId, portIndex });
        commit('setTable', table);
    },

    async loadMoreRows({ commit, state }) {
        let { projectId, workflowId, nodeId, portIndex, rows, requestID } = state;
        consola.trace('loading more table rows');

        // indicate loading
        commit('setIsLoading', true);

        // load more rows
        try {
<<<<<<< HEAD
            let table = await loadTable({ projectId, workflowId, nodeId, portIndex, offset: rows.length, batchSize: moreRows });
=======
            let table = await loadTable({
                projectId,
                workflowId,
                nodeId,
                portIndex,
                offset: rows.length,
                batchSize: moreRows
            });
>>>>>>> 2ca0e7ed
            if (!table?.rows) {
                throw new Error('Loaded table contains no rows');
            }

            // if the table has been reset in the meantime the result of this request is ignored
            if (state.requestID === requestID) {
                commit('appendRows', table.rows);
            }
        } finally {
            // indicate loading finished
            commit('setIsLoading', false);
        }
    },
    clear({ commit }) {
        commit('clear');
    }
};<|MERGE_RESOLUTION|>--- conflicted
+++ resolved
@@ -122,18 +122,12 @@
 
         // load more rows
         try {
-<<<<<<< HEAD
-            let table = await loadTable({ projectId, workflowId, nodeId, portIndex, offset: rows.length, batchSize: moreRows });
-=======
-            let table = await loadTable({
-                projectId,
-                workflowId,
+            let table = await loadTable({ projectId, workflowId,
                 nodeId,
                 portIndex,
                 offset: rows.length,
                 batchSize: moreRows
             });
->>>>>>> 2ca0e7ed
             if (!table?.rows) {
                 throw new Error('Loaded table contains no rows');
             }
