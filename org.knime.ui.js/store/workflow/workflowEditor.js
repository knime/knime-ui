--- conflicted
+++ resolved
@@ -1,10 +1,6 @@
 import { deleteObjects, moveObjects, undo, redo, connectNodes, addNode, renameContainerNode, collapseToContainer,
-<<<<<<< HEAD
-    addContainerNodePort, expandContainerNode } from '~api';
-=======
     addContainerNodePort, expandContainerNode, removeContainerNodePort } from '~api';
 
->>>>>>> 27212dcb
 /**
  * This store is not instantiated by Nuxt but merged with the workflow store.
  * It handles shared state regarding editing.
