--- conflicted
+++ resolved
@@ -257,29 +257,19 @@
         }
     },
     
-<<<<<<< HEAD
     async pasteWorkflowParts({ state, getters, dispatch }) {
-=======
-    async pasteWorkflowParts({ state, getters }) {
         const { activeWorkflow: { projectId } } = state;
         const { activeWorkflow: { info: { containerId } } } = state;
         const { isWorkflowEmpty } = getters;
->>>>>>> ecc3bb8a
         try {
             // TODO: NXT-1168 Put a limit on the clipboard content size
             const clipboardContent = await navigator.clipboard.readText();
             const verifiedContent = JSON.parse(clipboardContent);
             consola.info('Pasted workflow parts', verifiedContent);
             // TODO: NXT-1153 Set the `position` parameter here to handle special cases
-<<<<<<< HEAD
             const { nodeIds } = await pasteWorkflowParts({
-                projectId: state.activeWorkflow.projectId,
-                workflowId: getters.activeWorkflowId,
-=======
-            pasteWorkflowParts({
                 projectId,
                 workflowId: containerId,
->>>>>>> ecc3bb8a
                 content: JSON.stringify(verifiedContent),
                 position: isWorkflowEmpty ? { x: 0, y: 0 } : null
             });
