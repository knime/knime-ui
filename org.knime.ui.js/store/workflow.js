--- conflicted
+++ resolved
@@ -111,27 +111,16 @@
         rootGetters,
         dispatch
     }) {
-<<<<<<< HEAD
         const selectedNodes = rootGetters['selection/selectedNodes'];
         const selectedConnections = rootGetters['selection/selectedConnections'];
         const deletableNodeIds = selectedNodes.filter(node => node.allowedActions.canDelete).map(node => node.id);
         const nonDeletableNodeIds = selectedNodes.filter(node => !node.allowedActions.canDelete).map(node => node.id);
-        const deleteableConnectionIds = selectedConnections.filter(
+        const deletableConnectionIds = selectedConnections.filter(
             connection => connection.allowedActions.canDelete
         ).map(connection => connection.id);
         const nonDeletableConnectionIds = selectedConnections.filter(
             connection => !connection.allowedActions.canDelete
         ).map(connection => connection.id);
-=======
-        const selectedNodes = Object.values(rootState.selection.selectedNodes);
-        const selectedConnections = Object.values(rootState.selection.selectedConnections);
-        let deletableNodeIds = selectedNodes.filter(node => node.allowedActions.canDelete).map(node => node.id);
-        let nonDeletableNodeIds = selectedNodes.filter(node => !node.allowedActions.canDelete).map(node => node.id);
-        let deletableConnectionIds = selectedConnections.filter(connection => connection.canDelete).
-            map(connection => connection.id);
-        let nonDeletableConnectionIds = selectedConnections.filter(connection => !connection.canDelete).
-            map(connection => connection.id);
->>>>>>> 2bd6bf8b
 
         if (deletableNodeIds.length || deletableConnectionIds.length) {
             deleteObjects({
