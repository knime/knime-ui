--- conflicted
+++ resolved
@@ -18,13 +18,8 @@
     activeSnapshotId: null,
     tooltip: null,
     isDragging: false,
-<<<<<<< HEAD
     deltaMovePosition: { x: 0, y: 0 },
-    moveNodeGhostThresholdExceeded: false,
     nameEditorNodeId: null
-=======
-    deltaMovePosition: { x: 0, y: 0 }
->>>>>>> 1bd66240
 });
 
 export const mutations = {
