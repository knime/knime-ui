--- conflicted
+++ resolved
@@ -1,11 +1,5 @@
-<<<<<<< HEAD
-import { loadWorkflow as loadWorkflowFromApi, removeEventListener, addEventListener, executeNodes, cancelNodeExecution,
-    resetNodes, pauseNodeExecution, resumeNodeExecution, stepNodeExecution, openView, openDialog,
-    moveObjects } from '~api';
-=======
 import { loadWorkflow as loadWorkflowFromApi, removeEventListener, addEventListener,
-    openView, openDialog, changeNodeState, changeLoopState, deleteObjects } from '~api';
->>>>>>> 2ca0e7ed
+    openView, openDialog, changeNodeState, changeLoopState, deleteObjects, moveObjects } from '~api';
 import Vue from 'vue';
 import * as $shapes from '~/style/shapes';
 import { mutations as jsonPatchMutations, actions as jsonPatchActions } from '../store-plugins/json-patch';
@@ -68,9 +62,8 @@
     selectNode(state, nodeId) {
         state.activeWorkflow.nodes[nodeId].selected = true;
     },
-<<<<<<< HEAD
-    deselectNode({ activeWorkflow: { nodes } }, nodeId) {
-        nodes[nodeId].selected = false;
+    deselectNode(state, nodeId) {
+        state.activeWorkflow.nodes[nodeId].selected = false;
     },
     // Shifts the position of the node for the provided amount
     shiftPosition(state, { deltaX, deltaY, tresholdExceeded }) {
@@ -85,10 +78,6 @@
     // change the isDragging property to the provided Value
     setDragging(state, { isDragging }) {
         state.isDragging = isDragging;
-=======
-    deselectNode(state, nodeId) {
-        state.activeWorkflow.nodes[nodeId].selected = false;
->>>>>>> 2ca0e7ed
     }
 };
 
@@ -130,43 +119,6 @@
         let workflowId = getters.activeWorkflowId;
         await addEventListener('WorkflowChanged', { projectId, workflowId, snapshotId });
     },
-<<<<<<< HEAD
-    /* See docs in API */
-    executeNodes({ state, getters }, { nodeIds }) {
-        executeNodes({ projectId: state.activeWorkflow.projectId,
-            workflowId: getters.activeWorkflowId,
-            nodeIds });
-    },
-    /* See docs in API */
-    cancelNodeExecution({ state, getters }, { nodeIds }) {
-        cancelNodeExecution({ projectId: state.activeWorkflow.projectId,
-            workflowId: getters.activeWorkflowId,
-            nodeIds });
-    },
-    /* See docs in API */
-    resetNodes({ state, getters }, { nodeIds }) {
-        resetNodes({ projectId: state.activeWorkflow.projectId,
-            workflowId: getters.activeWorkflowId,
-            nodeIds });
-    },
-    /* See docs in API */
-    pauseNodeExecution({ state, getters }, { nodeIds }) {
-        pauseNodeExecution({ projectId: state.activeWorkflow.projectId,
-            workflowId: getters.activeWorkflowId,
-            nodeIds });
-    },
-    /* See docs in API */
-    resumeNodeExecution({ state, getters }, { nodeIds }) {
-        resumeNodeExecution({ projectId: state.activeWorkflow.projectId,
-            workflowId: getters.activeWorkflowId,
-            nodeIds });
-    },
-    /* See docs in API */
-    stepNodeExecution({ state, getters }, { nodeIds }) {
-        stepNodeExecution({ projectId: state.activeWorkflow.projectId,
-            workflowId: getters.activeWorkflowId,
-            nodeIds });
-=======
     deleteSelectedNodes({
         state: { activeWorkflow: { projectId } },
         getters: { activeWorkflowId, selectedNodes }
@@ -222,7 +174,6 @@
     /* See docs in API */
     stepNodeExecution({ state }, nodeId) {
         changeLoopState({ projectId: state.activeWorkflow.projectId, nodeId, action: 'step' });
->>>>>>> 2ca0e7ed
     },
     /* See docs in API */
     openView({ state }, nodeId) {
@@ -296,12 +247,6 @@
     isStreaming({ activeWorkflow }) {
         return Boolean(activeWorkflow?.info.jobManager);
     },
-    selectedNodes({ activeWorkflow }) {
-        if (!activeWorkflow) {
-            return [];
-        }
-        return Object.values(activeWorkflow.nodes).filter(node => node.selected);
-    },
     /*
         returns the upper-left bound [xMin, yMin] and the lower-right bound [xMax, yMax] of the workflow
     */
@@ -446,8 +391,10 @@
      * @param {Object} state - the state of the store
      * @returns {Array} containing the selected nodes
      */
-    selectedNodes(state) {
-        let activeWorkflow = state.activeWorkflow;
+    selectedNodes({ activeWorkflow }) {
+        if (!activeWorkflow) {
+            return [];
+        }
         return Object.values(activeWorkflow.nodes).filter(node => node.selected);
     }
 };