<<<<<<< HEAD
import { loadWorkflow as loadWorkflowFromApi, removeEventListener, addEventListener,
    openView, openDialog, changeNodeState, changeLoopState, deleteObjects, undo, redo } from '~api';
=======
import { addEventListener, changeLoopState, changeNodeState, deleteObjects, loadWorkflow as loadWorkflowFromApi,
    moveObjects, openDialog, openView, removeEventListener } from '~api';
>>>>>>> 374e3975
import Vue from 'vue';
import * as $shapes from '~/style/shapes';
import { actions as jsonPatchActions, mutations as jsonPatchMutations } from '../store-plugins/json-patch';


// Defines the number of nodes above which only the node-outline (drag ghost) is shown when dragging a node.
// This is a performance optimization.
const moveNodeGhostThreshold = 10;

/**
 * Store that holds a workflow graph and the associated tooltips.
 * A workflow can either be contained in a component / metanode, or it can be the top level workflow.
 * Note that the notion of "workflow" is different from what users call a "KNIME workflow".
 * The technical term for the latter in this application is "project".
 */

export const state = () => ({
    activeWorkflow: null,
    activeSnapshotId: null,
    tooltip: null,
    isDragging: false,
    deltaMovePosition: { x: 0, y: 0 },
    moveNodeGhostThresholdExceeded: false
});

export const mutations = {
    ...jsonPatchMutations,
    setActiveWorkflow(state, workflow) {
        // extract templates
        let workflowData = {
            ...workflow
        };

<<<<<<< HEAD
=======
        // add selected, isDragging and dragGhostPosition field to node with initial value false to enable reactivity on this property
        Object.values(workflowData.nodes || {}).forEach(
            node => {
                node.selected = false;
            }
        );

>>>>>>> 374e3975
        state.activeWorkflow = workflowData;
        state.tooltip = null;
    },
    setActiveSnapshotId(state, id) {
        state.activeSnapshotId = id;
    },
    setTooltip(state, tooltip) {
        Vue.set(state, 'tooltip', tooltip);
    },
    deselectAllNodes(state) {
        Object.values(state.activeWorkflow.nodes).forEach(node => {
            Vue.set(node, 'selected', false);
        });
    },
    selectAllNodes(state) {
        Object.values(state.activeWorkflow.nodes).forEach(node => {
            Vue.set(node, 'selected', true);
        });
    },
    selectNode(state, nodeId) {
        Vue.set(state.activeWorkflow.nodes[nodeId], 'selected', true);
    },
    deselectNode(state, nodeId) {
<<<<<<< HEAD
        Vue.set(state.activeWorkflow.nodes[nodeId], 'selected', false);
=======
        state.activeWorkflow.nodes[nodeId].selected = false;
    },
    // Shifts the position of the node for the provided amount
    shiftPosition(state, { deltaX, deltaY, thresholdExceeded }) {
        state.deltaMovePosition.x = deltaX;
        state.deltaMovePosition.y = deltaY;
        state.moveNodeGhostThresholdExceeded = thresholdExceeded;
    },
    // Reset the position of the outline
    resetDragPosition(state) {
        state.deltaMovePosition = { x: 0, y: 0 };
    },
    // change the isDragging property to the provided Value
    setDragging(state, { isDragging }) {
        state.isDragging = isDragging;
>>>>>>> 374e3975
    }
};

export const actions = {
    ...jsonPatchActions,
    async loadWorkflow({ commit, dispatch }, { projectId, workflowId = 'root' }) {
        const workflow = await loadWorkflowFromApi({ projectId, workflowId });

        if (workflow) {
            dispatch('unloadActiveWorkflow');
            await dispatch('setActiveWorkflowSnapshot', {
                ...workflow,
                projectId
            });
        } else {
            throw new Error(`Workflow not found: "${projectId}" > "${workflowId}"`);
        }
    },
    unloadActiveWorkflow({ state, getters: { activeWorkflowId: workflowId } }) {
        if (!state.activeWorkflow) {
            // nothing to do (no tabs open)
            return;
        }
        let { projectId } = state.activeWorkflow;
        let { activeSnapshotId: snapshotId } = state;
        try {
            // this is intentionally not awaiting the response. Unloading can happen in the background.
            removeEventListener('WorkflowChanged', { projectId, workflowId, snapshotId });
        } catch (e) {
            consola.error(e);
        }
    },
    async setActiveWorkflowSnapshot({ commit, getters }, { workflow, snapshotId, projectId }) {
        commit('setActiveWorkflow', {
            ...workflow,
            projectId
        });
        commit('setActiveSnapshotId', snapshotId);
        let workflowId = getters.activeWorkflowId;
        await addEventListener('WorkflowChanged', { projectId, workflowId, snapshotId });
    },
    deleteSelectedNodes({
        state: { activeWorkflow: { projectId } },
        getters: { activeWorkflowId, selectedNodes }
    }) {
        let deletableNodeIds = selectedNodes().filter(node => node.allowedActions.canDelete).map(node => node.id);
        let nonDeletableNodeIds = selectedNodes().filter(node => !node.allowedActions.canDelete).map(node => node.id);

        if (deletableNodeIds.length) {
            deleteObjects({
                projectId,
                workflowId: activeWorkflowId,
                nodeIds: deletableNodeIds
            });
        }
        if (nonDeletableNodeIds.length) {
            window.alert(`The following nodes can't be deleted: [${nonDeletableNodeIds.join(', ')}]`);
        }
    },
    changeNodeState({ state, getters }, { action, nodes }) {
        let { activeWorkflow: { projectId } } = state;
        let { activeWorkflowId } = getters;

        if (Array.isArray(nodes)) {
            // act upon a list of nodes
            changeNodeState({ projectId, nodeIds: nodes, action, workflowId: activeWorkflowId });
        } else if (nodes === 'all') {
            // act upon entire workflow
            changeNodeState({ projectId, nodeIds: [activeWorkflowId], action, workflowId: activeWorkflowId });
        } else if (nodes === 'selected') {
            // act upon selected nodes
<<<<<<< HEAD
            changeNodeState({ projectId, nodeIds: getters.selectedNodes().map(node => node.id), action });
=======
            changeNodeState({
                projectId,
                nodeIds: getters.selectedNodes.map(node => node.id),
                action,
                workflowId: activeWorkflowId
            });
>>>>>>> 374e3975
        } else {
            throw new TypeError("'nodes' has to be of type 'all' | 'selected' | Array<nodeId>]");
        }
    },
    executeNodes({ dispatch }, nodes) {
        dispatch('changeNodeState', { action: 'execute', nodes });
    },
    resetNodes({ dispatch }, nodes) {
        dispatch('changeNodeState', { action: 'reset', nodes });
    },
    cancelNodeExecution({ dispatch }, nodes) {
        dispatch('changeNodeState', { action: 'cancel', nodes });
    },
    /* See docs in API */
    pauseNodeExecution({ state }, nodeId) {
        changeLoopState({ projectId: state.activeWorkflow.projectId, nodeId, action: 'pause' });
    },
    /* See docs in API */
    resumeNodeExecution({ state }, nodeId) {
        changeLoopState({ projectId: state.activeWorkflow.projectId, nodeId, action: 'resume' });
    },
    /* See docs in API */
    stepNodeExecution({ state }, nodeId) {
        changeLoopState({ projectId: state.activeWorkflow.projectId, nodeId, action: 'step' });
    },
    /* See docs in API */
    openView({ state }, nodeId) {
        openView({ projectId: state.activeWorkflow.projectId, nodeId });
    },
    /* See docs in API */
    openDialog({ state }, nodeId) {
        openDialog({ projectId: state.activeWorkflow.projectId, nodeId });
    },
<<<<<<< HEAD
    /* See docs in API */
    undo({ state, getters }) {
        let { activeWorkflowId } = getters;
        undo({ projectId: state.activeWorkflow.projectId, workflowId: activeWorkflowId });
    },
    /* See docs in API */
    redo({ state, getters }) {
        let { activeWorkflowId } = getters;
        redo({ projectId: state.activeWorkflow.projectId, workflowId: activeWorkflowId });
=======

    /**
     * Move either the outline of the nodes or the nodes itself,
     * depending on the amount of selected nodes. Delta is hereby the amount
     * of movement to the last position of the node.
     * @param {Object} context - store context
     * @param {Object} params
     * @param {string} params.deltaX - pixels moved since the last
     * @param {string} params.deltaY - id of the node
     * @returns {void} - nothing to return
     */
    moveNodes({ commit, getters }, { deltaX, deltaY }) {
        let thresholdExceeded = getters.selectedNodes.length > moveNodeGhostThreshold;
        commit('shiftPosition', { deltaX, deltaY, thresholdExceeded });
    },

    /**
     * Calls the API to save the position of the nodes after the move is over
     * @param {Object} context - store context
     * @param {Object} params
     * @param {string} params.projectId - id of the project
     * @param {string} params.nodeId - id of the node
     * @param {Object} params.startPos - start position {x: , y: } of the move event
     * @returns {void} - nothing to return
     */
    saveNodeMoves({ state, getters, commit }, { projectId, nodeId, startPos }) {
        const selectedNodes = getters.selectedNodes;
        const selectedNodeIds = selectedNodes.map((node) => node.id);
        let translation;
        // calculate the translation either relative to the position or the outline position
        translation = {
            x: state.deltaMovePosition.x,
            y: state.deltaMovePosition.y
        };
        moveObjects({
            projectId,
            workflowId: getters.activeWorkflowId,
            nodeIds: selectedNodeIds,
            translation,
            annotationIds: []
        }).then((e) => {
            // nothing todo when movement is successful
        }, (error) => {
            consola.log('The following error occured: ', error);
            commit('resetDragPosition');
        });
>>>>>>> 374e3975
    }
};

export const getters = {
    isLinked({ activeWorkflow }) {
        return Boolean(activeWorkflow?.info.linked);
    },
    isWritable(state, getters) {
        return !getters.isLinked;
    },
    isStreaming({ activeWorkflow }) {
        return Boolean(activeWorkflow?.info.jobManager);
    },
<<<<<<< HEAD
    selectedNodes: ({ activeWorkflow }) => () => {
        if (!activeWorkflow) {
            return [];
        }
        return Object.values(activeWorkflow.nodes).filter(node => node.selected);
    },
=======
>>>>>>> 374e3975
    /*
        returns the upper-left bound [xMin, yMin] and the lower-right bound [xMax, yMax] of the workflow
    */
    workflowBounds({ activeWorkflow }) {
        const { nodes = {}, workflowAnnotations = [], metaInPorts, metaOutPorts } = activeWorkflow;
        const {
            nodeSize, nodeNameMargin, nodeStatusMarginTop, nodeStatusHeight, nodeNameLineHeight, portSize,
            defaultMetanodeBarPosition, defaultMetaNodeBarHeight, metaNodeBarWidth
        } = $shapes;

        let left = Infinity;
        let top = Infinity;
        let right = -Infinity;
        let bottom = -Infinity;

        Object.values(nodes).forEach(({ position: { x, y } }) => {
            const nodeTop = y - nodeNameMargin - nodeNameLineHeight;
            const nodeBottom = y + nodeSize + nodeStatusMarginTop + nodeStatusHeight;

            if (x < left) { left = x; }
            if (nodeTop < top) { top = nodeTop; }

            if (x + nodeSize > right) { right = x + nodeSize; }
            if (nodeBottom > bottom) { bottom = nodeBottom; }
        });
        workflowAnnotations.forEach(({ bounds: { x, y, height, width } }) => {
            if (x < left) { left = x; }
            if (y < top) { top = y; }

            if (x + width > right) { right = x + width; }
            if (y + height > bottom) { bottom = y + height; }
        });

        // there are neither nodes nor workflows annotations
        if (left === Infinity) {
            left = 0;
            top = 0;
            right = 0;
            bottom = 0;
        }

        // Consider horizontal position of metanode input / output bars.
        // The logic is as follows:
        // - if a user has moved an input / output bar, then its x-position is taken as saved.
        // - else
        //   - input bar
        //     - if the workflow contents extend to a negative coordinate, render the bar left of the workflow contents
        //     - else render it at 0.
        //   - output bar
        //     - if the view is wide enough, the output bar is rendered at a fixed position
        //     - else (horizontal overflow), the output bar is drawn to the right of the workflow contents.
        //
        // The vertical dimensions are always equal to the workflow dimensions, unless the workflow is empty,
        // in which case they get a default height.

        let defaultBarPosition = defaultMetanodeBarPosition;
        if (metaInPorts?.ports?.length) {
            let leftBorder, rightBorder;
            if (metaInPorts.xPos) {
                leftBorder = metaInPorts.xPos - metaNodeBarWidth;
                rightBorder = metaInPorts.xPos + portSize;
            } else {
                leftBorder = Math.min(0, left) - metaNodeBarWidth;
                rightBorder = leftBorder + metaNodeBarWidth + portSize;
            }
            if (leftBorder < left) { left = leftBorder; }
            if (rightBorder > right) { right = rightBorder; }
        }

        if (metaOutPorts?.ports?.length) {
            let leftBorder, rightBorder;
            if (metaOutPorts.xPos) {
                leftBorder = metaOutPorts.xPos - portSize;
                rightBorder = metaOutPorts.xPos + metaNodeBarWidth;
            } else {
                leftBorder = left + defaultBarPosition - portSize;
                rightBorder = leftBorder + metaNodeBarWidth + portSize;
            }
            if (leftBorder < left) { left = leftBorder; }
            if (rightBorder > right) { right = rightBorder; }
        }

        if (metaInPorts?.ports?.length || metaOutPorts?.ports?.length) {
            if (bottom < Math.min(0, top) + defaultMetaNodeBarHeight) {
                bottom = Math.min(0, top) + defaultMetaNodeBarHeight;
            }
        }

        return {
            left,
            top,
            right,
            bottom
        };
    },

    activeWorkflowId({ activeWorkflow }) {
        if (!activeWorkflow) {
            return null;
        }
        return activeWorkflow?.info?.containerId || 'root';
    },

    nodeIcon({ activeWorkflow }, getters, rootState) {
        return ({ nodeId }) => {
            let node = activeWorkflow.nodes[nodeId];
            let { templateId } = node;
            if (templateId) {
                return activeWorkflow.nodeTemplates[templateId].icon;
            } else {
                return node.icon;
            }
        };
    },

    nodeName({ activeWorkflow }, getters, rootState) {
        return ({ nodeId }) => {
            let node = activeWorkflow.nodes[nodeId];
            let { templateId } = node;
            if (templateId) {
                return activeWorkflow.nodeTemplates[templateId].name;
            } else {
                return node.name;
            }
        };
    },

    nodeType({ activeWorkflow }, getters, rootState) {
        return ({ nodeId }) => {
            let node = activeWorkflow.nodes[nodeId];
            let { templateId } = node;
            if (templateId) {
                return activeWorkflow.nodeTemplates[templateId].type;
            } else {
                return node.type;
            }
        };
    },

    /**
     * Returns the nodes that are currently selected
     * @param {Object} state - the state of the store
     * @returns {Array} containing the selected nodes
     */
    selectedNodes({ activeWorkflow }) {
        if (!activeWorkflow) {
            return [];
        }
        return Object.values(activeWorkflow.nodes).filter(node => node.selected);
    }
};<|MERGE_RESOLUTION|>--- conflicted
+++ resolved
@@ -1,10 +1,5 @@
-<<<<<<< HEAD
-import { loadWorkflow as loadWorkflowFromApi, removeEventListener, addEventListener,
-    openView, openDialog, changeNodeState, changeLoopState, deleteObjects, undo, redo } from '~api';
-=======
 import { addEventListener, changeLoopState, changeNodeState, deleteObjects, loadWorkflow as loadWorkflowFromApi,
-    moveObjects, openDialog, openView, removeEventListener } from '~api';
->>>>>>> 374e3975
+    moveObjects, openDialog, openView, undo, redo, removeEventListener } from '~api';
 import Vue from 'vue';
 import * as $shapes from '~/style/shapes';
 import { actions as jsonPatchActions, mutations as jsonPatchMutations } from '../store-plugins/json-patch';
@@ -38,8 +33,6 @@
             ...workflow
         };
 
-<<<<<<< HEAD
-=======
         // add selected, isDragging and dragGhostPosition field to node with initial value false to enable reactivity on this property
         Object.values(workflowData.nodes || {}).forEach(
             node => {
@@ -47,7 +40,6 @@
             }
         );
 
->>>>>>> 374e3975
         state.activeWorkflow = workflowData;
         state.tooltip = null;
     },
@@ -71,10 +63,7 @@
         Vue.set(state.activeWorkflow.nodes[nodeId], 'selected', true);
     },
     deselectNode(state, nodeId) {
-<<<<<<< HEAD
         Vue.set(state.activeWorkflow.nodes[nodeId], 'selected', false);
-=======
-        state.activeWorkflow.nodes[nodeId].selected = false;
     },
     // Shifts the position of the node for the provided amount
     shiftPosition(state, { deltaX, deltaY, thresholdExceeded }) {
@@ -89,7 +78,6 @@
     // change the isDragging property to the provided Value
     setDragging(state, { isDragging }) {
         state.isDragging = isDragging;
->>>>>>> 374e3975
     }
 };
 
@@ -161,16 +149,12 @@
             changeNodeState({ projectId, nodeIds: [activeWorkflowId], action, workflowId: activeWorkflowId });
         } else if (nodes === 'selected') {
             // act upon selected nodes
-<<<<<<< HEAD
-            changeNodeState({ projectId, nodeIds: getters.selectedNodes().map(node => node.id), action });
-=======
             changeNodeState({
                 projectId,
-                nodeIds: getters.selectedNodes.map(node => node.id),
+                nodeIds: getters.selectedNodes().map(node => node.id),
                 action,
                 workflowId: activeWorkflowId
             });
->>>>>>> 374e3975
         } else {
             throw new TypeError("'nodes' has to be of type 'all' | 'selected' | Array<nodeId>]");
         }
@@ -204,7 +188,6 @@
     openDialog({ state }, nodeId) {
         openDialog({ projectId: state.activeWorkflow.projectId, nodeId });
     },
-<<<<<<< HEAD
     /* See docs in API */
     undo({ state, getters }) {
         let { activeWorkflowId } = getters;
@@ -214,7 +197,7 @@
     redo({ state, getters }) {
         let { activeWorkflowId } = getters;
         redo({ projectId: state.activeWorkflow.projectId, workflowId: activeWorkflowId });
-=======
+    },
 
     /**
      * Move either the outline of the nodes or the nodes itself,
@@ -227,7 +210,7 @@
      * @returns {void} - nothing to return
      */
     moveNodes({ commit, getters }, { deltaX, deltaY }) {
-        let thresholdExceeded = getters.selectedNodes.length > moveNodeGhostThreshold;
+        let thresholdExceeded = getters.selectedNodes().length > moveNodeGhostThreshold;
         commit('shiftPosition', { deltaX, deltaY, thresholdExceeded });
     },
 
@@ -241,7 +224,7 @@
      * @returns {void} - nothing to return
      */
     saveNodeMoves({ state, getters, commit }, { projectId, nodeId, startPos }) {
-        const selectedNodes = getters.selectedNodes;
+        const selectedNodes = getters.selectedNodes();
         const selectedNodeIds = selectedNodes.map((node) => node.id);
         let translation;
         // calculate the translation either relative to the position or the outline position
@@ -261,7 +244,6 @@
             consola.log('The following error occured: ', error);
             commit('resetDragPosition');
         });
->>>>>>> 374e3975
     }
 };
 
@@ -275,15 +257,6 @@
     isStreaming({ activeWorkflow }) {
         return Boolean(activeWorkflow?.info.jobManager);
     },
-<<<<<<< HEAD
-    selectedNodes: ({ activeWorkflow }) => () => {
-        if (!activeWorkflow) {
-            return [];
-        }
-        return Object.values(activeWorkflow.nodes).filter(node => node.selected);
-    },
-=======
->>>>>>> 374e3975
     /*
         returns the upper-left bound [xMin, yMin] and the lower-right bound [xMax, yMax] of the workflow
     */
@@ -428,10 +401,10 @@
      * @param {Object} state - the state of the store
      * @returns {Array} containing the selected nodes
      */
-    selectedNodes({ activeWorkflow }) {
+    selectedNodes: ({ activeWorkflow }) => () => {
         if (!activeWorkflow) {
             return [];
         }
         return Object.values(activeWorkflow.nodes).filter(node => node.selected);
-    }
+    },
 };