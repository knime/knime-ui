import { addEventListener, changeLoopState, changeNodeState, deleteObjects, loadWorkflow as loadWorkflowFromApi,
    moveObjects, openDialog, openLegacyFlowVariableDialog as configureFlowVariables,
    openView, undo, redo, removeEventListener, connectNodes,
<<<<<<< HEAD
    addNode, saveWorkflow, closeWorkflow, renameContainerNode, collapseToContainer, addContainerNodePort } from '~api';
=======
    addNode, saveWorkflow, closeWorkflow, renameContainer, collapseToContainer, openLayoutEditor } from '~api';
>>>>>>> 6cde7bb5
import Vue from 'vue';
import * as $shapes from '~/style/shapes';
import { actions as jsonPatchActions, mutations as jsonPatchMutations } from '../store-plugins/json-patch';


/**
 * Store that holds a workflow graph and the associated tooltips.
 * A workflow can either be contained in a component / metanode, or it can be the top level workflow.
 * Note that the notion of "workflow" is different from what users call a "KNIME workflow".
 * The technical term for the latter in this application is "project".
 */

export const state = () => ({
    activeWorkflow: null,
    activeSnapshotId: null,
    tooltip: null,
    isDragging: false,
    deltaMovePosition: { x: 0, y: 0 },
    nameEditorNodeId: null
});

export const mutations = {
    ...jsonPatchMutations,

    // extracts the workflow
    setActiveWorkflow(state, workflow) {
        state.activeWorkflow = workflow;
    },
    setActiveSnapshotId(state, id) {
        state.activeSnapshotId = id;
    },
    setTooltip(state, tooltip) {
        Vue.set(state, 'tooltip', tooltip);
    },
    // Shifts the position of the node for the provided amount
    shiftPosition(state, { deltaX, deltaY }) {
        state.deltaMovePosition.x = deltaX;
        state.deltaMovePosition.y = deltaY;
    },
    // Reset the position of the outline
    resetDragPosition(state) {
        state.deltaMovePosition = { x: 0, y: 0 };
    },
    // change the isDragging property to the provided Value
    setDragging(state, { isDragging }) {
        state.isDragging = isDragging;
    },
    setNameEditorNodeId(state, nodeId) {
        state.nameEditorNodeId = nodeId;
    }
};

export const actions = {
    ...jsonPatchActions,
    async loadWorkflow({ commit, dispatch, getters }, { projectId, workflowId = 'root' }) {
        const project = await loadWorkflowFromApi({ projectId, workflowId });
        if (project) {
            commit('setActiveWorkflow', {
                ...project.workflow,
                projectId
            });

            let snapshotId = project.snapshotId;
            commit('setActiveSnapshotId', snapshotId);

            let workflowId = getters.activeWorkflowId;
            addEventListener('WorkflowChanged', { projectId, workflowId, snapshotId });
        } else {
            throw new Error(`Workflow not found: "${projectId}" > "${workflowId}"`);
        }
    },
    unloadActiveWorkflow({ state, commit, dispatch, getters: { activeWorkflowId }, rootGetters }, { clearWorkflow }) {
        if (!state.activeWorkflow) {
            // nothing to do (no tabs open)
            return;
        }
        // clean up
        try {
            let { projectId } = state.activeWorkflow;
            let { activeSnapshotId: snapshotId } = state;

            removeEventListener('WorkflowChanged', { projectId, workflowId: activeWorkflowId, snapshotId });
        } catch (e) {
            consola.error(e);
        }

        commit('selection/clearSelection', null, { root: true });
        commit('setTooltip', null);
        
        if (clearWorkflow) {
            commit('setActiveWorkflow', null);
        }
    },

    /**
     * Deletes all selected objects and displays an error message for the objects, that cannot be deleted.
     * If the objects can be deleted a deselect event is fired.
     * @param {Object} context - store context
     * @returns {void} - nothing to return
     */
    deleteSelectedObjects({
        state: { activeWorkflow },
        getters: { activeWorkflowId },
        rootState,
        rootGetters,
        dispatch
    }) {
        const selectedNodes = rootGetters['selection/selectedNodes'];
        const selectedConnections = rootGetters['selection/selectedConnections'];
        const deletableNodeIds = selectedNodes.filter(node => node.allowedActions.canDelete).map(node => node.id);
        const nonDeletableNodeIds = selectedNodes.filter(node => !node.allowedActions.canDelete).map(node => node.id);
        const deletableConnectionIds = selectedConnections.filter(
            connection => connection.allowedActions.canDelete
        ).map(connection => connection.id);
        const nonDeletableConnectionIds = selectedConnections.filter(
            connection => !connection.allowedActions.canDelete
        ).map(connection => connection.id);

        if (deletableNodeIds.length || deletableConnectionIds.length) {
            deleteObjects({
                projectId: activeWorkflow.projectId,
                workflowId: activeWorkflowId,
                nodeIds: deletableNodeIds.length ? deletableNodeIds : [],
                connectionIds: deletableConnectionIds ? deletableConnectionIds : []
            });
            dispatch('selection/deselectAllObjects', null, { root: true });
        }

        let messages = [];
        if (nonDeletableNodeIds.length) {
            messages.push(`The following nodes can’t be deleted: [${nonDeletableNodeIds.join(', ')}]`);
        }
        if (nonDeletableConnectionIds.length) {
            messages.push(`The following connections can’t be deleted: [${nonDeletableConnectionIds.join(', ')}]`);
        }
        if (messages.length) {
            window.alert(messages.join(' \n'));
        }
    },
    changeNodeState({ state, getters, rootGetters }, { action, nodes }) {
        let { activeWorkflow: { projectId } } = state;
        let { activeWorkflowId } = getters;

        if (Array.isArray(nodes)) {
            // act upon a list of nodes
            changeNodeState({ projectId, nodeIds: nodes, action, workflowId: activeWorkflowId });
        } else if (nodes === 'all') {
            // act upon entire workflow
            changeNodeState({ projectId, action, workflowId: activeWorkflowId });
        } else if (nodes === 'selected') {
            // act upon selected nodes
            changeNodeState({
                projectId,
                nodeIds: rootGetters['selection/selectedNodeIds'],
                action,
                workflowId: activeWorkflowId
            });
        } else {
            throw new TypeError("'nodes' has to be of type 'all' | 'selected' | Array<nodeId>]");
        }
    },
    changeLoopState({ state, getters }, { action, nodeId }) {
        let { activeWorkflow: { projectId } } = state;
        let { activeWorkflowId: workflowId } = getters;

        changeLoopState({
            projectId,
            workflowId,
            nodeId,
            action
        });
    },
    executeNodes({ dispatch }, nodes) {
        dispatch('changeNodeState', { action: 'execute', nodes });
    },
    resetNodes({ dispatch }, nodes) {
        dispatch('changeNodeState', { action: 'reset', nodes });
    },
    cancelNodeExecution({ dispatch }, nodes) {
        dispatch('changeNodeState', { action: 'cancel', nodes });
    },
    /* See docs in API */
    pauseLoopExecution({ dispatch }, nodeId) {
        dispatch('changeLoopState', { action: 'pause', nodeId });
    },
    /* See docs in API */
    resumeLoopExecution({ dispatch }, nodeId) {
        dispatch('changeLoopState', { action: 'resume', nodeId });
    },
    /* See docs in API */
    stepLoopExecution({ dispatch }, nodeId) {
        dispatch('changeLoopState', { action: 'step', nodeId });
    },
    /* See docs in API */
    openView({ state }, nodeId) {
        openView({ projectId: state.activeWorkflow.projectId, nodeId });
    },
    /* See docs in API */
    openDialog({ state }, nodeId) {
        openDialog({ projectId: state.activeWorkflow.projectId, nodeId });
    },
    /* See docs in API */
    configureFlowVariables({ state }, nodeId) {
        configureFlowVariables({ projectId: state.activeWorkflow.projectId, nodeId });
    },
    /* See docs in API */
    undo({ state, getters }) {
        let { activeWorkflowId } = getters;
        undo({ projectId: state.activeWorkflow.projectId, workflowId: activeWorkflowId });
    },
    /* See docs in API */
    redo({ state, getters }) {
        let { activeWorkflowId } = getters;
        redo({ projectId: state.activeWorkflow.projectId, workflowId: activeWorkflowId });
    },
    /* See docs in API */
    openLayoutEditor({ state, getters }) {
        let { activeWorkflowId } = getters;
        openLayoutEditor({ projectId: state.activeWorkflow.projectId, workflowId: activeWorkflowId });
    },
    saveWorkflow({ state }) {
        let { activeWorkflow: { projectId } } = state;
        saveWorkflow({ projectId });
    },
    closeWorkflow({ dispatch, state }) {
        let { activeWorkflow: { projectId } } = state;
        closeWorkflow({ projectId });
    },
    openNameEditor({ commit }, nodeId) {
        commit('setNameEditorNodeId', nodeId);
    },
    closeNameEditor({ commit }) {
        commit('setNameEditorNodeId', null);
    },
    addContainerNodePort({ state, getters }, { nodeId, side, typeId }) {
        let { activeWorkflow: { projectId } } = state;
        let { activeWorkflowId: workflowId } = getters;

        addContainerNodePort({ projectId, workflowId, nodeId, side, typeId });
    },
    /**
     * Move either the outline of the nodes or the nodes itself,
     * depending on the amount of selected nodes. Delta is hereby the amount
     * of movement to the last position of the node.
     * @param {Object} context - store context
     * @param {Object} params
     * @param {string} params.deltaX - pixels moved since the last
     * @param {string} params.deltaY - id of the node
     * @returns {void} - nothing to return
     */
    moveNodes({ commit, rootGetters }, { deltaX, deltaY }) {
        commit('shiftPosition', { deltaX, deltaY });
    },

    /**
     * Renames a container (metanode or component).
     * @param {Object} context - store context
     * @param {string} params.nodeId - container node id
     * @param {string} params.name - new new
     * @returns {void} - nothing to return
     */
    renameContainerNode({ state, getters }, { nodeId, name }) {
        const { activeWorkflow: { projectId } } = state;
        const { activeWorkflowId } = getters;
        renameContainerNode({
            nodeId,
            name,
            projectId,
            workflowId: activeWorkflowId
        });
    },

    /**
     * Calls the API to save the position of the nodes after the move is over
     * @param {Object} context - store context
     * @param {Object} params
     * @param {string} params.projectId - id of the project
     * @param {string} params.nodeId - id of the node
     * @param {Object} params.startPos - start position {x: , y: } of the move event
     * @returns {void} - nothing to return
     */
    saveNodeMoves({ state, getters, commit, rootGetters }, { projectId }) {
        let translation;
        let selectedNodes = rootGetters['selection/selectedNodeIds'];
        // calculate the translation either relative to the position or the outline position
        translation = {
            x: state.deltaMovePosition.x,
            y: state.deltaMovePosition.y
        };
        moveObjects({
            projectId,
            workflowId: getters.activeWorkflowId,
            nodeIds: selectedNodes,
            translation,
            annotationIds: []
        }).then((e) => {
            // nothing todo when movement is successful
        }, (error) => {
            consola.log('The following error occured: ', error);
            commit('resetDragPosition');
        });
    },
    async connectNodes({ state, getters }, { sourceNode, destNode, sourcePort, destPort }) {
        await connectNodes({
            projectId: state.activeWorkflow.projectId,
            workflowId: getters.activeWorkflowId,
            sourceNode,
            sourcePort,
            destNode,
            destPort
        });
    },
    async addNode({ state, getters }, { position, nodeFactory }) {
        await addNode({
            projectId: state.activeWorkflow.projectId,
            workflowId: getters.activeWorkflowId,
            position: {
                x: position[0],
                y: position[1]
            },
            nodeFactory
        });
    },
    async collapseToContainer({ state, getters, rootState, rootGetters, dispatch }, { containerType }) {
        const selectedNodes = rootGetters['selection/selectedNodeIds'];
        let canCollapse = false;

        if (rootGetters['selection/selectedNodes'].some(node => node.allowedActions.canCollapse === 'resetRequired')) {
            canCollapse = window.confirm(`Creating this ${containerType} will reset the executed nodes.`);
        } else {
            canCollapse = true;
        }

        if (canCollapse) {
            dispatch('selection/deselectAllObjects', null, { root: true });

            await collapseToContainer({
                containerType,
                projectId: state.activeWorkflow.projectId,
                workflowId: getters.activeWorkflowId,
                nodeIds: selectedNodes
            });
        }
    }
};

// The name getters can be misleading, its more like Vues computed propeties which may return functions.
// Please consult: https://vuex.vuejs.org/guide/getters.html
export const getters = {
    isStreaming({ activeWorkflow }) {
        return Boolean(activeWorkflow?.info.jobManager);
    },
    isLinked({ activeWorkflow }) {
        return Boolean(activeWorkflow?.info.linked);
    },
    isInsideLinked(state, getters) {
        return Boolean(getters.insideLinkedType);
    },
    insideLinkedType({ activeWorkflow }) {
        if (!activeWorkflow?.parents) {
            return null;
        }

        return activeWorkflow.parents.find(({ linked }) => linked)?.containerType;
    },
    /* Workflow is writable, if it is not linked or inside a linked workflow */
    isWritable(state, getters) {
        return !(getters.isLinked || getters.isInsideLinked);
    },
    /* Workflow is empty if it doesn't contain nodes */
    isWorkflowEmpty({ activeWorkflow }) {
        let hasNodes = Boolean(Object.keys(activeWorkflow?.nodes).length);
        let hasAnnotations = Boolean(activeWorkflow?.workflowAnnotations.length);

        return !hasNodes && !hasAnnotations;
    },
    /*
        returns the upper-left bound [xMin, yMin] and the lower-right bound [xMax, yMax] of the workflow
    */
    workflowBounds({ activeWorkflow }) {
        if (!activeWorkflow) {
            return {
                left: 0,
                top: 0,
                right: 0,
                bottom: 0
            };
        }

        const { nodes = {}, workflowAnnotations = [], metaInPorts, metaOutPorts } = activeWorkflow;
        const {
            nodeSize, nodeNameMargin, nodeStatusMarginTop, nodeStatusHeight, nodeNameLineHeight, portSize,
            defaultMetanodeBarPosition, defaultMetaNodeBarHeight, metaNodeBarWidth, horizontalNodePadding
        } = $shapes;

        let left = Infinity;
        let top = Infinity;
        let right = -Infinity;
        let bottom = -Infinity;

        Object.values(nodes).forEach(({ position: { x, y } }) => {
            const nodeTop = y - nodeNameMargin - nodeNameLineHeight;
            const nodeBottom = y + nodeSize + nodeStatusMarginTop + nodeStatusHeight;
            const nodeLeft = x - horizontalNodePadding;
            const nodeRight = x + nodeSize + horizontalNodePadding;

            if (nodeLeft < left) { left = nodeLeft; }
            if (nodeTop < top) { top = nodeTop; }

            if (nodeRight > right) { right = nodeRight; }
            if (nodeBottom > bottom) { bottom = nodeBottom; }
        });
        workflowAnnotations.forEach(({ bounds: { x, y, height, width } }) => {
            if (x < left) { left = x; }
            if (y < top) { top = y; }

            if (x + width > right) { right = x + width; }
            if (y + height > bottom) { bottom = y + height; }
        });

        // there are neither nodes nor workflows annotations
        if (left === Infinity) {
            left = 0;
            top = 0;
            right = 0;
            bottom = 0;
        }

        // Consider horizontal position of metanode input / output bars.
        // The logic is as follows:
        // - if a user has moved an input / output bar, then its x-position is taken as saved.
        // - else
        //   - input bar
        //     - if the workflow contents extend to a negative coordinate, render the bar left of the workflow contents
        //     - else render it at 0.
        //   - output bar
        //     - if the view is wide enough, the output bar is rendered at a fixed position
        //     - else (horizontal overflow), the output bar is drawn to the right of the workflow contents.
        //
        // The vertical dimensions are always equal to the workflow dimensions, unless the workflow is empty,
        // in which case they get a default height.

        let defaultBarPosition = defaultMetanodeBarPosition;
        if (metaInPorts?.ports?.length) {
            let leftBorder, rightBorder;
            if (metaInPorts.xPos) {
                leftBorder = metaInPorts.xPos - metaNodeBarWidth;
                rightBorder = metaInPorts.xPos + portSize;
            } else {
                leftBorder = Math.min(0, left) - metaNodeBarWidth;
                rightBorder = leftBorder + metaNodeBarWidth + portSize;
            }
            if (leftBorder < left) { left = leftBorder; }
            if (rightBorder > right) { right = rightBorder; }
        }

        if (metaOutPorts?.ports?.length) {
            let leftBorder, rightBorder;
            if (metaOutPorts.xPos) {
                leftBorder = metaOutPorts.xPos - portSize;
                rightBorder = metaOutPorts.xPos + metaNodeBarWidth;
            } else {
                leftBorder = left + defaultBarPosition - portSize;
                rightBorder = leftBorder + metaNodeBarWidth + portSize;
            }
            if (leftBorder < left) { left = leftBorder; }
            if (rightBorder > right) { right = rightBorder; }
        }

        if (metaInPorts?.ports?.length || metaOutPorts?.ports?.length) {
            if (bottom < Math.min(0, top) + defaultMetaNodeBarHeight) {
                bottom = Math.min(0, top) + defaultMetaNodeBarHeight;
            }
        }

        return {
            left,
            top,
            right,
            bottom
        };
    },

    // NXT-962: make this getter obsolete
    activeWorkflowId({ activeWorkflow }) {
        if (!activeWorkflow) {
            return null;
        }
        return activeWorkflow?.info?.containerId || 'root';
    },

    getNodeIcon({ activeWorkflow }) {
        return (nodeId) => {
            let node = activeWorkflow.nodes[nodeId];
            let { templateId } = node;
            if (templateId) {
                return activeWorkflow.nodeTemplates[templateId].icon;
            } else {
                return node.icon;
            }
        };
    },

    getNodeName({ activeWorkflow }) {
        return (nodeId) => {
            let node = activeWorkflow.nodes[nodeId];
            let { templateId } = node;
            if (templateId) {
                return activeWorkflow.nodeTemplates[templateId].name;
            } else {
                return node.name;
            }
        };
    },

    getNodeType({ activeWorkflow }) {
        return (nodeId) => {
            let node = activeWorkflow.nodes[nodeId];
            let { templateId } = node;
            if (templateId) {
                return activeWorkflow.nodeTemplates[templateId].type;
            } else {
                return node.type;
            }
        };
    }
};<|MERGE_RESOLUTION|>--- conflicted
+++ resolved
@@ -1,11 +1,7 @@
 import { addEventListener, changeLoopState, changeNodeState, deleteObjects, loadWorkflow as loadWorkflowFromApi,
     moveObjects, openDialog, openLegacyFlowVariableDialog as configureFlowVariables,
-    openView, undo, redo, removeEventListener, connectNodes,
-<<<<<<< HEAD
-    addNode, saveWorkflow, closeWorkflow, renameContainerNode, collapseToContainer, addContainerNodePort } from '~api';
-=======
-    addNode, saveWorkflow, closeWorkflow, renameContainer, collapseToContainer, openLayoutEditor } from '~api';
->>>>>>> 6cde7bb5
+    openView, undo, redo, removeEventListener, connectNodes, addNode, saveWorkflow, closeWorkflow, renameContainerNode,
+    collapseToContainer, addContainerNodePort, openLayoutEditor } from '~api';
 import Vue from 'vue';
 import * as $shapes from '~/style/shapes';
 import { actions as jsonPatchActions, mutations as jsonPatchMutations } from '../store-plugins/json-patch';
