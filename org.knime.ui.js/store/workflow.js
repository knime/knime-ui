--- conflicted
+++ resolved
@@ -1,10 +1,5 @@
-<<<<<<< HEAD
 import { loadWorkflow as loadWorkflowFromApi, removeEventListener, addEventListener,
-    openView, openDialog, changeNodeState } from '~api';
-=======
-import { loadWorkflow as loadWorkflowFromApi, removeEventListener, addEventListener, executeNodes, cancelNodeExecution,
-    resetNodes, pauseNodeExecution, resumeNodeExecution, stepNodeExecution, openView, openDialog } from '~api';
->>>>>>> c7fcbbbd
+    openView, openDialog, changeNodeState, changeLoopState } from '~api';
 import Vue from 'vue';
 import * as $shapes from '~/style/shapes';
 import { mutations as jsonPatchMutations, actions as jsonPatchActions } from '../store-plugins/json-patch';
@@ -120,17 +115,20 @@
         await addEventListener('WorkflowChanged', { projectId, workflowId, snapshotId });
     },
     changeNodeState({ state, getters }, { action, nodes }) {
-        let { selectedNodes, activeWorkflow: { projectId } } = state;
-        let { activeWorkflowId } = getters;
+        let { activeWorkflow: { projectId } } = state;
 
         if (Array.isArray(nodes)) {
+            // act upon a list of nodes
             changeNodeState({ projectId, nodeIds: nodes, action });
         } else if (nodes === 'all') {
+            // act upon entire workflow
+            let { activeWorkflowId } = getters;
             changeNodeState({ projectId, nodeIds: [activeWorkflowId], action });
         } else if (nodes === 'selected') {
-            changeNodeState({ projectId, nodeIds: selectedNodes, action });
+            // act upon selected nodes
+            changeNodeState({ projectId, nodeIds: state.selectedNodes, action });
         } else {
-            throw new Error();
+            throw new TypeError("'nodes' has to be of type 'all' | 'selected' | Array<nodeId>]");
         }
     },
     executeNodes({ dispatch }, nodes) {
@@ -143,23 +141,23 @@
         dispatch('changeNodeState', { action: 'cancel', nodes });
     },
     /* See docs in API */
-    pauseNodeExecution({ state }, { nodeIds }) {
-        pauseNodeExecution({ projectId: state.activeWorkflow.projectId, nodeIds });
-    },
-    /* See docs in API */
-    resumeNodeExecution({ state }, { nodeIds }) {
-        resumeNodeExecution({ projectId: state.activeWorkflow.projectId, nodeIds });
-    },
-    /* See docs in API */
-    stepNodeExecution({ state }, { nodeIds }) {
-        stepNodeExecution({ projectId: state.activeWorkflow.projectId, nodeIds });
-    },
-    /* See docs in API */
-    openView({ state }, { nodeId }) {
+    pauseNodeExecution({ state }, nodeId) {
+        changeLoopState({ projectId: state.activeWorkflow.projectId, nodeId, action: 'pause' });
+    },
+    /* See docs in API */
+    resumeNodeExecution({ state }, nodeId) {
+        changeLoopState({ projectId: state.activeWorkflow.projectId, nodeId, action: 'resume' });
+    },
+    /* See docs in API */
+    stepNodeExecution({ state }, nodeId) {
+        changeLoopState({ projectId: state.activeWorkflow.projectId, nodeId, action: 'step' });
+    },
+    /* See docs in API */
+    openView({ state }, nodeId) {
         openView({ projectId: state.activeWorkflow.projectId, nodeId });
     },
     /* See docs in API */
-    openDialog({ state }, { nodeId }) {
+    openDialog({ state }, nodeId) {
         openDialog({ projectId: state.activeWorkflow.projectId, nodeId });
     }
 };
