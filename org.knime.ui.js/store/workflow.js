--- conflicted
+++ resolved
@@ -109,15 +109,6 @@
     isWritable(state, getters) {
         return !getters.isLinked;
     },
-<<<<<<< HEAD
-    nodes(state, getters, rootState) {
-        if (!state.activeWorkflow) {
-            return null;
-        }
-        return rootState.nodes[state.activeWorkflow.projectId];
-    },
-=======
->>>>>>> 7a589281
     /*
         returns the true offset from the upper-left corner of the svg for a given point
     */
