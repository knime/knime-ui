import { loadWorkflow as loadWorkflowFromApi, removeEventListener, addEventListener } from '~api';
import Vue from 'vue';
import * as $shapes from '~/style/shapes';
import { mutations as jsonPatchMutations, actions as jsonPatchActions } from '../store-plugins/json-patch';

/**
 * Store that holds a workflow graph and the associated tooltips.
 * A workflow can either be contained in a component / metanode, or it can be the top level workflow.
 * Note that the notion of "workflow" is different from what users call a "KNIME workflow".
 * The technical term for the latter in this application is "project".
 */

export const state = () => ({
    activeWorkflow: null,
    activeSnapshotId: null,
    tooltip: null
});

export const mutations = {
    ...jsonPatchMutations,
    setActiveWorkflow(state, workflow) {

        // extract templates
        let workflowData = {
            ...workflow
        };
        let { nodeTemplates = {} } = workflow;
        let nodeTemplateIds = Object.keys(nodeTemplates);

        // …and move them to template store
        nodeTemplateIds.forEach((templateId) => {
            this.commit('nodeTemplates/add', {
                templateId,
                templateData: nodeTemplates[templateId]
            }, { root: true });
        });
        delete workflowData.nodeTemplates;

        state.activeWorkflow = workflowData;
        state.tooltip = null;
    },
    setActiveSnapshotId(state, id) {
        state.activeSnapshotId = id;
    },
    setTooltip(state, tooltip) {
        Vue.set(state, 'tooltip', tooltip);
    }
};

export const actions = {
    ...jsonPatchActions,
    async loadWorkflow({ commit, dispatch }, { projectId, containerId = 'root' }) {
        const workflow = await loadWorkflowFromApi({ projectId, containerId });

        if (workflow) {
            dispatch('unloadActiveWorkflow');
            dispatch('setActiveWorkflowSnapshot', {
                ...workflow,
                projectId
            });
        } else {
            throw new Error(`Workflow not found: "${projectId}" > "${containerId}"`);
        }
    },
    unloadActiveWorkflow({ state, getters }) {
        if (!state.activeWorkflow) {
            // nothing to do (no tabs open)
            return;
        }
        let { projectId } = state.activeWorkflow;
        let workflowId = getters.activeWorkflowId;
        // this is intentionally not awaiting the response. Unloading can happen in the background.
        removeEventListener('WorkflowChanged', { projectId, workflowId });
    },
    setActiveWorkflowSnapshot({ commit }, { workflow, snapshotId, projectId }) {
        commit('setActiveWorkflow', {
            ...workflow,
            projectId
        });
        commit('setActiveSnapshotId', snapshotId);
        let workflowId = workflow.info?.containerId || 'root';
        addEventListener('WorkflowChanged', { projectId, workflowId, snapshotId });
    }
};

export const getters = {
    /*
        returns the true offset from the upper-left corner of the svg for a given point
    */
    getAbsoluteCoordinates(state, getters, rootState) {
        const { x: left, y: top } = getters.svgBounds;
        return ({ x, y }) => ({ x: x - left, y: y - top });
    },
    /*
        extends the workflowBounds by a fixed padding
    */
    svgBounds(state, getters, rootState) {
        const { canvasPadding } = $shapes;
        let { left, top, right, bottom } = getters.workflowBounds;
        let x = Math.min(0, left);
        let y = Math.min(0, top);
        let width = right - x + canvasPadding;
        let height = bottom - y + canvasPadding;
        return {
            x, y, width, height
        };
    },
    /*
        returns the upper-left bound [xMin, yMin] and the lower-right bound [xMax, yMax] of the workflow
    */
<<<<<<< HEAD
    workflowBounds({ activeWorkflow }) {
        const { nodes = {}, workflowAnnotations = [] } = activeWorkflow;
        const { nodeSize, nodeNameMargin, nodeStatusMarginTop, nodeStatusHeight, nodeNameLineHeight } = $shapes;
=======
    workflowBounds({ activeWorkflow }, getters, rootState) {
        const { nodeIds, workflowAnnotations = [], metaInPorts, metaOutPorts } = activeWorkflow;
        const {
            nodeSize, nodeNameMargin, nodeStatusMarginTop, nodeStatusHeight, nodeNameLineHeight, portSize,
            defaultMetanodeBarPosition, defaultMetaNodeBarHeight, metaNodeBarWidth
        } = $shapes;
        let nodes = nodeIds.map(nodeId => getters.nodes[nodeId]);
>>>>>>> 1bb112d7

        let left = Infinity;
        let top = Infinity;
        let right = -Infinity;
        let bottom = -Infinity;

        Object.values(nodes).forEach(({ position: { x, y } }) => {
            const nodeTop = y - nodeNameMargin - nodeNameLineHeight;
            const nodeBottom = y + nodeSize + nodeStatusMarginTop + nodeStatusHeight;

            if (x < left) { left = x; }
            if (nodeTop < top) { top = nodeTop; }

            if (x + nodeSize > right) { right = x + nodeSize; }
            if (nodeBottom > bottom) { bottom = nodeBottom; }
        });
        workflowAnnotations.forEach(({ bounds: { x, y, height, width } }) => {
            if (x < left) { left = x; }
            if (y < top) { top = y; }

            if (x + width > right) { right = x + width; }
            if (y + height > bottom) { bottom = y + height; }
        });

        // there are neither nodes nor workflows annotations
        if (left === Infinity) {
            left = 0;
            top = 0;
            right = 0;
            bottom = 0;
        }

        // Consider horizontal position of metanode input / output bars.
        // The logic is as follows:
        // - if a user has moved an input / output bar, then its x-position is taken as saved.
        // - else
        //   - input bar
        //     - if the workflow contents extend to a negative coordinate, render the bar left of the workflow contents
        //     - else render it at 0.
        //   - output bar
        //     - if the view is wide enough, the output bar is rendered at a fixed position
        //     - else (horizontal overflow), the output bar is drawn to the right of the workflow contents.
        //
        // The vertical dimensions are always equal to the workflow dimensions, unless the workflow is empty,
        // in which case they get a default height.

        let defaultBarPosition = defaultMetanodeBarPosition;
        if (metaInPorts?.ports?.length) {
            let leftBorder, rightBorder;
            if (metaInPorts.xPos) {
                leftBorder = metaInPorts.xPos - metaNodeBarWidth;
                rightBorder = metaInPorts.xPos + portSize;
            } else {
                leftBorder = Math.min(0, left) - metaNodeBarWidth;
                rightBorder = leftBorder + metaNodeBarWidth + portSize;
            }
            if (leftBorder < left) { left = leftBorder; }
            if (rightBorder > right) { right = rightBorder; }
        }

        if (metaOutPorts?.ports?.length) {
            let leftBorder, rightBorder;
            if (metaOutPorts.xPos) {
                leftBorder =  metaOutPorts.xPos - portSize;
                rightBorder = metaOutPorts.xPos + metaNodeBarWidth;
            } else {
                leftBorder = left + defaultBarPosition - portSize;
                rightBorder = leftBorder + metaNodeBarWidth + portSize;
            }
            if (leftBorder < left) { left = leftBorder; }
            if (rightBorder > right) { right = rightBorder; }
        }

        if (metaInPorts?.ports?.length || metaOutPorts?.ports?.length) {
            if (bottom < Math.min(0, top) + defaultMetaNodeBarHeight) {
                bottom = Math.min(0, top) + defaultMetaNodeBarHeight;
            }
        }

        return {
            left,
            top,
            right,
            bottom
        };
    },

    activeWorkflowId({ activeWorkflow }) {
        if (!activeWorkflow) {
            return null;
        }
        return activeWorkflow?.info.containerId || 'root';
    },

    nodeIcon(state, getters, rootState) {
        return ({ nodeId }) => {
            let node = state.activeWorkflow.nodes[nodeId];
            let { templateId } = node;
            if (templateId) {
                return rootState.nodeTemplates[templateId].icon;
            } else {
                return node.icon;
            }
        };
    },

    nodeName(state, getters, rootState) {
        return ({ nodeId }) => {
            let node = state.activeWorkflow.nodes[nodeId];
            let { templateId } = node;
            if (templateId) {
                return rootState.nodeTemplates[templateId].name;
            } else {
                return node.name;
            }
        };
    },

    nodeType(state, getters, rootState) {
        return ({ nodeId }) => {
            let node = state.activeWorkflow.nodes[nodeId];
            let { templateId } = node;
            if (templateId) {
                return rootState.nodeTemplates[templateId].type;
            } else {
                return node.type;
            }
        };
    }
};<|MERGE_RESOLUTION|>--- conflicted
+++ resolved
@@ -108,19 +108,12 @@
     /*
         returns the upper-left bound [xMin, yMin] and the lower-right bound [xMax, yMax] of the workflow
     */
-<<<<<<< HEAD
     workflowBounds({ activeWorkflow }) {
-        const { nodes = {}, workflowAnnotations = [] } = activeWorkflow;
-        const { nodeSize, nodeNameMargin, nodeStatusMarginTop, nodeStatusHeight, nodeNameLineHeight } = $shapes;
-=======
-    workflowBounds({ activeWorkflow }, getters, rootState) {
-        const { nodeIds, workflowAnnotations = [], metaInPorts, metaOutPorts } = activeWorkflow;
+        const { nodes = {}, workflowAnnotations = [], metaInPorts, metaOutPorts } = activeWorkflow;
         const {
             nodeSize, nodeNameMargin, nodeStatusMarginTop, nodeStatusHeight, nodeNameLineHeight, portSize,
             defaultMetanodeBarPosition, defaultMetaNodeBarHeight, metaNodeBarWidth
         } = $shapes;
-        let nodes = nodeIds.map(nodeId => getters.nodes[nodeId]);
->>>>>>> 1bb112d7
 
         let left = Infinity;
         let top = Infinity;
