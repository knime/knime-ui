--- conflicted
+++ resolved
@@ -11,10 +11,7 @@
 
 export const state = () => ({
     nodesPerCategory: [],
-<<<<<<< HEAD
-=======
     totalNumCategories: null,
->>>>>>> b46de56b
     nodes: [],
     totalNumNodes: 0,
     selectedTags: [],
@@ -31,36 +28,24 @@
 
 export const actions = {
     async getAllNodes({ commit, state }, append) {
-<<<<<<< HEAD
-=======
         if (state.nodesPerCategory.length === state.totalNumCategories) {
             return;
         }
->>>>>>> b46de56b
         let tagsOffset = append ? firstLoadOffset + state.categoryPage * categoryPageSize : 0;
         let tagsLimit = append ? categoryPageSize : firstLoadOffset;
         if (append) {
             commit('setCategoryPage', state.categoryPage + 1);
         } else {
-<<<<<<< HEAD
-            commit('setCategoryPage', 0);
-        }
-        commit('setNodeSearchPage', 0);
-=======
             commit('setNodeSearchPage', 0);
             commit('setCategoryPage', 0);
         }
->>>>>>> b46de56b
         let res = await getNodesGroupedByTags({
             numNodesPerTag: 6,
             tagsOffset,
             tagsLimit,
             fullTemplateInfo: true
         });
-<<<<<<< HEAD
-=======
         commit('setTotalNumCategories', res.totalNumSelections);
->>>>>>> b46de56b
         if (append) {
             commit('addNodesPerCategories', res.selections);
         } else {
@@ -208,13 +193,11 @@
     addNodesPerCategories(state, groupedNodes) {
         state.nodesPerCategory = state.nodesPerCategory.concat(groupedNodes);
     },
-<<<<<<< HEAD
     setQuery(state, value) {
         state.query = value;
-=======
+    },
     setTotalNumCategories(state, totalNumCategories) {
         state.totalNumCategories = totalNumCategories;
->>>>>>> b46de56b
     },
     setScrollPosition(state, value) {
         state.scrollPosition = value;
