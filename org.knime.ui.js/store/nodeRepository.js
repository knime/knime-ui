import { searchNodes, getNodesGroupedByTags } from '~api';


/**
 * Store that manages node repository state.
 */

const nodeSearchPageSize = 21;
const categoryPageSize = 3;
const firstLoadOffset = 6;

export const state = () => ({
    nodesPerCategory: [],
    nodes: [],
    totalNumNodes: 0,
    selectedTags: [],
    tags: [],
    query: '',
    nodeSearchPage: 0,
    categoryPage: 0,
    scrollPosition: 0
});

export const getters = {
    nodeSearching: state => state.query !== '' || state.selectedTags.length > 0
};

export const actions = {
    async getAllNodes({ commit, state }, append) {
<<<<<<< HEAD
=======
        let tagsOffset = append ? firstLoadOffset + state.categoryPage * categoryPageSize : 0;
        let tagsLimit = append ? categoryPageSize : firstLoadOffset;
>>>>>>> d4205949
        if (append) {
            commit('setCategoryPage', state.categoryPage + 1);
        } else {
            commit('setCategoryPage', 0);
        }
        commit('setNodeSearchPage', 0);
        let res = await getNodesGroupedByTags({
            numNodesPerTag: 6,
            tagsOffset,
            tagsLimit,
            fullTemplateInfo: true
        });
        if (append) {
            commit('addNodesPerCategories', res.selections);
        } else {
            commit('setNodesPerCategories', res.selections);
        }
    },

    /**
     * Fetch nodes. Used for initial data retrieval, but also for searching via query and/or tag filters.
     *
     * @param {*} context - Vuex context.
     * @param {Boolean} append - if the results should be added to the current nodes (for pagination) or if the state
     *      should be cleared (for a new search).
     * @returns {Promise}
     */
    async searchNodes({ commit, state }, append = false) {
        if (append) {
            commit('setNodeSearchPage', state.nodeSearchPage + 1);
        } else {
            commit('setNodeSearchPage', 0);
        }
        let res = await searchNodes({
            query: state.query,
            tags: state.selectedTags,
            allTagsMatch: true,
            nodeOffset: state.nodeSearchPage * nodeSearchPageSize,
            nodeLimit: nodeSearchPageSize,
            fullTemplateInfo: true
        });
        commit('setTotalNumNodes', res.totalNumNodes);
        if (append) {
            commit('addNodes', res.nodes);
        } else {
            commit('setNodes', res.nodes);
        }
        commit('setTags', res.tags);
    },
    /**
     * Update the value of the single search node query
     *
     * @param {*} context - Vuex context.
     * @param {String} value - Search query value
     * @returns {undefined}
     */
    async updateQuery({ commit, dispatch }, value) {
        commit('setQuery', value);
        await dispatch('searchNodes');
    },

    /**
     * Fetch the next page of node results.
     *
     * @param {*} context - Vuex context.
     * @returns {undefined}
     */
    async searchNodesNextPage({ dispatch }) {
        await dispatch('searchNodes', true);
    },

    /**
     * Add a tag to the current tag filters.
     *
     * @param {*} context - Vuex context.
     * @param {String} tag - tag to add.
     * @returns {undefined}
     */
    selectTag({ dispatch, commit }, tag) {
        commit('addSelectedTag', tag);
        dispatch('searchNodes');
    },

    /**
     * Remove a tag from the current tag filters.
     *
     * @param {*} context - Vuex context.
     * @param {String} tag - tag to remove.
     * @returns {undefined}
     */
    deselectTag({ dispatch, commit }, tag) {
        commit('removeSelectedTag', tag);
        dispatch('searchNodes');
    },

    /**
     * Clear all tag filters.
     *
     * @param {*} context - Vuex context.
     * @returns {undefined}
     */
    clearSelectedTags({ dispatch, commit }) {
        commit('setSelectedTags', []);
        dispatch('getAllNodes', false);
    }
};

export const mutations = {

    setCategoryPage(state, pageNumber) {
        state.categoryPage = pageNumber;
    },
    setNodeSearchPage(state, pageNumber) {
        state.nodeSearchPage = pageNumber;
    },
    
    setTotalNumNodes(state, totalNumNodes) {
        state.totalNumNodes = totalNumNodes;
    },

    addNodes(state, nodes) {
        let existingNodeIds = state.nodes.map(node => node.id);
        let newNodes = nodes.filter(node => !existingNodeIds.includes(node.id));
        state.nodes.push(...newNodes);
    },

    setNodes(state, nodes) {
        state.nodes = nodes;
    },

    addTag(state, tag) {
        if (!state.tags.includes(tag)) {
            state.tags.push(tag);
        }
    },

    setTags(state, tags) {
        state.tags = tags;
    },

    addSelectedTag(state, tag) {
        if (!state.selectedTags.includes(tag)) {
            state.selectedTags.push(tag);
        }
    },

    removeSelectedTag(state, tag) {
        state.selectedTags = state.selectedTags.filter(currentTag => currentTag !== tag);
    },

    setSelectedTags(state, selectedTags) {
        state.selectedTags = selectedTags;
    },
    setNodesPerCategories(state, groupedNodes) {
        state.nodesPerCategory = groupedNodes;
    },
    addNodesPerCategories(state, groupedNodes) {
        state.nodesPerCategory = state.nodesPerCategory.concat(groupedNodes);
    },
<<<<<<< HEAD
    setQuery(state, value) {
        state.query = value;
=======
    setScrollPosition(state, value) {
        state.scrollPosition = value;
>>>>>>> d4205949
    }
};<|MERGE_RESOLUTION|>--- conflicted
+++ resolved
@@ -27,11 +27,8 @@
 
 export const actions = {
     async getAllNodes({ commit, state }, append) {
-<<<<<<< HEAD
-=======
         let tagsOffset = append ? firstLoadOffset + state.categoryPage * categoryPageSize : 0;
         let tagsLimit = append ? categoryPageSize : firstLoadOffset;
->>>>>>> d4205949
         if (append) {
             commit('setCategoryPage', state.categoryPage + 1);
         } else {
@@ -191,12 +188,10 @@
     addNodesPerCategories(state, groupedNodes) {
         state.nodesPerCategory = state.nodesPerCategory.concat(groupedNodes);
     },
-<<<<<<< HEAD
     setQuery(state, value) {
         state.query = value;
-=======
+    },
     setScrollPosition(state, value) {
         state.scrollPosition = value;
->>>>>>> d4205949
     }
 };