import { fetchApplicationState, addEventListener, removeEventListener } from '~api';
import Fuse from 'fuse.js';

/*
* This store provides global application logic
*/
export const state = () => ({
    openProjects: [],
    activeProjectId: null,

    /* Map of projectId -> workflowId -> savedState */
    savedUserState: {},

    /* Map of port type id to port type */
    availablePortTypes: {},
    
    // A list provided by the backend that says which ports should be suggested to the user in the port type menu.
    suggestedPortTypes: []
});

export const mutations = {
    setActiveProjectId(state, projectId) {
        state.activeProjectId = projectId;
    },
    setOpenProjects(state, projects) {
        state.openProjects = projects.map(({ projectId, name }) => ({ projectId, name }));

        // add entry to savedUserState for each project
        state.openProjects.forEach(({ projectId }) => {
            state.savedUserState[projectId] = {};
        });
    },
    saveUserState(state, { projectId, workflowId, stateToSave }) {
        state.savedUserState[projectId][workflowId] = stateToSave;
    },
    setAvailablePortTypes(state, availablePortTypes) {
        state.availablePortTypes = availablePortTypes;
    },
    setSuggestedPortTypes(state, portTypesIds) {
        state.suggestedPortTypes = portTypesIds;
    }
};

export const actions = {
    async initializeApplication({ dispatch }) {
        await addEventListener('AppStateChanged');
        
        const applicationState = await fetchApplicationState();
        dispatch('replaceApplicationState', applicationState);
    },
    destroyApplication({ dispatch }) {
        removeEventListener('AppStateChanged');
        dispatch('workflow/unloadActiveWorkflow', { clearWorkflow: true }, { root: true });
    },
    // -------------------------------------------------------------------- //
    async replaceApplicationState({ commit, dispatch, state }, applicationState) {
        // NXT-962: rename openendWorkflows to openProjects
        const openProjects = applicationState.openedWorkflows;

        commit('setOpenProjects', openProjects);
        commit('setAvailablePortTypes', applicationState.availablePortTypes);
        commit('setSuggestedPortTypes', applicationState.suggestedPortTypeIds);

        await dispatch('setActiveProject', openProjects);
    },
    async setActiveProject({ commit, dispatch }, openProjects) {
        if (openProjects.length === 0) {
            consola.info('No workflows opened');
            dispatch('switchWorkflow', null);
            return;
        }

        // either choose the project that has been marked as active, or the first one
        let activeWorkflow = openProjects.find(item => item.activeWorkflow);
        if (!activeWorkflow) {
            consola.info('No active workflow provided');
            activeWorkflow = openProjects[0];
        }

        await dispatch('switchWorkflow', {
            workflowId: 'root',
            projectId: activeWorkflow.projectId
        });
    },
    switchWorkflow({ commit, dispatch, rootGetters }, newWorkflow) {
        // save user state like scroll and zoom
        if (rootGetters['workflow/activeWorkflowId']) {
            dispatch('saveUserState');

            // unload current workflow
            dispatch('workflow/unloadActiveWorkflow', { clearWorkflow: !newWorkflow }, { root: true });
            commit('setActiveProjectId', null);
        }

        // only continue if the new workflow exists
        if (newWorkflow) {
            let { projectId, workflowId } = newWorkflow;
            commit('setActiveProjectId', projectId);
            dispatch('workflow/loadWorkflow', { projectId, workflowId }, { root: true });

            // restore scroll and zoom if saved before
            dispatch('restoreUserState');
        }
    },
    saveUserState({ state, commit, rootState, rootGetters }) {
        let stateToSave = {
            canvas: rootGetters['canvas/toSave']
        };

        // deep clone without observers
        stateToSave = JSON.parse(JSON.stringify(stateToSave));

        commit('saveUserState', {
            projectId: state.activeProjectId,
            workflowId: rootGetters['workflow/activeWorkflowId'],
            stateToSave
        });
    },
    restoreUserState({ state: { savedUserState, activeProjectId }, commit, rootGetters }) {
        const workflowId = rootGetters['workflow/activeWorkflowId'];

        // is undefined if opened for the first time
        const savedState = savedUserState[activeProjectId][workflowId];
        commit('canvas/restoreState', savedState?.canvas, { root: true });
    }
};

export const getters = {
<<<<<<< HEAD
    portTypeSearch({ availablePortTypes }) {
        let searchItems = Object.entries(availablePortTypes)
            .filter(([_, { hidden }]) => !hidden) // don't index hidden port types
            .map(([typeId, { name }]) => ({
                typeId,
                name
            }));

        let fuzzySearch = new Fuse(searchItems, {
            keys: ['name'],
            shouldSort: true,
            isCaseSensitive: false,
            minMatchCharLength: 0
        });

        return fuzzySearch;
    }
};
=======
    activeProjectName({ openProjects, activeProjectId }) {
        if (!activeProjectId) {
            return null;
        }
        return openProjects.find(project => project.projectId === activeProjectId).name;
    }
};
>>>>>>> 6cde7bb5
<|MERGE_RESOLUTION|>--- conflicted
+++ resolved
@@ -126,7 +126,6 @@
 };
 
 export const getters = {
-<<<<<<< HEAD
     portTypeSearch({ availablePortTypes }) {
         let searchItems = Object.entries(availablePortTypes)
             .filter(([_, { hidden }]) => !hidden) // don't index hidden port types
@@ -143,14 +142,12 @@
         });
 
         return fuzzySearch;
-    }
-};
-=======
+    },
+    
     activeProjectName({ openProjects, activeProjectId }) {
         if (!activeProjectId) {
             return null;
         }
         return openProjects.find(project => project.projectId === activeProjectId).name;
     }
-};
->>>>>>> 6cde7bb5
+};