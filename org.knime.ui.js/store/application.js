--- conflicted
+++ resolved
@@ -97,13 +97,9 @@
 
     async switchWorkflow({ commit, dispatch, rootState }, newWorkflow) {
         // save user state like scroll and zoom
-<<<<<<< HEAD
-        if (rootGetters['workflow/activeWorkflowId']) {
-=======
         if (rootState.workflow?.activeWorkflow) {
             dispatch('saveUserState');
 
->>>>>>> ecc3bb8a
             // unload current workflow
             dispatch('unloadActiveWorkflow', { clearWorkflow: !newWorkflow });
             commit('setActiveProjectId', null);
