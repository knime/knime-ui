--- conflicted
+++ resolved
@@ -16,13 +16,12 @@
     
     // A list provided by the backend that says which ports should be suggested to the user in the port type menu.
     suggestedPortTypes: [],
-<<<<<<< HEAD
-    savedStates: []
-=======
+
+    // A list of user's saved states
+    savedStates: [],
 
     /* Indicates whether the browser has support (enabled) for the Clipboard API or not */
     hasClipboardSupport: false
->>>>>>> d465f9a0
 });
 
 export const mutations = {
@@ -46,15 +45,13 @@
     setSuggestedPortTypes(state, portTypesIds) {
         state.suggestedPortTypes = portTypesIds;
     },
-<<<<<<< HEAD
     setSavedStates(state, savedStates) {
         state.savedStates =
         [...state.savedStates.filter((savedState) => savedState.workflow !== savedStates.workflow ||
             savedState.project !== savedStates.project), { ...savedStates }];
-=======
+    },
     setHasClipboardSupport(state, hasClipboardSupport) {
         state.hasClipboardSupport = hasClipboardSupport;
->>>>>>> d465f9a0
     }
 };
 
