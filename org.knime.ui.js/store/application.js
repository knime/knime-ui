import Vue from 'vue';
import { fetchApplicationState, addEventListener, removeEventListener, loadWorkflow } from '~api';
import { makeTypeSearch } from '~/util/fuzzyPortTypeSearch';

const getCanvasStateKey = ({ workflow, project }) => `${window.btoa(workflow)}--${window.btoa(project)}`;

/*
 * This store provides global application logic
 */
export const state = () => ({
    openProjects: [],
    activeProjectId: null,

    /* Map of port type id to port type */
    availablePortTypes: {},
    
    // A list provided by the backend that says which ports should be suggested to the user in the port type menu.
    suggestedPortTypes: [],

    savedCanvasStates: {},

    /* Indicates whether the browser has support (enabled) for the Clipboard API or not */
    hasClipboardSupport: false
});

export const mutations = {
    setActiveProjectId(state, projectId) {
        state.activeProjectId = projectId;
    },
    setOpenProjects(state, projects) {
        state.openProjects = projects.map(({ projectId, name }) => ({ projectId, name }));
    },
    setAvailablePortTypes(state, availablePortTypes) {
        state.availablePortTypes = availablePortTypes;
    },
    setSuggestedPortTypes(state, portTypesIds) {
        state.suggestedPortTypes = portTypesIds;
    },
    setSavedCanvasStates(state, newStates) {
        const { workflow, project } = newStates;
        const newStateKey = getCanvasStateKey({ workflow, project });

        state.savedCanvasStates = {
            ...state.savedCanvasStates,
            [newStateKey]: newStates
        };
    },
    setHasClipboardSupport(state, hasClipboardSupport) {
        state.hasClipboardSupport = hasClipboardSupport;
    }
};

export const actions = {
    /*
     *   A P P L I C A T I O N   L I F E C Y C L E
     */
    async initializeApplication({ dispatch }) {
        await addEventListener('AppStateChanged');
        
        const applicationState = await fetchApplicationState();
        await dispatch('replaceApplicationState', applicationState);
    },
    
    destroyApplication({ dispatch }) {
        removeEventListener('AppStateChanged');
        dispatch('unloadActiveWorkflow', { clearWorkflow: true });
    },
    // -------------------------------------------------------------------- //
    async replaceApplicationState({ commit, dispatch, state }, applicationState) {
        // NXT-962: rename openedWorkflows to openProjects
        const openProjects = applicationState.openedWorkflows;

        commit('setOpenProjects', openProjects);
        commit('setAvailablePortTypes', applicationState.availablePortTypes);
        commit('setSuggestedPortTypes', applicationState.suggestedPortTypeIds);

        await dispatch('setActiveProject', openProjects);
    },
    async setActiveProject({ commit, dispatch }, openProjects) {
        if (openProjects.length === 0) {
            consola.info('No workflows opened');
            await dispatch('switchWorkflow', null);
            return;
        }

        let activeProject = openProjects.find(item => item.activeWorkflow);
        if (activeProject) {
            // active project is attached to the list of tabs
            dispatch('setWorkflow', {
                projectId: activeProject.projectId,
                workflow: activeProject.activeWorkflow.workflow,
                snapshotId: activeProject.activeWorkflow.snapshotId
            });
        } else {
            consola.info('No active workflow provided');

            // chose root workflow of first tab
            activeProject = openProjects[0];
            await dispatch('loadWorkflow', {
                projectId: activeProject.projectId,
                // ATTENTION: we can only open tabs, that have root workflows (no standalone metanodes or components)
                workflowId: 'root'
            });
        }
    },

    /*
     *   W O R K F L O W   L I F E C Y C L E
     */

    async switchWorkflow({ commit, dispatch, rootState }, newWorkflow) {
        // save user state like scroll and zoom
        if (rootState.workflow?.activeWorkflow) {
            dispatch('saveCanvasState');

            // unload current workflow
            dispatch('unloadActiveWorkflow', { clearWorkflow: !newWorkflow });
            commit('setActiveProjectId', null);
        }

        // only continue if the new workflow exists
        if (newWorkflow) {
            let { projectId, workflowId } = newWorkflow;
            await dispatch('loadWorkflow', { projectId, workflowId });
<<<<<<< HEAD
            
=======

            await Vue.nextTick();
            await Vue.nextTick();

>>>>>>> 8ed78872
            // restore scroll and zoom if saved before
            dispatch('restoreCanvasState');
        }
    },
    async loadWorkflow({ commit, rootState, dispatch }, { projectId, workflowId = 'root' }) {
        const project = await loadWorkflow({ projectId, workflowId });
        if (project) {
            dispatch('setWorkflow', {
                projectId,
                workflow: project.workflow,
                snapshotId: project.snapshotId
            });
        } else {
            throw new Error(`Workflow not found: "${projectId}" > "${workflowId}"`);
        }
    },
    setWorkflow({ commit }, { workflow, projectId, snapshotId }) {
        commit('setActiveProjectId', projectId);
        commit('workflow/setActiveWorkflow', {
            ...workflow,
            projectId
        }, { root: true });

        commit('workflow/setActiveSnapshotId', snapshotId, { root: true });

        
        // TODO: remove this 'root' fallback after mocks have been adjusted
        let workflowId = workflow.info.containerId || 'root';
        addEventListener('WorkflowChanged', { projectId, workflowId, snapshotId });
    },
    unloadActiveWorkflow({ commit, rootState }, { clearWorkflow }) {
        let activeWorkflow = rootState.workflow.activeWorkflow;

        // nothing to do (no tabs open)
        if (!activeWorkflow) {
            return;
        }
        
        // clean up
        let { projectId } = activeWorkflow;
        let { activeSnapshotId: snapshotId } = rootState.workflow;
        let workflowId = rootState.workflow.activeWorkflow.info.containerId;

        removeEventListener('WorkflowChanged', { projectId, workflowId, snapshotId });
       
        commit('selection/clearSelection', null, { root: true });
        commit('workflow/setTooltip', null, { root: true });
        
        if (clearWorkflow) {
            commit('workflow/setActiveWorkflow', null, { root: true });
        }
    },
    saveCanvasState({ rootGetters, commit, rootState }) {
        const { info: { containerId: workflow }, projectId: project } = rootState.workflow?.activeWorkflow;

        const scrollState = rootGetters['canvas/getCanvasScrollState']();

        commit('setSavedCanvasStates', { ...scrollState, project, workflow });
    },
    restoreCanvasState({ dispatch, getters }) {
        const { workflowCanvasState } = getters;
        
        if (workflowCanvasState) {
            dispatch('canvas/restoreScrollState', workflowCanvasState, { root: true });
        }
    }
};

export const getters = {
    searchAllPortTypes({ availablePortTypes }) {
        let allTypeIds = Object.keys(availablePortTypes);
        return makeTypeSearch({ typeIds: allTypeIds, installedPortTypes: availablePortTypes });
    },
    
    activeProjectName({ openProjects, activeProjectId }) {
        if (!activeProjectId) {
            return null;
        }
<<<<<<< HEAD
        return openProjects.find(project => project.projectId === activeProjectId)?.name;
=======
        return openProjects.find(project => project.projectId === activeProjectId).name;
    },

    workflowCanvasState({ savedCanvasStates }, _, { workflow }) {
        const { info: { containerId: workflowId }, projectId } = workflow?.activeWorkflow;

        const savedStateKey = getCanvasStateKey({ workflow: workflowId, project: projectId });
        return savedCanvasStates[savedStateKey];
>>>>>>> 8ed78872
    }
};<|MERGE_RESOLUTION|>--- conflicted
+++ resolved
@@ -122,14 +122,10 @@
         if (newWorkflow) {
             let { projectId, workflowId } = newWorkflow;
             await dispatch('loadWorkflow', { projectId, workflowId });
-<<<<<<< HEAD
-            
-=======
 
             await Vue.nextTick();
             await Vue.nextTick();
 
->>>>>>> 8ed78872
             // restore scroll and zoom if saved before
             dispatch('restoreCanvasState');
         }
@@ -208,9 +204,6 @@
         if (!activeProjectId) {
             return null;
         }
-<<<<<<< HEAD
-        return openProjects.find(project => project.projectId === activeProjectId)?.name;
-=======
         return openProjects.find(project => project.projectId === activeProjectId).name;
     },
 
@@ -219,6 +212,5 @@
 
         const savedStateKey = getCanvasStateKey({ workflow: workflowId, project: projectId });
         return savedCanvasStates[savedStateKey];
->>>>>>> 8ed78872
     }
 };