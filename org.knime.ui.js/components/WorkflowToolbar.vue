<script>
import { mapState, mapGetters, mapActions } from 'vuex';
import WorkflowBreadcrumb from '~/components/WorkflowBreadcrumb';
import ToolbarButton from '~/components/ToolbarButton';
import ExecuteAllIcon from '~/assets/execute-all.svg?inline';
import CancelAllIcon from '~/assets/cancel-execution.svg?inline';
import ResetAllIcon from '~/assets/reset-all.svg?inline';
<<<<<<< HEAD
import RedoIcon from '~/assets/redo.svg?inline';
import UndoIcon from '~/assets/undo.svg?inline';
=======
import DeleteIcon from '~/assets/delete.svg?inline';
>>>>>>> 982c5ccc
import ZoomMenu from '~/components/ZoomMenu';

/**
 * A toolbar shown on top of a workflow canvas. Contains action buttons and breadcrumb.
 */
export default {
    components: {
        WorkflowBreadcrumb,
        ToolbarButton,
        ExecuteAllIcon,
        CancelAllIcon,
        ResetAllIcon,
<<<<<<< HEAD
        UndoIcon,
        RedoIcon,
=======
        DeleteIcon,
>>>>>>> 982c5ccc
        ZoomMenu
    },
    computed: {
        ...mapState('workflow', {
            workflow: 'activeWorkflow',
            allowedActions: state => state.activeWorkflow?.allowedActions || {}
        }),
        ...mapGetters('workflow', ['selectedNodes']),
        hasBreadcrumb() {
            return this.workflow.parents?.length > 0;
        },
        hasSelection() {
            return this.selectedNodes.length > 0;
        },
        canExecuteSelection() {
            return this.selectedNodes.some(node => node.allowedActions.canExecute);
        },
<<<<<<< HEAD
        onResetBtnClick() {
            this.$store.dispatch('workflow/resetNodes', {
                nodeIds: [this.activeWorkflowId]
            });
        },
        onUndoBtnClick() {
            this.$store.dispatch('workflow/undo');
        },
        onRedoBtnClick() {
            this.$store.dispatch('workflow/redo');
=======
        canCancelSelection() {
            return this.selectedNodes.some(node => node.allowedActions.canCancel);
        },
        canResetSelection() {
            return this.selectedNodes.some(node => node.allowedActions.canReset);
        },
        canDeleteSelection() {
            return this.selectedNodes.some(node => node.allowedActions.canDelete);
>>>>>>> 982c5ccc
        }
    },
    methods: {
        ...mapActions('workflow', ['executeNodes', 'cancelNodeExecution', 'resetNodes', 'deleteSelectedNodes'])
    }
};
</script>

<template>
  <div class="toolbar">
    <div class="buttons">
      <template v-if="!hasSelection">
        <ToolbarButton
          class="with-text"
          :disabled="!allowedActions.canExecute"
          title="Execute workflow – ⇧F7"
          @click.native="executeNodes('all')"
        >
          <ExecuteAllIcon />
          Execute all
        </ToolbarButton>
        <ToolbarButton
          class="with-text"
          :disabled="!allowedActions.canCancel"
          title="Cancel workflow execution – ⇧F9"
          @click.native="cancelNodeExecution('all')"
        >
          <CancelAllIcon />
          Cancel all
        </ToolbarButton>
        <ToolbarButton
          class="with-text"
          :disabled="!allowedActions.canReset"
          title="Reset executed nodes – ⇧F8"
          @click.native="resetNodes('all')"
        >
          <ResetAllIcon />
          Reset all
        </ToolbarButton>
      </template>
      <template v-else>
        <ToolbarButton
          class="with-text"
          :disabled="!canExecuteSelection"
          title="Execute selected nodes – F7"
          @click.native="executeNodes('selected')"
        >
          <ExecuteAllIcon />
          Execute selected
        </ToolbarButton>
        <ToolbarButton
          class="with-text"
          :disabled="!canCancelSelection"
          title="Cancel selected nodes – F9"
          @click.native="cancelNodeExecution('selected')"
        >
          <CancelAllIcon />
          Cancel selected
        </ToolbarButton>
        <ToolbarButton
          class="with-text"
          :disabled="!canResetSelection"
          title="Reset selected nodes – F8"
          @click.native="resetNodes('selected')"
        >
          <ResetAllIcon />
          Reset selected
        </ToolbarButton>
      </template>
      <ToolbarButton
<<<<<<< HEAD
        :disabled="!allowedActions.canUndo"
        title="Undo"
        @click.native="onUndoBtnClick"
      >
        <UndoIcon />
      </ToolbarButton>
      <ToolbarButton
        :disabled="!allowedActions.canRedo"
        title="Redo"
        @click.native="onRedoBtnClick"
      >
        <RedoIcon />
      </ToolbarButton>
      <ToolbarButton
        :disabled="!allowedActions.canExecute"
        title="Execute workflow"
        @click.native="onExecuteBtnClick"
=======
        class="with-text"
        :disabled="!canDeleteSelection"
        title="Delete selection – ⌫ / DEL"
        @click.native="deleteSelectedNodes"
>>>>>>> 982c5ccc
      >
        <DeleteIcon />
        Delete
      </ToolbarButton>
    </div>

    <WorkflowBreadcrumb
      v-if="hasBreadcrumb"
      class="breadcrumb"
    />

    <ZoomMenu class="zoommenu" />
  </div>
</template>

<style lang="postcss" scoped>
.toolbar {
  display: flex;
  align-items: center;
  background: var(--knime-porcelain);
}

.buttons {
  flex-shrink: 0;
  display: flex;
  font-size: 14px;

  & .with-text {
    padding-right: 9px;
    padding-left: 2px;
  }
}

.breadcrumb {
  text-align: center;
  white-space: pre;
  flex: 1;
}
</style><|MERGE_RESOLUTION|>--- conflicted
+++ resolved
@@ -5,12 +5,9 @@
 import ExecuteAllIcon from '~/assets/execute-all.svg?inline';
 import CancelAllIcon from '~/assets/cancel-execution.svg?inline';
 import ResetAllIcon from '~/assets/reset-all.svg?inline';
-<<<<<<< HEAD
 import RedoIcon from '~/assets/redo.svg?inline';
 import UndoIcon from '~/assets/undo.svg?inline';
-=======
 import DeleteIcon from '~/assets/delete.svg?inline';
->>>>>>> 982c5ccc
 import ZoomMenu from '~/components/ZoomMenu';
 
 /**
@@ -23,12 +20,9 @@
         ExecuteAllIcon,
         CancelAllIcon,
         ResetAllIcon,
-<<<<<<< HEAD
         UndoIcon,
         RedoIcon,
-=======
         DeleteIcon,
->>>>>>> 982c5ccc
         ZoomMenu
     },
     computed: {
@@ -46,7 +40,18 @@
         canExecuteSelection() {
             return this.selectedNodes.some(node => node.allowedActions.canExecute);
         },
-<<<<<<< HEAD
+        canCancelSelection() {
+            return this.selectedNodes.some(node => node.allowedActions.canCancel);
+        },
+        canResetSelection() {
+            return this.selectedNodes.some(node => node.allowedActions.canReset);
+        },
+        canDeleteSelection() {
+            return this.selectedNodes.some(node => node.allowedActions.canDelete);
+        }
+    },
+    methods: {
+        ...mapActions('workflow', ['executeNodes', 'cancelNodeExecution', 'resetNodes', 'deleteSelectedNodes']),
         onResetBtnClick() {
             this.$store.dispatch('workflow/resetNodes', {
                 nodeIds: [this.activeWorkflowId]
@@ -57,20 +62,7 @@
         },
         onRedoBtnClick() {
             this.$store.dispatch('workflow/redo');
-=======
-        canCancelSelection() {
-            return this.selectedNodes.some(node => node.allowedActions.canCancel);
-        },
-        canResetSelection() {
-            return this.selectedNodes.some(node => node.allowedActions.canReset);
-        },
-        canDeleteSelection() {
-            return this.selectedNodes.some(node => node.allowedActions.canDelete);
->>>>>>> 982c5ccc
         }
-    },
-    methods: {
-        ...mapActions('workflow', ['executeNodes', 'cancelNodeExecution', 'resetNodes', 'deleteSelectedNodes'])
     }
 };
 </script>
@@ -82,7 +74,7 @@
         <ToolbarButton
           class="with-text"
           :disabled="!allowedActions.canExecute"
-          title="Execute workflow – ⇧F7"
+          title="Execute workflow – Shift + F7"
           @click.native="executeNodes('all')"
         >
           <ExecuteAllIcon />
@@ -91,7 +83,7 @@
         <ToolbarButton
           class="with-text"
           :disabled="!allowedActions.canCancel"
-          title="Cancel workflow execution – ⇧F9"
+          title="Cancel workflow execution – Shift + F9"
           @click.native="cancelNodeExecution('all')"
         >
           <CancelAllIcon />
@@ -100,7 +92,7 @@
         <ToolbarButton
           class="with-text"
           :disabled="!allowedActions.canReset"
-          title="Reset executed nodes – ⇧F8"
+          title="Reset executed nodes – Shift + F8"
           @click.native="resetNodes('all')"
         >
           <ResetAllIcon />
@@ -137,7 +129,15 @@
         </ToolbarButton>
       </template>
       <ToolbarButton
-<<<<<<< HEAD
+        class="with-text"
+        :disabled="!canDeleteSelection"
+        title="Delete selection – Delete"
+        @click.native="deleteSelectedNodes"
+      >
+        <DeleteIcon />
+        Delete
+      </ToolbarButton>
+      <ToolbarButton
         :disabled="!allowedActions.canUndo"
         title="Undo"
         @click.native="onUndoBtnClick"
@@ -150,20 +150,6 @@
         @click.native="onRedoBtnClick"
       >
         <RedoIcon />
-      </ToolbarButton>
-      <ToolbarButton
-        :disabled="!allowedActions.canExecute"
-        title="Execute workflow"
-        @click.native="onExecuteBtnClick"
-=======
-        class="with-text"
-        :disabled="!canDeleteSelection"
-        title="Delete selection – ⌫ / DEL"
-        @click.native="deleteSelectedNodes"
->>>>>>> 982c5ccc
-      >
-        <DeleteIcon />
-        Delete
       </ToolbarButton>
     </div>
 
