<script>
import { mapGetters, mapState } from 'vuex';
import WorkflowBreadcrumb from '~/components/WorkflowBreadcrumb';
import ToolbarButton from '~/components/ToolbarButton';
<<<<<<< HEAD
=======
import ExecuteAllIcon from '~/assets/execute-all.svg?inline';
import CancelAllIcon from '~/assets/cancel-execution.svg?inline';
import ResetAllIcon from '~/assets/reset-all.svg?inline';
import ExecuteSelectedIcon from '~/assets/execute-selected.svg?inline';
import CancelSelectedIcon from '~/assets/cancel-selected.svg?inline';
import ResetSelectedIcon from '~/assets/reset-selected.svg?inline';
import RedoIcon from '~/assets/redo.svg?inline';
import UndoIcon from '~/assets/undo.svg?inline';
import DeleteIcon from '~/assets/delete.svg?inline';
>>>>>>> 20dae451
import ZoomMenu from '~/components/ZoomMenu';

/**
 * A toolbar shown on top of a workflow canvas. Contains action buttons and breadcrumb.
 */
export default {
    components: {
        WorkflowBreadcrumb,
        ToolbarButton,
<<<<<<< HEAD
=======
        ExecuteAllIcon,
        CancelAllIcon,
        ResetAllIcon,
        ExecuteSelectedIcon,
        CancelSelectedIcon,
        ResetSelectedIcon,
        UndoIcon,
        RedoIcon,
        DeleteIcon,
>>>>>>> 20dae451
        ZoomMenu
    },
    computed: {
        ...mapState('workflow', { workflow: 'activeWorkflow' }),
        ...mapGetters('userActions', ['actionItems']),
        hasBreadcrumb() {
            return this.workflow.parents?.length > 0;
        },
<<<<<<< HEAD
        visibleActionItems() {
            return this.actionItems.filter(x => x.menuBar.visible);
        }
=======
        hasSelection() {
            return this.selectedNodes().length > 0;
        },
        canExecuteSelection() {
            return this.selectedNodes().some(node => node.allowedActions.canExecute);
        },
        canCancelSelection() {
            return this.selectedNodes().some(node => node.allowedActions.canCancel);
        },
        canResetSelection() {
            return this.selectedNodes().some(node => node.allowedActions.canReset);
        },
        canDeleteSelection() {
            return this.selectedNodes().some(node => node.allowedActions.canDelete);
        },
        // Checks if the application is run on a mac
        isMac() {
            return navigator.userAgent.toLowerCase().includes('mac');
        }
    },
    methods: {
        ...mapActions('workflow', ['executeNodes', 'cancelNodeExecution', 'resetNodes', 'deleteSelectedNodes',
            'undo', 'redo']),
        /**
         * Translates windows/linux shortcuts into mac shortcuts when operating system is mac
         * @param {String} shortcutTitle the windows/linux compatible shortcuts
         * @returns {String} the translated string
         */
        checkForMacShortcuts(shortcutTitle) {
            if (this.isMac) {
                shortcutTitle = shortcutTitle.replace('Shift +', '⇧');
                shortcutTitle = shortcutTitle.replace('– Delete', '– ⌫');
                return shortcutTitle.replace('Ctrl + ', '⌘ ');
            } else {
                return  shortcutTitle;
            }
        }
>>>>>>> 20dae451
    }
};
</script>

<template>
  <div class="toolbar">
    <div class="buttons">
<<<<<<< HEAD
=======
      <ToolbarButton
        :disabled="!allowedActions.canUndo"
        :title="checkForMacShortcuts('Undo – Ctrl + Z')"
        @click.native="undo"
      >
        <UndoIcon />
      </ToolbarButton>
      <ToolbarButton
        :disabled="!allowedActions.canRedo"
        :title="checkForMacShortcuts('Redo - Ctrl + Shift + Z')"
        @click.native="redo"
      >
        <RedoIcon />
      </ToolbarButton>
      <template v-if="!hasSelection">
        <ToolbarButton
          class="with-text"
          :disabled="!allowedActions.canExecute"
          :title="checkForMacShortcuts('Execute workflow – Shift + F7')"
          @click.native="executeNodes('all')"
        >
          <ExecuteAllIcon />
          Execute all
        </ToolbarButton>
        <ToolbarButton
          class="with-text"
          :disabled="!allowedActions.canCancel"
          :title="checkForMacShortcuts('Cancel workflow execution – Shift + F9')"
          @click.native="cancelNodeExecution('all')"
        >
          <CancelAllIcon />
          Cancel all
        </ToolbarButton>
        <ToolbarButton
          class="with-text"
          :disabled="!allowedActions.canReset"
          :title="checkForMacShortcuts('Reset executed nodes – Shift + F8')"
          @click.native="resetNodes('all')"
        >
          <ResetAllIcon />
          Reset all
        </ToolbarButton>
      </template>
      <template v-else>
        <ToolbarButton
          class="with-text"
          :disabled="!canExecuteSelection"
          :title="checkForMacShortcuts('Execute selected nodes – F7')"
          @click.native="executeNodes('selected')"
        >
          <ExecuteSelectedIcon />
          Execute
        </ToolbarButton>
        <ToolbarButton
          class="with-text"
          :disabled="!canCancelSelection"
          :title="checkForMacShortcuts('Cancel selected nodes – F9')"
          @click.native="cancelNodeExecution('selected')"
        >
          <CancelSelectedIcon />
          Cancel
        </ToolbarButton>
        <ToolbarButton
          class="with-text"
          :disabled="!canResetSelection"
          :title="checkForMacShortcuts('Reset selected nodes – F8')"
          @click.native="resetNodes('selected')"
        >
          <ResetSelectedIcon />
          Reset
        </ToolbarButton>
      </template>
>>>>>>> 20dae451
      <ToolbarButton
        v-for="(a, index) of visibleActionItems"
        :key="index"
        class="with-text"
<<<<<<< HEAD
        :disabled="a.menuBar.disabled"
        :title="a.title"
        @click.native="$store.dispatch(a.storeAction, ...a.storeActionParams)"
=======
        :disabled="!canDeleteSelection"
        :title="checkForMacShortcuts('Delete selection – Delete')"
        @click.native="deleteSelectedNodes"
>>>>>>> 20dae451
      >
        <Component :is="a.icon" />
        {{ a.text }}
      </ToolbarButton>
    </div>

    <WorkflowBreadcrumb
      v-if="hasBreadcrumb"
      class="breadcrumb"
    />

    <ZoomMenu class="zoommenu" />
  </div>
</template>

<style lang="postcss" scoped>
.toolbar {
  display: flex;
  align-items: center;
  background: var(--knime-porcelain);
}

.buttons {
  flex-shrink: 0;
  display: flex;
  font-size: 14px;

  & .with-text {
    padding-right: 9px;
    padding-left: 2px;
  }
}

.breadcrumb {
  text-align: center;
  white-space: pre;
  flex: 1;
}
</style><|MERGE_RESOLUTION|>--- conflicted
+++ resolved
@@ -1,19 +1,9 @@
 <script>
-import { mapGetters, mapState } from 'vuex';
+import { mapGetters, mapState, mapActions } from 'vuex';
 import WorkflowBreadcrumb from '~/components/WorkflowBreadcrumb';
 import ToolbarButton from '~/components/ToolbarButton';
-<<<<<<< HEAD
-=======
-import ExecuteAllIcon from '~/assets/execute-all.svg?inline';
-import CancelAllIcon from '~/assets/cancel-execution.svg?inline';
-import ResetAllIcon from '~/assets/reset-all.svg?inline';
-import ExecuteSelectedIcon from '~/assets/execute-selected.svg?inline';
-import CancelSelectedIcon from '~/assets/cancel-selected.svg?inline';
-import ResetSelectedIcon from '~/assets/reset-selected.svg?inline';
 import RedoIcon from '~/assets/redo.svg?inline';
 import UndoIcon from '~/assets/undo.svg?inline';
-import DeleteIcon from '~/assets/delete.svg?inline';
->>>>>>> 20dae451
 import ZoomMenu from '~/components/ZoomMenu';
 
 /**
@@ -23,45 +13,21 @@
     components: {
         WorkflowBreadcrumb,
         ToolbarButton,
-<<<<<<< HEAD
-=======
-        ExecuteAllIcon,
-        CancelAllIcon,
-        ResetAllIcon,
-        ExecuteSelectedIcon,
-        CancelSelectedIcon,
-        ResetSelectedIcon,
         UndoIcon,
         RedoIcon,
-        DeleteIcon,
->>>>>>> 20dae451
         ZoomMenu
     },
     computed: {
-        ...mapState('workflow', { workflow: 'activeWorkflow' }),
+        ...mapState('workflow', {
+            workflow: 'activeWorkflow',
+            allowedActions: state => state.activeWorkflow?.allowedActions || {}
+        }),
         ...mapGetters('userActions', ['actionItems']),
         hasBreadcrumb() {
             return this.workflow.parents?.length > 0;
         },
-<<<<<<< HEAD
         visibleActionItems() {
             return this.actionItems.filter(x => x.menuBar.visible);
-        }
-=======
-        hasSelection() {
-            return this.selectedNodes().length > 0;
-        },
-        canExecuteSelection() {
-            return this.selectedNodes().some(node => node.allowedActions.canExecute);
-        },
-        canCancelSelection() {
-            return this.selectedNodes().some(node => node.allowedActions.canCancel);
-        },
-        canResetSelection() {
-            return this.selectedNodes().some(node => node.allowedActions.canReset);
-        },
-        canDeleteSelection() {
-            return this.selectedNodes().some(node => node.allowedActions.canDelete);
         },
         // Checks if the application is run on a mac
         isMac() {
@@ -69,8 +35,7 @@
         }
     },
     methods: {
-        ...mapActions('workflow', ['executeNodes', 'cancelNodeExecution', 'resetNodes', 'deleteSelectedNodes',
-            'undo', 'redo']),
+        ...mapActions('workflow', ['undo', 'redo']),
         /**
          * Translates windows/linux shortcuts into mac shortcuts when operating system is mac
          * @param {String} shortcutTitle the windows/linux compatible shortcuts
@@ -85,7 +50,6 @@
                 return  shortcutTitle;
             }
         }
->>>>>>> 20dae451
     }
 };
 </script>
@@ -93,8 +57,6 @@
 <template>
   <div class="toolbar">
     <div class="buttons">
-<<<<<<< HEAD
-=======
       <ToolbarButton
         :disabled="!allowedActions.canUndo"
         :title="checkForMacShortcuts('Undo – Ctrl + Z')"
@@ -109,78 +71,13 @@
       >
         <RedoIcon />
       </ToolbarButton>
-      <template v-if="!hasSelection">
-        <ToolbarButton
-          class="with-text"
-          :disabled="!allowedActions.canExecute"
-          :title="checkForMacShortcuts('Execute workflow – Shift + F7')"
-          @click.native="executeNodes('all')"
-        >
-          <ExecuteAllIcon />
-          Execute all
-        </ToolbarButton>
-        <ToolbarButton
-          class="with-text"
-          :disabled="!allowedActions.canCancel"
-          :title="checkForMacShortcuts('Cancel workflow execution – Shift + F9')"
-          @click.native="cancelNodeExecution('all')"
-        >
-          <CancelAllIcon />
-          Cancel all
-        </ToolbarButton>
-        <ToolbarButton
-          class="with-text"
-          :disabled="!allowedActions.canReset"
-          :title="checkForMacShortcuts('Reset executed nodes – Shift + F8')"
-          @click.native="resetNodes('all')"
-        >
-          <ResetAllIcon />
-          Reset all
-        </ToolbarButton>
-      </template>
-      <template v-else>
-        <ToolbarButton
-          class="with-text"
-          :disabled="!canExecuteSelection"
-          :title="checkForMacShortcuts('Execute selected nodes – F7')"
-          @click.native="executeNodes('selected')"
-        >
-          <ExecuteSelectedIcon />
-          Execute
-        </ToolbarButton>
-        <ToolbarButton
-          class="with-text"
-          :disabled="!canCancelSelection"
-          :title="checkForMacShortcuts('Cancel selected nodes – F9')"
-          @click.native="cancelNodeExecution('selected')"
-        >
-          <CancelSelectedIcon />
-          Cancel
-        </ToolbarButton>
-        <ToolbarButton
-          class="with-text"
-          :disabled="!canResetSelection"
-          :title="checkForMacShortcuts('Reset selected nodes – F8')"
-          @click.native="resetNodes('selected')"
-        >
-          <ResetSelectedIcon />
-          Reset
-        </ToolbarButton>
-      </template>
->>>>>>> 20dae451
       <ToolbarButton
         v-for="(a, index) of visibleActionItems"
         :key="index"
         class="with-text"
-<<<<<<< HEAD
         :disabled="a.menuBar.disabled"
-        :title="a.title"
+        :title="checkForMacShortcuts(a.title)"
         @click.native="$store.dispatch(a.storeAction, ...a.storeActionParams)"
-=======
-        :disabled="!canDeleteSelection"
-        :title="checkForMacShortcuts('Delete selection – Delete')"
-        @click.native="deleteSelectedNodes"
->>>>>>> 20dae451
       >
         <Component :is="a.icon" />
         {{ a.text }}
