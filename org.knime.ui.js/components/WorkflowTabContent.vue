<script>
import { mapState } from 'vuex';
import WorkflowToolbar from '~/components/WorkflowToolbar';
import Kanvas from '~/components/Kanvas';
import LeftCollapsiblePanel from '~/components/LeftCollapsiblePanel';
import WorkflowMetadata from '~/components/WorkflowMetadata';
import NodeOutput from '~/components/output/NodeOutput';

/**
 * A component that shows the tab contents belonging to one workflow,
 * i.e. toolbar, canvas, etc.
 */
export default {
    components: {
        NodeOutput,
        Kanvas,
        LeftCollapsiblePanel,
        WorkflowMetadata,
        WorkflowToolbar
    },
    computed: {
        ...mapState('workflow', {
            workflow: 'activeWorkflow'
        }),
        metadata() {
            switch (this.workflow.info.containerType) {
            case 'project':
                return this.workflow.projectMetadata || { title: this.workflow.info.name };
            case 'component': {
                const { componentMetadata:
                    { inPorts, outPorts, name, type, icon, description, options, views } } = this.workflow;
                return {
                    title: name,
                    description,
                    nodePreview: { inPorts, outPorts, icon, type, isComponent: true, hasDynPorts: false },
                    nodeFeatures: { inPorts, outPorts, views, options },
                    isComponent: true
                };
            }
            default:
                return null;
            }
        },
        hasLeftPanel() {
            return this.workflow.info.containerType === 'project';
        }
    }
};
</script>

<template>
  <main
    v-if="workflow"
  >
    <WorkflowToolbar
      id="toolbar"
    />
    <div class="collapser-kanvas">
      <LeftCollapsiblePanel
        v-if="metadata"
        id="metadata"
        width="360px"
        title="Workflow Metadata"
      >
        <WorkflowMetadata
          v-bind="metadata"
        />
      </LeftCollapsiblePanel>
<<<<<<< HEAD
      <div class="stacked">
        <Kanvas id="kanvas" />
        <NodeOutput id="node-output" />
      </div>
=======

      <Kanvas id="kanvas" />
>>>>>>> d5ebae39
    </div>
  </main>
  <div
    v-else
    class="placeholder"
  >
    <h2>
      No workflow opened
    </h2>
  </div>
</template>

<style lang="postcss" scoped>
main {
  display: flex;
  overflow: auto;
  flex-direction: column;
  align-items: stretch;
  height: 100%;
}

#toolbar {
  height: 50px;
  flex: 0 0 auto;
  padding: 10px;
  background-color: var(--knime-porcelain);
  border-bottom: 1px solid var(--knime-silver-sand);
}

.collapser-kanvas {
  display: flex;
  flex-grow: 1;
  flex-direction: row;
  align-items: stretch;
  overflow: hidden;
}

#metadata {
  flex: 0 0 auto;
  border-right: 1px solid var(--knime-silver-sand);
}

.stacked {
  flex: 1 1 auto;
  overflow: hidden;
  display: flex;
  flex-direction: column;
}

#kanvas {
  overflow: auto;
  flex: 1 0 60%;
}

#node-output {
  flex: 0 0 40%;
}

.placeholder {
  height: 55%;
  display: flex;
  justify-content: center;
  align-items: center;
  color: var(--knime-stone-gray);
}
</style><|MERGE_RESOLUTION|>--- conflicted
+++ resolved
@@ -66,15 +66,10 @@
           v-bind="metadata"
         />
       </LeftCollapsiblePanel>
-<<<<<<< HEAD
       <div class="stacked">
         <Kanvas id="kanvas" />
         <NodeOutput id="node-output" />
       </div>
-=======
-
-      <Kanvas id="kanvas" />
->>>>>>> d5ebae39
     </div>
   </main>
   <div
