--- conflicted
+++ resolved
@@ -31,20 +31,8 @@
                 return {
                     title: name,
                     description,
-                    nodePreview: {
-                        inPorts,
-                        outPorts,
-                        icon,
-                        type,
-                        isComponent: true,
-                        hasDynPorts: false
-                    },
-                    nodeFeatures: {
-                        inPorts,
-                        outPorts,
-                        views,
-                        dialogs
-                    },
+                    nodePreview: { inPorts, outPorts, icon, type, isComponent: true, hasDynPorts: false },
+                    nodeFeatures: { inPorts, outPorts, views, dialogs },
                     isComponent: true
                 };
             default:
@@ -65,35 +53,20 @@
     <WorkflowToolbar
       id="toolbar"
     />
-<<<<<<< HEAD
-
-    <LeftCollapsiblePanel
-      v-if="metadata"
-      id="metadata"
-      width="360px"
-      title="Workflow Metadata"
-    >
-      <WorkflowMetadata
-        v-bind="metadata"
-      />
-    </LeftCollapsiblePanel>
-
-    <Kanvas id="kanvas" />
-=======
     <div class="collapser-kanvas">
       <LeftCollapsiblePanel
-        v-if="hasLeftPanel"
+        v-if="metadata"
         id="metadata"
         width="360px"
         title="Workflow Metadata"
       >
         <WorkflowMetadata
-          v-bind="workflow.metadata || placeholderMetadata"
+          v-bind="metadata"
         />
       </LeftCollapsiblePanel>
+
       <Kanvas id="kanvas" />
     </div>
->>>>>>> 7a589281
   </main>
   <div
     v-else
