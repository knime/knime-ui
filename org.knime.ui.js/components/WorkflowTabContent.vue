<script>
import { mapState } from 'vuex';
import WorkflowToolbar from '~/components/WorkflowToolbar';
import Kanvas from '~/components/Kanvas';
import LeftCollapsiblePanel from '~/components/LeftCollapsiblePanel';
import WorkflowMetadata from '~/components/WorkflowMetadata';
import NodeOutput from '~/components/output/NodeOutput';


/**
 * A component that shows the tab contents belonging to one workflow,
 * i.e. toolbar, canvas, etc.
 */
export default {
    components: {
        NodeOutput,
        Kanvas,
        LeftCollapsiblePanel,
        WorkflowMetadata,
        WorkflowToolbar
    },
    computed: {
        ...mapState('workflow', {
            workflow: 'activeWorkflow'
        }),
        placeholderMetadata() {
            return {
                title: this.workflow.info.name
            };
        },
        hasLeftPanel() {
            return this.workflow.info.containerType === 'project';
        }
    }
};
</script>

<template>
  <main
    v-if="workflow"
  >
    <WorkflowToolbar
      id="toolbar"
    />
<<<<<<< HEAD

    <LeftCollapsiblePanel
      v-if="workflow.info.containerType === 'project'"
      id="metadata"
      width="360px"
      title="Workflow Metadata"
    >
      <WorkflowMetadata
        v-bind="workflow.metadata || placeholderMetadata"
      />
    </LeftCollapsiblePanel>

    <Kanvas id="kanvas" />
    <NodeOutput id="node-output" />
=======
    <div class="collapser-kanvas">
      <LeftCollapsiblePanel
        v-if="hasLeftPanel"
        id="metadata"
        width="360px"
        title="Workflow Metadata"
      >
        <WorkflowMetadata
          v-bind="workflow.metadata || placeholderMetadata"
        />
      </LeftCollapsiblePanel>
      <Kanvas id="kanvas" />
    </div>
>>>>>>> 7a589281
  </main>
  <div
    v-else
    class="placeholder"
  >
    <h2>
      No workflow opened
    </h2>
  </div>
</template>

<style lang="postcss" scoped>
main {
  display: flex;
  overflow: auto;
<<<<<<< HEAD
  grid-template-columns: min-content auto;
  grid-template-rows: min-content auto;
  grid-template-areas:
    "toolbar toolbar"
    "metadata kanvas"
    "metadata output";
=======
  flex-direction: column;
  align-items: stretch;
  height: 100%;
>>>>>>> 7a589281
}

#toolbar {
  height: 50px;
  flex: 0 0 auto;
  padding: 10px;
  background-color: var(--knime-porcelain);
  border-bottom: 1px solid var(--knime-silver-sand);
}

.collapser-kanvas {
  display: flex;
  flex-grow: 1;
  flex-direction: row;
  align-items: stretch;
  overflow: hidden;
}

#metadata {
  flex: 0 0 auto;
  border-right: 1px solid var(--knime-silver-sand);
}

#kanvas {
  overflow: auto;
  flex: 1 1 auto;
}

#node-output {
  overflow: auto;
  grid-area: output;
}

.placeholder {
  height: 55%;
  display: flex;
  justify-content: center;
  align-items: center;
  color: var(--knime-stone-gray);
}
</style><|MERGE_RESOLUTION|>--- conflicted
+++ resolved
@@ -42,22 +42,6 @@
     <WorkflowToolbar
       id="toolbar"
     />
-<<<<<<< HEAD
-
-    <LeftCollapsiblePanel
-      v-if="workflow.info.containerType === 'project'"
-      id="metadata"
-      width="360px"
-      title="Workflow Metadata"
-    >
-      <WorkflowMetadata
-        v-bind="workflow.metadata || placeholderMetadata"
-      />
-    </LeftCollapsiblePanel>
-
-    <Kanvas id="kanvas" />
-    <NodeOutput id="node-output" />
-=======
     <div class="collapser-kanvas">
       <LeftCollapsiblePanel
         v-if="hasLeftPanel"
@@ -70,8 +54,8 @@
         />
       </LeftCollapsiblePanel>
       <Kanvas id="kanvas" />
+      <NodeOutput id="node-output" />
     </div>
->>>>>>> 7a589281
   </main>
   <div
     v-else
@@ -87,18 +71,9 @@
 main {
   display: flex;
   overflow: auto;
-<<<<<<< HEAD
-  grid-template-columns: min-content auto;
-  grid-template-rows: min-content auto;
-  grid-template-areas:
-    "toolbar toolbar"
-    "metadata kanvas"
-    "metadata output";
-=======
   flex-direction: column;
   align-items: stretch;
   height: 100%;
->>>>>>> 7a589281
 }
 
 #toolbar {
