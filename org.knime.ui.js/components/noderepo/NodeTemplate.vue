--- conflicted
+++ resolved
@@ -1,9 +1,5 @@
 <script>
-<<<<<<< HEAD
-import { mapActions } from 'vuex';
-=======
-import { mapGetters } from 'vuex';
->>>>>>> 8b6c2cea
+import { mapActions, mapGetters } from 'vuex';
 import NodePreview from '~/webapps-common/ui/components/node/NodePreview';
 import { KnimeMIME } from '~/mixins/dropNode';
 
@@ -61,16 +57,14 @@
                 delete this.dragGhost;
             }
         },
-<<<<<<< HEAD
         onClick() {
-            this.$store.dispatch('panel/openAdditionalPanel');
+            this.$store.dispatch('panel/openDescriptionPanel');
             this.setSelectedNode(this.nodeTemplate);
-=======
+        },
         onDrag(e) {
             if (!this.isWritable) {
                 e.currentTarget.style.cursor = 'not-allowed';
             }
->>>>>>> 8b6c2cea
         }
     }
 };
@@ -82,11 +76,8 @@
     draggable="true"
     @dragstart="onDragStart"
     @dragend="onDragEnd"
-<<<<<<< HEAD
     @click="onClick"
-=======
     @drag="onDrag"
->>>>>>> 8b6c2cea
   >
     <label :title="nodeTemplate.name">{{ nodeTemplate.name }}</label>
     <NodePreview
