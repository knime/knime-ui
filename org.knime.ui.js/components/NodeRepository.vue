<script>
import { mapState } from 'vuex';

import TagList from '~/webapps-common/ui/components/TagList';
import Button from '~/webapps-common/ui/components/Button';
import CloseIcon from '~/webapps-common/ui/assets/img/icons/close.svg?inline';
import NodeRepositoryCategory from '~/components/NodeRepositoryCategory';

export default {
    components: {
        TagList,
        Button,
        CloseIcon,
        NodeRepositoryCategory
    },
    computed: {
        ...mapState('nodeRepository', [
            'nodes',
            'totalNumNodes',
            'selectedTags',
<<<<<<< HEAD
            'tags',
            'nodesPerCategory'
        ]),
        categoriesDisplayed() {
            if (this.selectedTags.length > 0) {
                const result = {
                    nodes: this.nodes
                };
                return [result];
            }
            return this.nodesPerCategory;
        }
=======
            'tags'
        ])
>>>>>>> 03745c98
    },
    created() {
        this.$root.$on('scroll-node-repo', () => {
            const categoriesView = this.$refs.repo;
            if (categoriesView) {
                let scroller = this.$parent.$refs.scroller;
                const scrollPos = scroller.scrollTop;
                const viewHeight = categoriesView.getBoundingClientRect().height;
                const viewScreen = scroller.getBoundingClientRect().height;

                if (viewHeight - scrollPos - viewScreen <= 0) {
                    this.$store.dispatch('nodeRepo/getAllNodes', true);
                }
            }
        });
    },
    mounted() {
<<<<<<< HEAD
        this.$store.dispatch('nodeRepo/getAllNodes', false);
    },
    methods: {
=======
        this.$store.dispatch('nodeRepository/searchNodes');
    },
    methods: {
        loadMoreNodes() {
            this.$store.dispatch('nodeRepository/searchNodesNextPage');
        },
>>>>>>> 03745c98
        selectTag(tag) {
            this.$store.dispatch('nodeRepository/selectTag', tag);
        },
        deselectTag(tag) {
            this.$store.dispatch('nodeRepository/deselectTag', tag);
        },
        clearSelectedTags() {
            this.$store.dispatch('nodeRepository/clearSelectedTags');
        }
    }
};
</script>

<template>
<<<<<<< HEAD
  <div
    ref="repo"
    class="repo"
  >
    <h4>Repository</h4>
    <span class="break" />
    <template v-if="selectedTags.length">
      <div class="tags">
        <TagList
          :tags="tags.filter((t) => !selectedTags.includes(t))"
          :clickable="true"
          @click="selectTag"
        />
      </div>
      <span class="break full" />
    </template>

=======
  <div class="repo">
    <h4>Repository</h4>
    <span class="break" />
    <div class="tags">
      <TagList
        :tags="tags.filter(t => !selectedTags.includes(t))"
        clickable
        @click="selectTag"
      />
    </div>
    <span class="break full" />
>>>>>>> 03745c98
    <div
      v-if="selectedTags.length"
      class="node-section"
    >
      <div class="filter-tags">
        Filter
        <Button
          compact
          class="clear-button"
          @click="clearSelectedTags"
        >
          Clear
          <CloseIcon />
        </Button>
        <TagList
          class="tag-list"
          :tags="selectedTags"
          clickable
          @click="deselectTag"
        >
          <CloseIcon slot="icon" />
        </TagList>
      </div>
<<<<<<< HEAD
    </div>
    <div class="node-section">
      <template v-for="(category, ind) in categoriesDisplayed">
        <NodeRepositoryCategory
          :key="`tag-${ind}`"
          :category="category"
        />
        <span
          :key="ind"
          class="break full"
        />
      </template>
    </div>
=======
      <ul class="nodes">
        <li
          v-for="node in nodes"
          :key="node.id"
          class="node"
        >
          <label :title="node.name">
            {{ node.name }}
          </label>
          <NodePreview v-bind="node" />
        </li>
      </ul>
    </div>
    <Button
      v-if="selectedTags.length && nodes.length < totalNumNodes"
      compact
      with-border
      class="show-more"
      @click="loadMoreNodes"
    >
      Show more…
    </Button>
>>>>>>> 03745c98
  </div>
</template>

<style lang="postcss" scoped>
.repo {
  margin: 15px 20px;
  font-family: "Roboto Condensed", sans-serif;

  & h4 {
    font-size: 18px;
    font-weight: 400;
    margin: 14px auto;
  }

  & .break:not(:last-child) {
    height: 1px;
    width: 100%;
    display: block;
    background-color: var(--knime-silver-sand);

    &.full {
      width: 360px;
      margin-left: -20px;
      margin-bottom: 14px;
    }
  }

  & .tags {
    display: flex;
    flex-wrap: wrap;
    justify-content: left;
    padding: 13px 0;
  }

  & .node-section {
    margin-bottom: 10px;

    & .filter-tags {
      margin-bottom: 12px;

      & .clear-button {
        float: right;
        padding: 0;
      }

      & .tag-list {
        margin-top: 8px;
      }
    }
<<<<<<< HEAD
=======

    & .nodes {
      padding: 0;
      display: flex;
      flex-wrap: wrap;
      margin-right: -5px;
      margin-left: -5px;

      & .node {
        width: 100px;
        height: 75px;
        margin: 0 5px;
        padding-bottom: 42px;
        position: relative;
        display: flex;
        flex-direction: column-reverse;
        align-items: center;
        font-size: 12px;
        font-weight: 700;
        text-align: center;

        & label {
          max-height: 26px;
          max-width: 100px;
          display: -webkit-box;
          -webkit-box-orient: vertical;
          -webkit-line-clamp: 2;
          overflow: hidden;
        }

        & svg {
          width: 70px;
          position: absolute;
          bottom: -15px;
        }
      }
    }
  }

  & .show-more {
    font-weight: 400;
    margin: 0 auto 10px;
    display: block;
>>>>>>> 03745c98
  }
}
</style><|MERGE_RESOLUTION|>--- conflicted
+++ resolved
@@ -18,7 +18,6 @@
             'nodes',
             'totalNumNodes',
             'selectedTags',
-<<<<<<< HEAD
             'tags',
             'nodesPerCategory'
         ]),
@@ -31,10 +30,6 @@
             }
             return this.nodesPerCategory;
         }
-=======
-            'tags'
-        ])
->>>>>>> 03745c98
     },
     created() {
         this.$root.$on('scroll-node-repo', () => {
@@ -46,24 +41,18 @@
                 const viewScreen = scroller.getBoundingClientRect().height;
 
                 if (viewHeight - scrollPos - viewScreen <= 0) {
-                    this.$store.dispatch('nodeRepo/getAllNodes', true);
+                    this.$store.dispatch('nodeRepository/getAllNodes', true);
                 }
             }
         });
     },
     mounted() {
-<<<<<<< HEAD
-        this.$store.dispatch('nodeRepo/getAllNodes', false);
-    },
-    methods: {
-=======
-        this.$store.dispatch('nodeRepository/searchNodes');
+        this.$store.dispatch('nodeRepository/getAllNodes', false);
     },
     methods: {
         loadMoreNodes() {
             this.$store.dispatch('nodeRepository/searchNodesNextPage');
         },
->>>>>>> 03745c98
         selectTag(tag) {
             this.$store.dispatch('nodeRepository/selectTag', tag);
         },
@@ -78,7 +67,6 @@
 </script>
 
 <template>
-<<<<<<< HEAD
   <div
     ref="repo"
     class="repo"
@@ -89,26 +77,13 @@
       <div class="tags">
         <TagList
           :tags="tags.filter((t) => !selectedTags.includes(t))"
-          :clickable="true"
+          clickable
           @click="selectTag"
         />
       </div>
       <span class="break full" />
     </template>
 
-=======
-  <div class="repo">
-    <h4>Repository</h4>
-    <span class="break" />
-    <div class="tags">
-      <TagList
-        :tags="tags.filter(t => !selectedTags.includes(t))"
-        clickable
-        @click="selectTag"
-      />
-    </div>
-    <span class="break full" />
->>>>>>> 03745c98
     <div
       v-if="selectedTags.length"
       class="node-section"
@@ -132,7 +107,6 @@
           <CloseIcon slot="icon" />
         </TagList>
       </div>
-<<<<<<< HEAD
     </div>
     <div class="node-section">
       <template v-for="(category, ind) in categoriesDisplayed">
@@ -146,30 +120,6 @@
         />
       </template>
     </div>
-=======
-      <ul class="nodes">
-        <li
-          v-for="node in nodes"
-          :key="node.id"
-          class="node"
-        >
-          <label :title="node.name">
-            {{ node.name }}
-          </label>
-          <NodePreview v-bind="node" />
-        </li>
-      </ul>
-    </div>
-    <Button
-      v-if="selectedTags.length && nodes.length < totalNumNodes"
-      compact
-      with-border
-      class="show-more"
-      @click="loadMoreNodes"
-    >
-      Show more…
-    </Button>
->>>>>>> 03745c98
   </div>
 </template>
 
@@ -219,52 +169,6 @@
         margin-top: 8px;
       }
     }
-<<<<<<< HEAD
-=======
-
-    & .nodes {
-      padding: 0;
-      display: flex;
-      flex-wrap: wrap;
-      margin-right: -5px;
-      margin-left: -5px;
-
-      & .node {
-        width: 100px;
-        height: 75px;
-        margin: 0 5px;
-        padding-bottom: 42px;
-        position: relative;
-        display: flex;
-        flex-direction: column-reverse;
-        align-items: center;
-        font-size: 12px;
-        font-weight: 700;
-        text-align: center;
-
-        & label {
-          max-height: 26px;
-          max-width: 100px;
-          display: -webkit-box;
-          -webkit-box-orient: vertical;
-          -webkit-line-clamp: 2;
-          overflow: hidden;
-        }
-
-        & svg {
-          width: 70px;
-          position: absolute;
-          bottom: -15px;
-        }
-      }
-    }
-  }
-
-  & .show-more {
-    font-weight: 400;
-    margin: 0 auto 10px;
-    display: block;
->>>>>>> 03745c98
   }
 }
 </style>