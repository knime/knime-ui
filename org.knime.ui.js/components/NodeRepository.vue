<script>
import { mapState, mapGetters } from 'vuex';

import TagList from '~/webapps-common/ui/components/TagList';
import Button from '~/webapps-common/ui/components/Button';
import CloseIcon from '~/webapps-common/ui/assets/img/icons/close.svg?inline';
import NodeRepositoryCategory from '~/components/NodeRepositoryCategory';
<<<<<<< HEAD
import NodeSearcher from '~/components/NodeSearcher';
=======
>>>>>>> b46de56b
import ScrollViewContainer from '~/components/ScrollViewContainer';

export default {
    components: {
        TagList,
        Button,
        CloseIcon,
        NodeRepositoryCategory,
<<<<<<< HEAD
        NodeSearcher,
=======
>>>>>>> b46de56b
        ScrollViewContainer
    },
    computed: {
        ...mapState('nodeRepository', [
            'nodes',
            'selectedTags',
            'tags',
            'nodesPerCategory',
<<<<<<< HEAD
            'query'
        ]),
        ...mapGetters('nodeRepository', [
            'nodeSearching',
            'scrollPosition'
        ]),
        categoriesDisplayed() {
            if (this.nodeSearching) {
=======
            'scrollPosition'
        ]),
        categoriesDisplayed() {
            if (this.selectedTags.length > 0) {
>>>>>>> b46de56b
                const result = {
                    nodes: this.nodes
                };
                return [result];
            }
            return this.nodesPerCategory;
        }
    },
    mounted() {
        if (!this.nodesPerCategory.length) {
            this.$store.dispatch('nodeRepository/getAllNodes', false);
        }
    },
    methods: {
        loadMoreNodes() {
            this.$store.dispatch('nodeRepository/searchNodesNextPage');
        },
        selectTag(tag) {
            this.$store.dispatch('nodeRepository/selectTag', tag);
        },
        deselectTag(tag) {
            this.$store.dispatch('nodeRepository/deselectTag', tag);
        },
        clearSelectedTags() {
            this.$store.dispatch('nodeRepository/clearSelectedTags');
        },
<<<<<<< HEAD
        clearNodeSearching() {
            this.$store.dispatch('nodeRepository/updateQuery', '');
        },
        categoriesLazyLoad() {
            this.$store.dispatch('nodeRepository/getAllNodes', true);
=======
        lazyLoadCategories() {
            if (this.selectedTags.length === 0) {
                this.$store.dispatch('nodeRepository/getAllNodes', true);
            }
>>>>>>> b46de56b
        },
        updateScrollPosition(position) {
            this.$store.commit('nodeRepository/setScrollPosition', position);
        }
    }
};
</script>

<template>
  <ScrollViewContainer
    :initial-position="scrollPosition"
<<<<<<< HEAD
    @scroll-bottom="categoriesLazyLoad"
    @save-position="updateScrollPosition"
  >
    <div class="repo">
      <h4
        @click="clearNodeSearching"
      >
        Repository
      </h4>
      <span class="break" />
      <NodeSearcher />
      <div
        v-if="nodeSearching && !nodes.length"
        class="no-matching-search"
      >
        No node or component matching for: {{ query }}
      </div>
      <div v-else>
        <template v-if="nodeSearching">
          <div class="tags">
            <TagList
              :tags="tags.filter((t) => !selectedTags.includes(t))"
              clickable
              @click="selectTag"
            />
          </div>
          <span class="break full" />
        </template>

        <div
          v-if="selectedTags.length"
          class="node-section"
        >
          <div class="filter-tags">
            Filter
            <Button
              compact
              class="clear-button"
              @click="clearSelectedTags"
            >
              Clear
              <CloseIcon />
            </Button>
            <TagList
              class="tag-list"
              :tags="selectedTags"
              clickable
              @click="deselectTag"
            >
              <CloseIcon slot="icon" />
            </TagList>
          </div>
        </div>
        <div class="node-section">
          <template v-for="(category, ind) in categoriesDisplayed">
            <NodeRepositoryCategory
              :key="`tag-${ind}`"
              :category="category"
            />
            <span
              :key="ind"
              class="break full"
            />
          </template>
        </div>
        <div />
      </div>
=======
    @scroll-bottom="lazyLoadCategories"
    @save-position="updateScrollPosition"
  >
    <div class="repo">
      <h4>Repository</h4>
      <span class="break" />
      <template v-if="selectedTags.length">
        <div class="tags">
          <TagList
            :tags="tags.filter((t) => !selectedTags.includes(t))"
            clickable
            @click="selectTag"
          />
        </div>
        <span class="break full" />
      </template>

      <div
        v-if="selectedTags.length"
        class="filter"
      >
        <div class="filter-tags">
          Filter
          <Button
            compact
            class="clear-button"
            @click="clearSelectedTags"
          >
            Clear
            <CloseIcon />
          </Button>
          <TagList
            class="tag-list"
            :tags="selectedTags"
            clickable
            @click="deselectTag"
          >
            <CloseIcon slot="icon" />
          </TagList>
        </div>
      </div>
      <div>
        <template v-for="(category, index) in categoriesDisplayed">
          <NodeRepositoryCategory
            :key="`tag-${index}`"
            :category="category"
          />
          <span
            :key="index"
            class="break full"
          />
        </template>
      </div>
>>>>>>> b46de56b
    </div>
  </ScrollViewContainer>
</template>

<style lang="postcss" scoped>
.repo {
<<<<<<< HEAD
  padding: 15px 20px;
  font-family: "Roboto Condensed", sans-serif;
  height: 100%;
  display: flex;
  flex-direction: column;

  & .no-matching-search {
    display: flex;
    align-items: center;
    justify-content: center;
    text-align: center;
    height: 100%;
  }
=======
  font-family: "Roboto Condensed", sans-serif;
  padding: 15px 20px;
>>>>>>> b46de56b

  & h4 {
    cursor: pointer;
    font-size: 18px;
    font-weight: 400;
    margin: 16px 0px;
  }

  & .break:not(:last-child) {
    height: 1px;
    margin-bottom: 10px;
    padding-top: 1px;
    width: 100%;
    display: block;
    background-color: var(--knime-silver-sand);

    &.full {
      width: 360px;
      margin-left: -20px;
      margin-bottom: 14px;
    }
  }

  & .tags {
    display: flex;
    flex-wrap: wrap;
    justify-content: left;
    padding: 13px 0;
  }

  & .filter {
    margin-bottom: 10px;

    & .filter-tags {
      margin-bottom: 12px;

      & .clear-button {
        float: right;
        padding: 0;
      }

      & .tag-list {
        margin-top: 8px;
      }
    }
  }
}
</style><|MERGE_RESOLUTION|>--- conflicted
+++ resolved
@@ -5,10 +5,7 @@
 import Button from '~/webapps-common/ui/components/Button';
 import CloseIcon from '~/webapps-common/ui/assets/img/icons/close.svg?inline';
 import NodeRepositoryCategory from '~/components/NodeRepositoryCategory';
-<<<<<<< HEAD
 import NodeSearcher from '~/components/NodeSearcher';
-=======
->>>>>>> b46de56b
 import ScrollViewContainer from '~/components/ScrollViewContainer';
 
 export default {
@@ -17,10 +14,7 @@
         Button,
         CloseIcon,
         NodeRepositoryCategory,
-<<<<<<< HEAD
         NodeSearcher,
-=======
->>>>>>> b46de56b
         ScrollViewContainer
     },
     computed: {
@@ -29,7 +23,6 @@
             'selectedTags',
             'tags',
             'nodesPerCategory',
-<<<<<<< HEAD
             'query'
         ]),
         ...mapGetters('nodeRepository', [
@@ -38,12 +31,6 @@
         ]),
         categoriesDisplayed() {
             if (this.nodeSearching) {
-=======
-            'scrollPosition'
-        ]),
-        categoriesDisplayed() {
-            if (this.selectedTags.length > 0) {
->>>>>>> b46de56b
                 const result = {
                     nodes: this.nodes
                 };
@@ -70,18 +57,13 @@
         clearSelectedTags() {
             this.$store.dispatch('nodeRepository/clearSelectedTags');
         },
-<<<<<<< HEAD
         clearNodeSearching() {
             this.$store.dispatch('nodeRepository/updateQuery', '');
         },
-        categoriesLazyLoad() {
-            this.$store.dispatch('nodeRepository/getAllNodes', true);
-=======
         lazyLoadCategories() {
             if (this.selectedTags.length === 0) {
                 this.$store.dispatch('nodeRepository/getAllNodes', true);
             }
->>>>>>> b46de56b
         },
         updateScrollPosition(position) {
             this.$store.commit('nodeRepository/setScrollPosition', position);
@@ -93,8 +75,7 @@
 <template>
   <ScrollViewContainer
     :initial-position="scrollPosition"
-<<<<<<< HEAD
-    @scroll-bottom="categoriesLazyLoad"
+    @scroll-bottom="lazyLoadCategories"
     @save-position="updateScrollPosition"
   >
     <div class="repo">
@@ -125,7 +106,7 @@
 
         <div
           v-if="selectedTags.length"
-          class="node-section"
+          class="filter"
         >
           <div class="filter-tags">
             Filter
@@ -147,82 +128,26 @@
             </TagList>
           </div>
         </div>
-        <div class="node-section">
-          <template v-for="(category, ind) in categoriesDisplayed">
+        <div>
+          <template v-for="(category, index) in categoriesDisplayed">
             <NodeRepositoryCategory
-              :key="`tag-${ind}`"
+              :key="`tag-${index}`"
               :category="category"
             />
             <span
-              :key="ind"
+              :key="index"
               class="break full"
             />
           </template>
         </div>
         <div />
       </div>
-=======
-    @scroll-bottom="lazyLoadCategories"
-    @save-position="updateScrollPosition"
-  >
-    <div class="repo">
-      <h4>Repository</h4>
-      <span class="break" />
-      <template v-if="selectedTags.length">
-        <div class="tags">
-          <TagList
-            :tags="tags.filter((t) => !selectedTags.includes(t))"
-            clickable
-            @click="selectTag"
-          />
-        </div>
-        <span class="break full" />
-      </template>
-
-      <div
-        v-if="selectedTags.length"
-        class="filter"
-      >
-        <div class="filter-tags">
-          Filter
-          <Button
-            compact
-            class="clear-button"
-            @click="clearSelectedTags"
-          >
-            Clear
-            <CloseIcon />
-          </Button>
-          <TagList
-            class="tag-list"
-            :tags="selectedTags"
-            clickable
-            @click="deselectTag"
-          >
-            <CloseIcon slot="icon" />
-          </TagList>
-        </div>
-      </div>
-      <div>
-        <template v-for="(category, index) in categoriesDisplayed">
-          <NodeRepositoryCategory
-            :key="`tag-${index}`"
-            :category="category"
-          />
-          <span
-            :key="index"
-            class="break full"
-          />
-        </template>
-      </div>
->>>>>>> b46de56b
     </div>
   </ScrollViewContainer>
 </template>
 
 <style lang="postcss" scoped>
 .repo {
-<<<<<<< HEAD
   padding: 15px 20px;
   font-family: "Roboto Condensed", sans-serif;
   height: 100%;
@@ -236,10 +161,6 @@
     text-align: center;
     height: 100%;
   }
-=======
-  font-family: "Roboto Condensed", sans-serif;
-  padding: 15px 20px;
->>>>>>> b46de56b
 
   & h4 {
     cursor: pointer;
