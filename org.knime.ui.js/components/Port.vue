<script>
import { mapMutations } from 'vuex';
<<<<<<< HEAD
import PortIcon from '~/webapps-common/ui/components/node/PortIcon';

/* eslint-disable no-magic-numbers */

export default {
    components: {
        PortIcon
    },
    inject: ['nodeId'],
=======

export default {
    inject: ['anchorPoint'],
>>>>>>> c3cada35
    props: {
        /**
         * Port configuration object
         */
        port: {
            type: Object,
            required: true,
            validator: port => (typeof port.inactive === 'boolean' || !port.inactive) && typeof port.type === 'string'
        },
        /**
         * x coordinate of the port's center relative to the top left corner of the node
         */
        x: {
            type: Number,
            default: 0
        },
        /**
         * y coordinate of the port's center relative to the top left corner of the node
         */
        y: {
            type: Number,
            default: 0
        }
    },
    computed: {
        shouldFill() {
            if (this.port.type === 'flowVariable' && this.port.index === 0) {
                // Mickey Mouse ears are always rendered filled, even though they may technically be optional
                return true;
            }
            return !this.port.optional;
        },
<<<<<<< HEAD
        portColor() {
            // Flow Variable Ports and Data Table Ports have constant colors
            // Other port types serve their own color
            return this.$colors.portColors[this.port.type] || this.port.color;
=======
        customPortColor() {
            return this.port.color;
        },
        trianglePath() {
            let { $shapes: { portSize } } = this;

            let [x1, y1, x2, y3] = [-portSize / 2, -portSize / 2, portSize / 2, portSize / 2];

            // adjust size of triangle so that filled and bordered triangle match, and the line width is exactly 1
            /* eslint-disable no-magic-numbers */
            x1 += 1 / 2;
            y1 += (1 + Math.sqrt(5)) / 4;
            x2 -= Math.sqrt(5) / 2;
            y3 -= (1 + Math.sqrt(5)) / 4;
            /* eslint-enable no-magic-numbers */

            return `${x1},${y1} ${x2},${0} ${x1},${y3}`;
>>>>>>> c3cada35
        },
        /**
         * the traffic light of a metanode port displays the state of the inner node that it is connected to
         * @returns {'red' | 'yellow' | 'green' | 'blue' | undefined} traffic light color
         */
        trafficLight() {
            return {
                IDLE: 'red',
                CONFIGURED: 'yellow',
                EXECUTING: 'blue',
                QUEUED: 'yellow',
                HALTED: 'green',
                EXECUTED: 'green'
            }[this.port.nodeState];
        },
        tooltip() {
            // table ports have less space than other ports, because the triangular shape naturally creates a gap
            let tooltipSpacing = this.port.type === 'table' ? 0 : 2;
            const { portSize } = this.$shapes;
            return {
                x: this.x,
                y: this.y - portSize / 2 - tooltipSpacing,
                anchorPoint: this.anchorPoint,
                title: this.port.name,
                text: this.port.info,
                orientation: 'top'
            };
        }
    },
    methods: {
        ...mapMutations('workflow', ['setTooltip']),
        onMouseEnter() {
            this.setTooltip(this.tooltip);
        },
        onMouseLeave() {
            this.setTooltip(null);
        }
    }
};
</script>

<template>
  <g
    :transform="`translate(${x}, ${y})`"
    class="port"
    @mouseenter="onMouseEnter"
    @mouseleave="onMouseLeave"
  >
    <PortIcon
      :data-type="port.type"
      :color="portColor"
      :filled="shouldFill"
    />

    <!-- X outline -->
    <path
      v-if="port.inactive"
      stroke-width="3"
      :stroke="$colors.portColors.inactiveOutline"
      :d="`M-${$shapes.portSize / 2},-${$shapes.portSize / 2} l${$shapes.portSize},${$shapes.portSize}
           m-${$shapes.portSize},0 l${$shapes.portSize},-${$shapes.portSize}`"
    />
    <!-- X -->
    <path
      v-if="port.inactive"
      stroke-width="1.5"
      :stroke="$colors.portColors.inactive"
      :d="`M-${$shapes.portSize / 2},-${$shapes.portSize / 2} l${$shapes.portSize},${$shapes.portSize}
           m-${$shapes.portSize},0 l${$shapes.portSize},-${$shapes.portSize}`"
    />
    <!-- metanode port traffic light -->
    <g
      v-if="trafficLight"
    >
      <g
        transform="translate(-5.5, 0)"
        fill="none"
      >
        <circle
          r="3.75"
          fill="white"
        />
        <circle
          r="3"
          :fill="$colors.trafficLight[trafficLight]"
        />
        <path
          :d="`M2.5,0a1,1 0 0 0 -5,0a1,1 0 0 0 5,0${
            trafficLight === 'yellow' || trafficLight === 'green' ? 'h-5' : ''
          }`"
          fill="none"
          :stroke="$colors.darkeningMask"
          :transform="trafficLight === 'yellow' ? 'rotate(90)' : null"
        />
      </g>
    </g>
  </g>
</template>

<style lang="postcss" scoped>
.port {
  cursor: crosshair;
  pointer-events: bounding-box; /* SVG 2 bounding-box: already works in chromium, defaults to auto in firefox */

  & > * {
    transition: transform 0.1s linear;
  }

  &:hover > * {
    transition: transform 0.17s cubic-bezier(0.8, 2, 1, 2.5);
    transform: scale(1.15);
  }
}
</style><|MERGE_RESOLUTION|>--- conflicted
+++ resolved
@@ -1,20 +1,12 @@
 <script>
 import { mapMutations } from 'vuex';
-<<<<<<< HEAD
 import PortIcon from '~/webapps-common/ui/components/node/PortIcon';
-
-/* eslint-disable no-magic-numbers */
 
 export default {
     components: {
         PortIcon
     },
-    inject: ['nodeId'],
-=======
-
-export default {
     inject: ['anchorPoint'],
->>>>>>> c3cada35
     props: {
         /**
          * Port configuration object
@@ -47,30 +39,10 @@
             }
             return !this.port.optional;
         },
-<<<<<<< HEAD
         portColor() {
             // Flow Variable Ports and Data Table Ports have constant colors
             // Other port types serve their own color
             return this.$colors.portColors[this.port.type] || this.port.color;
-=======
-        customPortColor() {
-            return this.port.color;
-        },
-        trianglePath() {
-            let { $shapes: { portSize } } = this;
-
-            let [x1, y1, x2, y3] = [-portSize / 2, -portSize / 2, portSize / 2, portSize / 2];
-
-            // adjust size of triangle so that filled and bordered triangle match, and the line width is exactly 1
-            /* eslint-disable no-magic-numbers */
-            x1 += 1 / 2;
-            y1 += (1 + Math.sqrt(5)) / 4;
-            x2 -= Math.sqrt(5) / 2;
-            y3 -= (1 + Math.sqrt(5)) / 4;
-            /* eslint-enable no-magic-numbers */
-
-            return `${x1},${y1} ${x2},${0} ${x1},${y3}`;
->>>>>>> c3cada35
         },
         /**
          * the traffic light of a metanode port displays the state of the inner node that it is connected to
