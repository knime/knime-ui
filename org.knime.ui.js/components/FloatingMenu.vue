--- conflicted
+++ resolved
@@ -1,10 +1,6 @@
 <script>
-<<<<<<< HEAD
-import { mixin as clickaway } from 'vue-clickaway';
+import { mixin as clickaway } from 'vue-clickaway2';
 import MenuItems from '~/webapps-common/ui/components/MenuItems';
-=======
-import { mixin as clickaway } from 'vue-clickaway2';
->>>>>>> 0b9b27b0
 
 const SCROLLBAR_OFFSET = 4; // px
 
