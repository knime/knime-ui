--- conflicted
+++ resolved
@@ -67,11 +67,8 @@
                 cancelAll: !somethingSelected,
                 resetAll: !somethingSelected,
 
-<<<<<<< HEAD
+                createMetanode: this.selectedNodes.length,
                 createComponent: this.selectedNodes.length
-=======
-                createMetanode: this.selectedNodes.length
->>>>>>> b0429309
             };
 
             // Array of name of commands
