--- conflicted
+++ resolved
@@ -36,24 +36,12 @@
             this.$commands.dispatch(command.name);
         },
         setMenuItems() {
-<<<<<<< HEAD
-            const selectedNodes = this.$store.getters['selection/selectedNodes'];
-            const singleSelectedNode = this.$store.getters['selection/singleSelectedNode'];
-            const selectedConnections = this.$store.getters['selection/selectedConnections'];
-
-            const somethingSelected = selectedNodes.length || selectedConnections.length;
-            const isLoopEnd = Boolean(singleSelectedNode?.loopInfo?.allowedActions);
-            const isView = singleSelectedNode && 'canOpenView' in singleSelectedNode.allowedActions;
-            const isMetanodeOrComponent = ['metanode', 'component'].includes(singleSelectedNode?.kind);
-            const hasLegacyFlowVariableDialog = singleSelectedNode &&
-                'canOpenLegacyFlowVariableDialog' in singleSelectedNode.allowedActions;
-=======
             const somethingSelected = this.selectedNodes.length || this.selectedConnections.length;
             const isLoopEnd = Boolean(this.singleSelectedNode?.loopInfo?.allowedActions);
             const isView = this.singleSelectedNode && 'canOpenView' in this.singleSelectedNode.allowedActions;
             const hasLegacyFlowVariableDialog = this.singleSelectedNode &&
                 'canOpenLegacyFlowVariableDialog' in this.singleSelectedNode.allowedActions;
->>>>>>> 0c40289a
+            const isMetanodeOrComponent = ['metanode', 'component'].includes(this.visibleCommands?.kind);
 
             let allMenuItems = {
                 // Exactly one node selected
