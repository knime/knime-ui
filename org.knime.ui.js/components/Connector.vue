<script>
import { mapState, mapGetters, mapMutations } from 'vuex';
import { portBar, connectorPosition } from '~/mixins';

/**
 * A curved line, connecting one node's output with another node's input port.
 * Must be embedded in an `<svg>` element.
 * Uses the connectorPosition mixin to get the start and end position of the connector.
 */
export default {
    mixins: [portBar, connectorPosition],
    inheritAttrs: false,
    props: {
        /**
         * Determines whether this connector is streamed at the moment
         */
        streaming: { type: Boolean, default: false },
        /**
         * Determines whether this connector is rendered in alternative color
         */
        flowVariableConnection: { type: Boolean, default: false },

        /**
         * Connector id
         */
        id: {
            type: String,
            required: true
        },
        canDelete: {
            type: Boolean,
            required: true
        }
    },
    computed: {
        ...mapState('workflow', {
            workflow: 'activeWorkflow',
            isDragging: 'isDragging',
            deltaMovePosition: 'deltaMovePosition',
            moveNodeGhostThresholdExceeded: 'moveNodeGhostThresholdExceeded'
        }),
        ...mapGetters('workflow', {
            isWorkflowWritable: 'isWritable'
        }),
        ...mapGetters('selection', ['isConnectionSelected', 'isNodeSelected']),
        path() {
            let { start: [x1, y1], end: [x2, y2] } = this;
            // Update position of source or destination node is being moved
            if (this.isDragging && !this.moveNodeGhostThresholdExceeded) {
<<<<<<< HEAD
                if (this.isNodeSelected(this.sourceNode)) {
                    x1 += this.deltaMovePosition.x;
                    y1 += this.deltaMovePosition.y;
                }
                if (this.isNodeSelected(this.destNode)) {
=======
                let selectedNodes = this.selectedNodes();
                if (selectedNodes.filter(node => node.id === this.sourceNode).length > 0) {
                    x1 += this.deltaMovePosition.x;
                    y1 += this.deltaMovePosition.y;
                }
                if (selectedNodes.filter(node => node.id === this.destNode).length > 0) {
>>>>>>> ff785ff3
                    x2 += this.deltaMovePosition.x;
                    y2 += this.deltaMovePosition.y;
                }
            }
            // These deltas are carefully chosen so that the connector line is hidden behind the flow variable line,
            // especially for optional ports, even when hovering the port or the connector line.
            // (Optional output ports are useless, but are technically possible and do exist out in the wild)
            /* eslint-disable no-magic-numbers */
            x1 += this.$shapes.portSize / 2 - (this.sourcePortType === 'table' ? 2.5 : 0.5);
            x2 -= this.$shapes.portSize / 2 - 0.5;
            const width = Math.abs(x1 - x2);
            const height = Math.abs(y1 - y2);
            // TODO: include bendpoints NXT-78 NXT-191
            // Currently, this is creates just an arbitrary curve that seems to work in most cases
            return `M${x1},${y1} ` +
                `C${x1 + width / 2 + height / 3},${y1} ` +
                `${x2 - width / 2 - height / 3},${y2} ` +
                `${x2},${y2}`;
            /* eslint-enable no-magic-numbers */
        },
        strokeColor() {
            if (this.flowVariableConnection) {
                return this.$colors.connectorColors.flowVariable;
            }
            return this.$colors.connectorColors.default;
        }
    },
    methods: {
        ...mapMutations('selection', ['selectConnector', 'deselectConnector', 'deselectAllConnectors',
            'deselectAllNodes']),
        onLeftMouseClick(e) {
            if (e.shiftKey) {
                // Multi select
                if (this.selected) {
                    this.deselectConnector(this.id);
                } else {
                    this.selectConnector(this.$props);
                }
            } else {
                // Single select
                this.deselectAllConnectors();
                this.deselectAllNodes();
                this.selectConnector(this.$props);
            }
        }
    }
};
</script>

<template>
  <g>
    <path
      :d="path"
      @click.left="onLeftMouseClick"
    />
    <path
      :d="path"
      :stroke="strokeColor"
      :stroke-width="$shapes.connectorWidth"
      :class="{
        variable: flowVariableConnection,
        'read-only': !isWorkflowWritable,
        dashed: streaming,
        selected: isConnectionSelected(id) && !isDragging
      }"
      fill="none"
    />
  </g>
</template>

<style lang="postcss" scoped>
path {
  stroke: transparent;
  stroke-width: 8px;
  fill: none;
}

path + path {
  stroke-width: 1;
  stroke: var(--knime-stone-gray);
  transition: stroke-width 0.1s ease-in, stroke 0.1s ease-in;
  pointer-events: none;
}

path:not(.read-only) {
  cursor: grab;
}

path:hover + path {
  stroke-width: 3;
}

path.selected {
  stroke-width: 3;
  stroke: var(--knime-cornflower);
}

path.variable {
  stroke: var(--knime-coral);
  transition: stroke-width 0.1s ease-in, stroke 0.1s ease-in;
}

path.variable:hover {
  stroke-width: 3;
}

path.variable.selected {
  stroke-width: 3;
  stroke: var(--knime-cornflower);
}

rect {
  fill: var(--knime-masala);
  stroke-linecap: round;
}

.dashed {
  stroke-dasharray: 5;
  stroke-dashoffset: 50;
  animation: dash 3s linear infinite;
}

@keyframes dash {
  from {
    stroke-dashoffset: 100;
  }

  to {
    stroke-dashoffset: 0;
  }
}
</style><|MERGE_RESOLUTION|>--- conflicted
+++ resolved
@@ -47,20 +47,11 @@
             let { start: [x1, y1], end: [x2, y2] } = this;
             // Update position of source or destination node is being moved
             if (this.isDragging && !this.moveNodeGhostThresholdExceeded) {
-<<<<<<< HEAD
                 if (this.isNodeSelected(this.sourceNode)) {
                     x1 += this.deltaMovePosition.x;
                     y1 += this.deltaMovePosition.y;
                 }
                 if (this.isNodeSelected(this.destNode)) {
-=======
-                let selectedNodes = this.selectedNodes();
-                if (selectedNodes.filter(node => node.id === this.sourceNode).length > 0) {
-                    x1 += this.deltaMovePosition.x;
-                    y1 += this.deltaMovePosition.y;
-                }
-                if (selectedNodes.filter(node => node.id === this.destNode).length > 0) {
->>>>>>> ff785ff3
                     x2 += this.deltaMovePosition.x;
                     y2 += this.deltaMovePosition.y;
                 }
