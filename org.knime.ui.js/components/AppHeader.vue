--- conflicted
+++ resolved
@@ -123,24 +123,6 @@
     background: var(--darkening-mask-color);
   }
 
-<<<<<<< HEAD
-  & #knime-logo {
-    display: flex;
-    align-items: center;
-    justify-content: center;
-    width: var(--side-bar-width);
-    background-color: var(--knime-black);
-    text-align: center;
-    min-width: 40px;
-
-    & svg {
-      width: 26px;
-      height: 26px;
-    }
-  }
-
-=======
->>>>>>> 6d551dc8
   & .toolbar {
     display: flex;
     align-items: center;
