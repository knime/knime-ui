--- conflicted
+++ resolved
@@ -12,6 +12,10 @@
     },
     data() {
         return {
+            /*
+            * null (or falsy) means context menu is invisible, otherwise should be an Object with x, y as Numbers
+            * @type {?{x: Number, y: Number}}
+            */
             contextMenuPosition: null
         };
     },
@@ -30,25 +34,18 @@
     },
     methods: {
         onContextMenu(e) {
-<<<<<<< HEAD
+            // do nothing (also not preventing!) if source element has the following class set
+            if (e.srcElement.classList.contains('native-context-menu')) {
+                return;
+            }
+            // this is not done via modifier as we need to let the native context menu appear if the class is set
+            e.preventDefault();
+
+            // update position to current mouse coordinates
             this.contextMenuPosition = {
                 x: e.clientX,
                 y: e.clientY
             };
-=======
-            if (e.srcElement.classList.contains('native-context-menu')) {
-                return;
-            }
-
-            e.preventDefault();
-
-            // TODO: NXT-844 why prevent right clicks with ctrl?
-            // ignore click with ctrl and meta keys
-            if (e.ctrlKey || e.metaKey) {
-                return;
-            }
-            this.$refs.contextMenu.show(e);
->>>>>>> b08fd231
         }
     }
 };
