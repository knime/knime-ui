--- conflicted
+++ resolved
@@ -2,29 +2,14 @@
 import { mapState, mapGetters } from 'vuex';
 import StreamingIcon from '~/webapps-common/ui/assets/img/icons/nodes-connect.svg?inline';
 import ContextMenu from '~/components/ContextMenu';
-<<<<<<< HEAD
 import WorkflowCanvas from '~/components/WorkflowCanvas';
-=======
-import Workflow from '~/components/workflow/Workflow';
-import Kanvas from '~/components/Kanvas';
-import SelectionRectangle from '~/components/SelectionRectangle';
->>>>>>> d326cb26
-
-import { dropNode } from '~/mixins';
 
 export default {
     components: {
         StreamingIcon,
         ContextMenu,
-<<<<<<< HEAD
         WorkflowCanvas
-=======
-        SelectionRectangle,
-        Workflow,
-        Kanvas
->>>>>>> d326cb26
     },
-    mixins: [dropNode],
     computed: {
         ...mapState('workflow', {
             workflow: 'activeWorkflow'
@@ -39,12 +24,6 @@
         ])
     },
     methods: {
-<<<<<<< HEAD
-=======
-        /*
-          Selection
-        */
->>>>>>> d326cb26
         onContextMenu(e) {
             // TODO: NXT-844 why prevent right clicks with ctrl?
             // ignore click with ctrl and meta keys
@@ -60,8 +39,6 @@
 <template>
   <div
     :class="['workflow-panel', { 'read-only': !isWritable }]"
-    @drop.stop="onDrop"
-    @dragover.stop="onDragOver"
     @contextmenu.prevent="onContextMenu"
   >
     <ContextMenu ref="contextMenu" />
@@ -86,25 +63,12 @@
       </span>
     </div>
 
-<<<<<<< HEAD
+    <!--
+      Setting key to match exactly one workflow, causes knime-ui to re-render the whole component,
+      instead of diffing old and new workflow.
+      TODO: Does it also rerender all child elements?
+    -->
     <WorkflowCanvas :key="`${workflow.projectId}-${activeWorkflowId}`" />
-=======
-    <Kanvas
-      id="kanvas"
-      ref="kanvas"
-    >
-      <!-- Setting key to match exactly one workflow, causes knime-ui to re-render the whole component,
-           instead of diffing old and new workflow -->
-      <Workflow
-        ref="workflow"
-        :key="`${workflow.projectId}-${activeWorkflowId}`"
-      />
-      <!-- The SelectionRectangle registers to the selection-pointer{up,down,move} events of its parent (the Kanvas) -->
-      <SelectionRectangle
-        @node-selection-preview="$refs.workflow.showNodeSelectionPreview($event)"
-      />
-    </Kanvas>
->>>>>>> d326cb26
   </div>
 </template>
 
