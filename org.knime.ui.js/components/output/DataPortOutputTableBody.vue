<script>
import { mapState } from 'vuex';
import MissingValueIcon from '~/assets/missing-value.svg?inline';
import svgWithTitle from '~/webapps-common/ui/util/svgWithTitle';

/**
 * Data table body that renders the content of
 * a dataTable into a table body
 */
export default {
    components: {
        MissingValueIcon: svgWithTitle(MissingValueIcon, 'Missing value')
    },
    computed: {
        ...mapState('dataTable', ['rows'])
    },
    methods: {
        hasValue(cell) {
            return Reflect.has(cell, 'valueAsString');
        }
    }
};
</script>

<template>
  <tbody>
    <tr
      v-for="(row, rowIndex) of rows"
      :key="`row-${rowIndex}`"
    >
      <td>
        <template v-if="row.id">
          {{ row.id }}
        </template>
        <MissingValueIcon v-else />
      </td>
      <td
        v-for="(cell, cellIndex) of row.cells"
        :key="`cell-${rowIndex}-${cellIndex}`"
      >
        <template v-if="hasValue(cell)">
          {{ cell.valueAsString }}
        </template>
        <MissingValueIcon v-else />
      </td>
    </tr>
  </tbody>
</template>

<style lang="postcss" scoped>
@import "./outputTableBody.css";

<<<<<<< HEAD
  & svg {
    width: 16px;
    height: 16px;
    stroke-width: calc(32px / 16);
    vertical-align: -3px;
    margin-left: -1px;
  }
}

tr {
  content-visibility: auto;

  &:not(:last-child) {
    border-bottom: 1px solid var(--knime-porcelain);
  }
=======
td svg {
  width: 16px;
  height: 16px;
  stroke-width: calc(32px / 16);
  vertical-align: -3px;
  margin-left: -1px;
>>>>>>> 31053f78
}
</style><|MERGE_RESOLUTION|>--- conflicted
+++ resolved
@@ -50,14 +50,12 @@
 <style lang="postcss" scoped>
 @import "./outputTableBody.css";
 
-<<<<<<< HEAD
-  & svg {
-    width: 16px;
-    height: 16px;
-    stroke-width: calc(32px / 16);
-    vertical-align: -3px;
-    margin-left: -1px;
-  }
+td svg {
+  width: 16px;
+  height: 16px;
+  stroke-width: calc(32px / 16);
+  vertical-align: -3px;
+  margin-left: -1px;
 }
 
 tr {
@@ -66,13 +64,5 @@
   &:not(:last-child) {
     border-bottom: 1px solid var(--knime-porcelain);
   }
-=======
-td svg {
-  width: 16px;
-  height: 16px;
-  stroke-width: calc(32px / 16);
-  vertical-align: -3px;
-  margin-left: -1px;
->>>>>>> 31053f78
 }
 </style>