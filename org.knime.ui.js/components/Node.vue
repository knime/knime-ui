<script>
import { mapActions, mapMutations, mapState } from 'vuex';
import Port from '~/components/PortWithTooltip';
import NodeState from '~/components/NodeState';
import NodeTorso from '~/components/NodeTorso';
import NodeAnnotation from '~/components/NodeAnnotation';
import LinkDecorator from '~/components/LinkDecorator';
import StreamingDecorator from '~/components/StreamingDecorator';
import LoopDecorator from '~/components/LoopDecorator';
import portShift from '~/util/portShift';
import NodeActionBar from '~/components/NodeActionBar.vue';

/**
 * A workflow node, including title, ports, node state indicator (traffic lights), selection frame and node annotation.
 * Must be embedded in an `<svg>` element.
 * Requires the `portal-vue` module.
 *
 * If node is hovered default Flow Variable Ports are faded-in.
 * If node is selected, it will be portalled and redrawn. This causes the default Flow Variable Ports to appear
 * instantly, which is desired.
 * */
export default {
    components: {
        NodeActionBar,
        Port,
        NodeAnnotation,
        NodeTorso,
        NodeState,
        LinkDecorator,
        StreamingDecorator,
        LoopDecorator
    },
    inheritAttrs: false,
    provide() {
        return {
            // Provide position as anchorPoint for tooltips
            anchorPoint: this.position
        };
    },
    props: {
        /**
         * Node id, unique to the containing workflow
         */
        id: { type: String, required: true },

        /**
         * Node variation.
         * @values 'node', 'metanode', 'component'
         */
        kind: {
            type: String,
            required: true,
            validator: kind => ['node', 'metanode', 'component'].includes(kind)
        },

        /**
         * Input ports. List of configuration objects passed-through to the `Port` component
         */
        inPorts: { type: Array, required: true },
        /**
         * Output ports. List of configuration objects passed-through to the `Port` component
         */
        outPorts: { type: Array, required: true },

        position: {
            type: Object,
            required: true,
            validator: position => typeof position.x === 'number' && typeof position.y === 'number'
        },

        /**
         * Node annotation, displayed below the node
         */
        annotation: { type: Object, default: null },

        /**
         * Node name displayed above the node
         * Only for Component and Metanode
         */
        name: { type: String, default: null },

        /**
         * Node type, e.g. "Learner", "Visualizer"
         */
        type: { type: String, default: null },

        /**
         * data-url of icon to be displayed on the node's body
         * Only for Component but not required
         */
        icon: {
            type: String,
            default: null,
            validator: url => url.startsWith('data:image/')
        },

        /**
         * Path to the origin of a linked component or metanode
         */
        link: {
            type: String,
            default: null
        },

        /**
         * Node Execution State
         */
        state: {
            type: Object,
            validator(state) {
                return Reflect.has(state, 'executionState') || Object.keys(state).length === 0;
            },
            default: null
        },

        /**
         * Node selection state
         */
        selected: {
            type: Boolean,
            default: false
        },

        /**
         *  Props passed through to NodeActionBar
         */
        allowedActions: {
            type: Object,
            default: null
        },

        /**
         *  Information about the node execution. Might not be present if no special node execution info is available
         *  If given, usually only one of the following properties is set, either the icon, the 'streamble'-flag, or the
         *  jobManager
         */
        executionInfo: {
            type: Object,
            validator(info) {
                return !info || Reflect.has(info, 'streamable') || info.jobManager || info.icon;
            },
            default: null
        },

        /**
         *  Loop specific configuration options
         *  @example:
         *    {
         *      allowedActions: {
         *        canResume: true,
         *        canStep: true,
         *        canPause: false
         *      },
         *      status: 'PAUSED'
         *    }
         */
        loopInfo: {
            type: Object,
            default: () => ({
                allowedActions: {}
            })
        }
    },
    data() {
        return {
            hover: false
        };
    },
    computed: {
        ...mapState('openedProjects', {
            projectId: 'activeId'
        }),
        nodeSelectionMeasures() {
            const { nodeStatusHeight, nodeStatusMarginTop, nodeSize,
                nodeSelectionPadding: [top, right, bottom, left] } = this.$shapes;
            const hasStatusBar = this.kind !== 'metanode';

            return {
                y: -top,
                x: -left,
                height: (top + nodeSize + bottom) + (hasStatusBar ? nodeStatusHeight + nodeStatusMarginTop : 0),
                width: left + right + nodeSize
            };
        },
        decoratorBackgroundType() {
            if (this.type) {
                return this.type;
            }
            if (this.kind === 'component') {
                return 'Component';
            }
            if (this.kind === 'metanode') {
                return 'Metanode';
            }
            return null;
        },
        /**
         * Checks if a streamable execution info has been set. The boolean value of the streamable variable does not
         * matter, as the presence of the variable already indicates that the node is inside of a streaming component
         * @return {boolean} if true action bar will be hidden
         */
        insideStreamingComponent() {
            return typeof this.executionInfo?.streamable !== 'undefined';
        },
        allNodeActions() {
            return {
                ...this.allowedActions,
                ...this.loopInfo.allowedActions
            };
        },
        /**
         * Calculates the width of the hover area of the node.
         * The size increases when the node is hovered and either a dialog button or the view button is available,
         * so that all the action buttons are reachable.
         * @return {object} the size and position of the hover area of the node
         */
        hoverSize() {
            let extraHorizontalSize = 0;
            if (this.hover) {
                // buttons are showed as disabled if false, hidden if null
                if (typeof this.allowedActions.canOpenDialog === 'boolean') {
                    extraHorizontalSize += this.$shapes.nodeActionBarButtonSpread;
                }
                if (typeof this.allowedActions.canOpenView === 'boolean') {
                    extraHorizontalSize += this.$shapes.nodeActionBarButtonSpread;
                }
            }
            let width = this.$shapes.nodeSize + extraHorizontalSize +
                    this.$shapes.nodeHoverMargin[1] + this.$shapes.nodeHoverMargin[3];
            let height = this.$shapes.nodeSize + this.$shapes.nodeHoverMargin[0] + this.$shapes.nodeHoverMargin[2];
            let x = -this.$shapes.nodeHoverMargin[1] - extraHorizontalSize / 2;
            let y = -this.$shapes.nodeHoverMargin[0];

            return {
                width,
                height,
                x,
                y
            };
        }
    },
    methods: {
        ...mapActions('workflow', ['openDialog']),
        ...mapMutations('workflow', ['selectNode', 'deselectNode', 'deselectAllNodes']),
        portShift,
        onLeaveHoverArea(e) {
            if (this.$refs.actionbar?.$el?.contains(e.relatedTarget)) {
                // Used to test for elements that are logically contained inside this node
                // but aren't DOM-wise because they were teleported to another layer.
                // Currently only applies to ref 'actionbar'
                return;
            }

            // disable hover state if the mouse leaves the hover area of the node
            this.hover = false;
        },

        // default flow variable ports (Mickey Mouse ears) are only shown if connected, selected, or on hover
        showPort(port) {
            if (this.kind === 'metanode') {
                // Metanodes don't have Mickey Mouse ears, so port #0 is the first "real" port
                return true;
            }

            if (port.index !== 0) {
                // The port is not a Mickey Mouse ear
                return true;
            }

            return Boolean(port.connectedVia.length) || this.hover || this.selected;
        },

        onLeftDoubleClick(e) {
            // Ctrl key (Cmd key on mac) required to open component. Metanodes can be opened without keys
            if (this.kind === 'metanode' || (this.kind === 'component' && (e.ctrlKey || e.metaKey))) {
                this.openNode();
            } else if (this.allowedActions?.canOpenDialog)  {
                // open node dialog if one is present
                this.openDialog({ nodeId: this.id });
            }
        },

        openNode() {
            this.$store.dispatch('openedProjects/switchWorkflow', { workflowId: this.id, projectId: this.projectId });
        },

<<<<<<< HEAD
        /**
         * Triggered by NodeActionBar
         * @param {'executeNodes' | 'cancelNodeExecution' | 'resetNodes' | 'openView' | 'openDialog' } action
         * @returns {void}
         */
        onAction(action) {
            // calls actions of workflow store
            switch (action) {
            case 'executeNodes': case 'cancelNodeExecution': case 'resetNodes':
                this[action]([this.id]);
                break;
            default:
                this[action]({ nodeId: this.id });
            }
        },

=======
>>>>>>> c7fcbbbd
        /*
         * Left-Click         => Select only this node
         * Left-Click & Shift => Add/Remove this node to/from selection
         * Left-Click & Ctrl  => do Nothing
         */
        onLeftMouseDown(e) {
            if (e.ctrlKey || e.metaKey) {
                // user tries to open component or metanode
                return;
            }

            if (e.shiftKey) {
                // Multi select
                if (this.selected) {
                    this.deselectNode(this.id);
                } else {
                    this.selectNode(this.id);
                }
            } else {
                // Single select
                this.deselectAllNodes();
                this.selectNode(this.id);
            }
        }
    }
};
</script>

<template>
  <g
    :transform="`translate(${position.x}, ${position.y})`"
  >
    <!-- NodeActionBar portalled to the front-most layer -->
    <portal
      v-if="!insideStreamingComponent && hover"
      to="node-actions"
    >
      <NodeActionBar
        ref="actionbar"
        v-bind="allNodeActions"
        :transform="`translate(${position.x + $shapes.nodeSize / 2} ${position.y - $shapes.nodeSelectionPadding[0]})`"
        :node-id="id"
        @mouseleave.native="onLeaveHoverArea"
      />
    </portal>

    <!-- Node Selection Plane. Portalled to the back -->
    <portal
      v-if="selected"
      to="node-select"
    >
      <g :transform="`translate(${position.x}, ${position.y})`">
        <rect
          :y="nodeSelectionMeasures.y"
          :x="nodeSelectionMeasures.x"
          :width="nodeSelectionMeasures.width"
          :height="nodeSelectionMeasures.height"
          :fill="$colors.selection.activeBackground"
          :stroke="$colors.selection.activeBorder"
          stroke-width="1"
          rx="4"
        />
      </g>
    </portal>

    <!-- Annotation needs to be behind ports -->
    <NodeAnnotation
      v-if="annotation"
      v-bind="annotation"
      :y-shift="kind === 'metanode' ? 0 : $shapes.nodeStatusHeight + $shapes.nodeStatusMarginTop"
    />

    <!-- Node title. No pointer events -->
    <text
      class="name"
      :x="$shapes.nodeSize / 2"
      :y="-$shapes.nodeNameMargin"
      text-anchor="middle"
    >
      {{ name }}
    </text>

    <!-- Elements for which mouse hover triggers hover state -->
    <g
      ref="hoverContainer"
      class="hover-container"
      @mouseleave="onLeaveHoverArea"
      @mouseenter="hover = true"
    >
      <!-- Elements for which a click selects node -->
      <g @mousedown.left="onLeftMouseDown">
        <!-- Hover Area, larger than the node torso -->
        <rect
          class="hover-area"
          :width="hoverSize.width"
          :height="hoverSize.height"
          :x="hoverSize.x"
          :y="hoverSize.y"
        />
        <NodeTorso
          :type="type"
          :kind="kind"
          :icon="icon"
          :execution-state="state && state.executionState"
          :filter="(selected || hover) && 'url(#node-torso-shadow)'"
          @dblclick.left.native="onLeftDoubleClick"
        />

        <LinkDecorator
          v-if="link"
          :background-type="decoratorBackgroundType"
          transform="translate(0, 21)"
        />

        <!-- Nodes contained in a component with a Streaming Job Manager get a little arrow or "x" to indicate their
        compatibility. Components with a Streaming Job Manager also get a little arrow.
        In both cases, the backend sets the `executionInfo` attribute. -->
        <StreamingDecorator
          v-if="executionInfo"
          :background-type="decoratorBackgroundType"
          :execution-info="executionInfo"
          transform="translate(21, 21)"
        />

        <LoopDecorator
          v-if="type === 'LoopStart' || type === 'LoopEnd'"
          :loop-status="loopInfo.status"
          transform="translate(20, 20)"
        />

        <NodeState
          v-if="kind !== 'metanode'"
          v-bind="state"
          :filter="(selected || hover) && 'url(#node-state-shadow)'"
          :loop-status="loopInfo.status"
        />
      </g>

      <template v-for="port of inPorts">
        <Port
          :key="`inport-${port.index}`"
          :class="['port', { hidden: !showPort(port) }]"
          :port="port"
          :x="portShift(port.index, inPorts.length, kind === 'metanode')[0]"
          :y="portShift(port.index, inPorts.length, kind === 'metanode')[1]"
        />
      </template>

      <template v-for="port of outPorts">
        <Port
          :key="`outport-${port.index}`"
          :class="['port', { hidden: !showPort(port) }]"
          :port="port"
          :x="portShift(port.index, outPorts.length, kind === 'metanode', true)[0]"
          :y="portShift(port.index, outPorts.length, kind === 'metanode', true)[1]"
        />
      </template>
    </g>
  </g>
</template>

<style lang="postcss" scoped>
* {
  user-select: none;
}

.port {
  opacity: 0;
  transition: opacity 0.5s 0.75s;

  &:not(.hidden) {
    opacity: 1;
  }

  &:hover {
    opacity: 1;
    transition: none;
  }
}

.hover-area {
  fill: none;
  pointer-events: fill;
}

.name {
  pointer-events: none;
  font-family: "Roboto Condensed", sans-serif;
  font-style: normal;
  font-weight: bold;
  font-size: 15px;
  line-height: 17px;
}

.annotation {
  font-size: 10px;
  line-height: 12px;
  pointer-events: none;
  width: 125px;
}
</style><|MERGE_RESOLUTION|>--- conflicted
+++ resolved
@@ -276,7 +276,7 @@
                 this.openNode();
             } else if (this.allowedActions?.canOpenDialog)  {
                 // open node dialog if one is present
-                this.openDialog({ nodeId: this.id });
+                this.openDialog(this.id);
             }
         },
 
@@ -284,25 +284,6 @@
             this.$store.dispatch('openedProjects/switchWorkflow', { workflowId: this.id, projectId: this.projectId });
         },
 
-<<<<<<< HEAD
-        /**
-         * Triggered by NodeActionBar
-         * @param {'executeNodes' | 'cancelNodeExecution' | 'resetNodes' | 'openView' | 'openDialog' } action
-         * @returns {void}
-         */
-        onAction(action) {
-            // calls actions of workflow store
-            switch (action) {
-            case 'executeNodes': case 'cancelNodeExecution': case 'resetNodes':
-                this[action]([this.id]);
-                break;
-            default:
-                this[action]({ nodeId: this.id });
-            }
-        },
-
-=======
->>>>>>> c7fcbbbd
         /*
          * Left-Click         => Select only this node
          * Left-Click & Shift => Add/Remove this node to/from selection
