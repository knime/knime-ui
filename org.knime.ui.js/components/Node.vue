<script>
import { mapActions, mapMutations, mapState } from 'vuex';
import Port from '~/components/PortWithTooltip';
import NodeState from '~/components/NodeState';
import NodeTorso from '~/components/NodeTorso';
import NodeAnnotation from '~/components/NodeAnnotation';
import LinkDecorator from '~/components/LinkDecorator';
import StreamingDecorator from '~/components/StreamingDecorator';
import LoopDecorator from '~/components/LoopDecorator';
import portShift from '~/util/portShift';
import NodeActionBar from '~/components/NodeActionBar.vue';

/**
 * A workflow node, including title, ports, node state indicator (traffic lights), selection frame and node annotation.
 * Must be embedded in an `<svg>` element.
 * Requires the `portal-vue` module.
 *
 * If node is hovered default Flow Variable Ports are faded-in.
 * If node is selected, it will be portalled and redrawn. This causes the default Flow Variable Ports to appear
 * instantly, which is desired.
 * */
export default {
    components: {
        NodeActionBar,
        Port,
        NodeAnnotation,
        NodeTorso,
        NodeState,
        LinkDecorator,
        StreamingDecorator,
        LoopDecorator
    },
    inheritAttrs: false,
    provide() {
        return {
            // Provide position as anchorPoint for tooltips
            anchorPoint: this.position
        };
    },
    props: {
        /**
         * Node id, unique to the containing workflow
         */
        id: { type: String, required: true },

        /**
         * Node variation.
         * @values 'node', 'metanode', 'component'
         */
        kind: {
            type: String,
            required: true,
            validator: kind => ['node', 'metanode', 'component'].includes(kind)
        },

        /**
         * Input ports. List of configuration objects passed-through to the `Port` component
         */
        inPorts: { type: Array, required: true },
        /**
         * Output ports. List of configuration objects passed-through to the `Port` component
         */
        outPorts: { type: Array, required: true },

        position: {
            type: Object,
            required: true,
            validator: position => typeof position.x === 'number' && typeof position.y === 'number'
        },

        /**
         * Node annotation, displayed below the node
         */
        annotation: { type: Object, default: null },

        /**
         * Node name displayed above the node
         * Only for Component and Metanode
         */
        name: { type: String, default: null },

        /**
         * Node type, e.g. "Learner", "Visualizer"
         */
        type: { type: String, default: null },

        /**
         * data-url of icon to be displayed on the node's body
         * Only for Component but not required
         */
        icon: {
            type: String,
            default: null,
            validator: url => url.startsWith('data:image/')
        },

        /**
         * Path to the origin of a linked component or metanode
         */
        link: {
            type: String,
            default: null
        },

        /**
         * Node Execution State
         */
        state: {
            type: Object,
            validator(state) {
                return Reflect.has(state, 'executionState') || Object.keys(state).length === 0;
            },
            default: null
        },

        /**
         * Node selection state
         */
        selected: {
            type: Boolean,
            default: false
        },

        /**
         *  Props passed through to NodeActionBar
         */
        allowedActions: {
            type: Object,
            default: null
        },

        /**
         *  Information about the node execution. Might not be present if no special node execution info is available
         *  If given, usually only one of the following properties is set, either the icon, the 'streamble'-flag, or the
         *  jobManager
         */
        executionInfo: {
            type: Object,
            validator(info) {
                return !info || Reflect.has(info, 'streamable') || info.jobManager || info.icon;
            },
            default: null
        },

        /**
         *  Loop specific configuration options
         *  @example:
         *    {
         *      allowedActions: {
         *        canResume: true,
         *        canStep: true,
         *        canPause: false
         *      },
         *      status: 'PAUSED'
         *    }
         */
        loopInfo: {
            type: Object,
            default: () => ({
                allowedActions: {}
            })
        }
    },
    data() {
        return {
            hover: false
        };
    },
    computed: {
        ...mapState('openedProjects', {
            projectId: 'activeId'
        }),
        nodeSelectionMeasures() {
            const { nodeStatusHeight, nodeStatusMarginTop, nodeSize,
                nodeSelectionPadding: [top, right, bottom, left] } = this.$shapes;
            const hasStatusBar = this.kind !== 'metanode';

            return {
                y: -top,
                x: -left,
                height: (top + nodeSize + bottom) + (hasStatusBar ? nodeStatusHeight + nodeStatusMarginTop : 0),
                width: left + right + nodeSize
            };
        },
        decoratorBackgroundType() {
            if (this.type) {
                return this.type;
            }
            if (this.kind === 'component') {
                return 'Component';
            }
            if (this.kind === 'metanode') {
                return 'Metanode';
            }
            return null;
        },
        /**
         * Checks if a streamable execution info has been set. The boolean value of the streamable variable does not
         * matter, as the presence of the variable already indicates that the node is inside of a streaming component
         * @return {boolean} if true action bar will be hidden
         */
        hideActionBar() {
            return typeof this.executionInfo?.streamable !== 'undefined';
        },
<<<<<<< HEAD
        allNodeActions() {
            return {
                ...this.allowedActions,
                ...this.loopInfo.allowedActions
=======
        /**
         * Calculates the width of the hover area of the node.
         * The size increases when the node is hovered and either a dialog button or the view button is available,
         * so that all the action buttons are reachable.
         * @return {object} the size and position of the hover area of the node
         */
        hoverSize() {
            let extraHorizontalSize = 0;
            if (this.hover) {
                // buttons are showed as disabled if false, hidden if null
                if (typeof this.allowedActions.canOpenDialog === 'boolean') {
                    extraHorizontalSize += this.$shapes.nodeActionBarButtonSpread;
                }
                if (typeof this.allowedActions.canOpenView === 'boolean') {
                    extraHorizontalSize += this.$shapes.nodeActionBarButtonSpread;
                }
            }
            let width = this.$shapes.nodeSize + extraHorizontalSize +
                    this.$shapes.nodeHoverMargin[1] + this.$shapes.nodeHoverMargin[3];
            let height = this.$shapes.nodeSize + this.$shapes.nodeHoverMargin[0] + this.$shapes.nodeHoverMargin[2];
            let x = -this.$shapes.nodeHoverMargin[1] - extraHorizontalSize / 2;
            let y = -this.$shapes.nodeHoverMargin[0];

            return {
                width,
                height,
                x,
                y
>>>>>>> 01f1f594
            };
        }
    },
    methods: {
        ...mapMutations('workflow', ['selectNode', 'deselectNode', 'deselectAllNodes']),
<<<<<<< HEAD
        ...mapActions('workflow', ['executeNodes', 'cancelNodeExecution', 'resetNodes',
            'pauseNodeExecution', 'resumeNodeExecution', 'stepNodeExecution']),
=======
        ...mapActions('workflow', ['executeNodes', 'cancelNodeExecution', 'resetNodes', 'openView', 'openDialog']),
>>>>>>> 01f1f594
        portShift,
        onLeaveHoverArea(e) {
            if (this.$refs.actionbar?.$el?.contains(e.relatedTarget)) {
                // Used to test for elements that are logically contained inside this node
                // but aren't DOM-wise because they were teleported to another layer.
                // Currently only applies to ref 'actionbar'
                return;
            }

            // disable hover state if the mouse leaves the hover area of the node
            this.hover = false;
        },

        // default flow variable ports (Mickey Mouse ears) are only shown if connected, selected, or on hover
        showPort(port) {
            if (this.kind === 'metanode') {
                // Metanodes don't have Mickey Mouse ears, so port #0 is the first "real" port
                return true;
            }

            if (port.index !== 0) {
                // The port is not a Mickey Mouse ear
                return true;
            }

            return Boolean(port.connectedVia.length) || this.hover || this.selected;
        },

        onLeftDoubleClick(e) {
            // Ctrl key (Cmd key on mac) required to open component. Metanodes can be opened without keys
            if (this.kind === 'metanode' || (this.kind === 'component' && (e.ctrlKey || e.metaKey))) {
                this.openNode();
            } else if (this.allowedActions?.canOpenDialog)  {
                // open node dialog if one is present
                this.openDialog({ nodeId: this.id });
            }
        },

        openNode() {
            this.$store.dispatch('workflow/loadWorkflow', { workflowId: this.id, projectId: this.projectId });
        },

        /**
         * Triggered by NodeActionBar
         * @param {'executeNodes' | 'cancelNodeExecution' | 'resetNodes' | 'openView' | 'openDialog' } action
         * @returns {void}
         */
        onAction(action) {
            const multiNodeActions = ['executeNodes', 'cancelNodeExecution', 'resetNodes'];
            // calls actions of workflow store
            if (multiNodeActions.includes(action)) {
                this[action]({ nodeIds: [this.id] });
            } else {
                this[action]({ nodeId: this.id });
            }
        },

        /*
         * Left-Click         => Select only this node
         * Left-Click & Shift => Add/Remove this node to/from selection
         * Left-Click & Ctrl  => do Nothing
         */
        onLeftMouseDown(e) {
            if (e.ctrlKey || e.metaKey) {
                // user tries to open component or metanode
                return;
            }

            if (e.shiftKey) {
                // Multi select
                if (this.selected) {
                    this.deselectNode(this.id);
                } else {
                    this.selectNode(this.id);
                }
            } else {
                // Single select
                this.deselectAllNodes();
                this.selectNode(this.id);
            }
        }
    }
};
</script>

<template>
  <g
    :transform="`translate(${position.x}, ${position.y})`"
  >
    <!-- NodeActionBar portalled to the front-most layer -->
    <portal
      v-if="hover || selected"
      to="node-actions"
    >
      <NodeActionBar
        v-if="!hideActionBar"
        ref="actionbar"
        v-bind="allNodeActions"
        :transform="`translate(${position.x + $shapes.nodeSize / 2} ${position.y - $shapes.nodeSelectionPadding[0]})`"
        :node-id="id"
        @action="onAction"
        @mouseleave.native="onLeaveHoverArea"
      />
    </portal>

    <!-- Node Selection Plane. Portalled to the back -->
    <portal
      v-if="selected"
      to="node-select"
    >
      <g :transform="`translate(${position.x}, ${position.y})`">
        <rect
          :y="nodeSelectionMeasures.y"
          :x="nodeSelectionMeasures.x"
          :width="nodeSelectionMeasures.width"
          :height="nodeSelectionMeasures.height"
          :fill="$colors.selection.activeBackground"
          :stroke="$colors.selection.activeBorder"
          stroke-width="1"
          rx="4"
        />
      </g>
    </portal>

    <!-- Annotation needs to be behind ports -->
    <NodeAnnotation
      v-if="annotation"
      v-bind="annotation"
      :y-shift="kind === 'metanode' ? 0 : $shapes.nodeStatusHeight + $shapes.nodeStatusMarginTop"
    />

    <!-- Node title. No pointer events -->
    <text
      class="name"
      :x="$shapes.nodeSize / 2"
      :y="-$shapes.nodeNameMargin"
      text-anchor="middle"
    >
      {{ name }}
    </text>

    <!-- Elements for which mouse hover triggers hover state -->
    <g
      ref="hoverContainer"
      class="hover-container"
      @mouseleave="onLeaveHoverArea"
      @mouseenter="hover = true"
    >
      <!-- Elements for which a click selects node -->
      <g @mousedown.left="onLeftMouseDown">
        <!-- Hover Area, larger than the node torso -->
        <rect
          class="hover-area"
          :width="hoverSize.width"
          :height="hoverSize.height"
          :x="hoverSize.x"
          :y="hoverSize.y"
        />
        <NodeTorso
          :type="type"
          :kind="kind"
          :icon="icon"
          :execution-state="state && state.executionState"
          :filter="(selected || hover) && 'url(#node-torso-shadow)'"
          @dblclick.left.native="onLeftDoubleClick"
        />

        <LinkDecorator
          v-if="link"
          :background-type="decoratorBackgroundType"
          transform="translate(0, 21)"
        />

        <!-- Nodes contained in a component with a Streaming Job Manager get a little arrow or "x" to indicate their
        compatibility. Components with a Streaming Job Manager also get a little arrow.
        In both cases, the backend sets the `executionInfo` attribute. -->
        <StreamingDecorator
          v-if="executionInfo"
          :background-type="decoratorBackgroundType"
          :execution-info="executionInfo"
          transform="translate(21, 21)"
        />

        <LoopDecorator
          v-if="type === 'LoopStart' || type === 'LoopEnd'"
          :loop-status="loopInfo.status"
          transform="translate(20, 20)"
        />

        <NodeState
          v-if="kind !== 'metanode'"
          v-bind="state"
          :filter="(selected || hover) && 'url(#node-state-shadow)'"
          :loop-status="loopInfo.status"
        />
      </g>

      <template v-for="port of inPorts">
        <Port
          :key="`inport-${port.index}`"
          :class="['port', { hidden: !showPort(port) }]"
          :port="port"
          :x="portShift(port.index, inPorts.length, kind === 'metanode')[0]"
          :y="portShift(port.index, inPorts.length, kind === 'metanode')[1]"
        />
      </template>

      <template v-for="port of outPorts">
        <Port
          :key="`outport-${port.index}`"
          :class="['port', { hidden: !showPort(port) }]"
          :port="port"
          :x="portShift(port.index, outPorts.length, kind === 'metanode', true)[0]"
          :y="portShift(port.index, outPorts.length, kind === 'metanode', true)[1]"
        />
      </template>
    </g>
  </g>
</template>

<style lang="postcss" scoped>
* {
  user-select: none;
}

.port {
  opacity: 0;
  transition: opacity 0.5s 0.75s;

  &:not(.hidden) {
    opacity: 1;
  }

  &:hover {
    opacity: 1;
    transition: none;
  }
}

.hover-area {
  fill: none;
  pointer-events: fill;
}

.name {
  pointer-events: none;
  font-family: "Roboto Condensed", sans-serif;
  font-style: normal;
  font-weight: bold;
  font-size: 15px;
  line-height: 17px;
}

.annotation {
  font-size: 10px;
  line-height: 12px;
  pointer-events: none;
  width: 125px;
}
</style><|MERGE_RESOLUTION|>--- conflicted
+++ resolved
@@ -202,12 +202,12 @@
         hideActionBar() {
             return typeof this.executionInfo?.streamable !== 'undefined';
         },
-<<<<<<< HEAD
         allNodeActions() {
             return {
                 ...this.allowedActions,
                 ...this.loopInfo.allowedActions
-=======
+            };
+        },
         /**
          * Calculates the width of the hover area of the node.
          * The size increases when the node is hovered and either a dialog button or the view button is available,
@@ -236,18 +236,13 @@
                 height,
                 x,
                 y
->>>>>>> 01f1f594
             };
         }
     },
     methods: {
         ...mapMutations('workflow', ['selectNode', 'deselectNode', 'deselectAllNodes']),
-<<<<<<< HEAD
         ...mapActions('workflow', ['executeNodes', 'cancelNodeExecution', 'resetNodes',
-            'pauseNodeExecution', 'resumeNodeExecution', 'stepNodeExecution']),
-=======
-        ...mapActions('workflow', ['executeNodes', 'cancelNodeExecution', 'resetNodes', 'openView', 'openDialog']),
->>>>>>> 01f1f594
+            'pauseNodeExecution', 'resumeNodeExecution', 'stepNodeExecution', 'openView', 'openDialog']),
         portShift,
         onLeaveHoverArea(e) {
             if (this.$refs.actionbar?.$el?.contains(e.relatedTarget)) {
