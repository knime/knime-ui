<script>
import { mapActions, mapState, mapGetters } from 'vuex';
import Port from '~/components/PortWithTooltip';
import NodeState from '~/components/NodeState';
import NodeTorso from '~/components/NodeTorso';
import NodeAnnotation from '~/components/NodeAnnotation';
import LinkDecorator from '~/components/LinkDecorator';
import StreamingDecorator from '~/components/StreamingDecorator';
import LoopDecorator from '~/components/LoopDecorator';
import portShift from '~/util/portShift';
import NodeActionBar from '~/components/NodeActionBar.vue';
import NodeSelectionPlane from '~/components/NodeSelectionPlane.vue';

/**
 * A workflow node, including title, ports, node state indicator (traffic lights), selection frame and node annotation.
 * Must be embedded in an `<svg>` element.
 * Requires the `portal-vue` module.
 *
 * If node is hovered default Flow Variable Ports are faded-in.
 * If node is selected, it will be portalled and redrawn. This causes the default Flow Variable Ports to appear
 * instantly, which is desired.
 * */
export default {
    components: {
        NodeActionBar,
        Port,
        NodeAnnotation,
        NodeTorso,
        NodeState,
        LinkDecorator,
        StreamingDecorator,
        LoopDecorator,
        NodeSelectionPlane
    },
    inheritAttrs: false,
    provide() {
        return {
            // Provide position as anchorPoint for tooltips
            anchorPoint: this.position
        };
    },
    props: {
        /**
         * Node id, unique to the containing workflow
         */
        id: { type: String, required: true },

        /**
         * Node variation.
         * @values 'node', 'metanode', 'component'
         */
        kind: {
            type: String,
            required: true,
            validator: kind => ['node', 'metanode', 'component'].includes(kind)
        },

        /**
         * Input ports. List of configuration objects passed-through to the `Port` component
         */
        inPorts: { type: Array, required: true },

        /**
         * Output ports. List of configuration objects passed-through to the `Port` component
         */
        outPorts: { type: Array, required: true },

        /**
         * The position of the node. Contains of an x and a y parameter
         */
        position: {
            type: Object,
            required: true,
            validator: position => typeof position.x === 'number' && typeof position.y === 'number'
        },

        /**
         * Node annotation, displayed below the node
         */
        annotation: { type: Object, default: null },

        /**
         * Node name displayed above the node
         * Only for Component and Metanode
         */
        name: { type: String, default: null },

        /**
         * Node type, e.g. "Learner", "Visualizer"
         */
        type: { type: String, default: null },

        /**
         * data-url of icon to be displayed on the node's body
         * Only for Component but not required
         */
        icon: {
            type: String,
            default: null,
            validator: url => url.startsWith('data:image/')
        },

        /**
         * Path to the origin of a linked component or metanode
         */
        link: {
            type: String,
            default: null
        },

        /**
         * Node Execution State
         */
        state: {
            type: Object,
            validator(state) {
                return Reflect.has(state, 'executionState') || Object.keys(state).length === 0;
            },
            default: null
        },

        /**
         *  Props passed through to NodeActionBar
         */
        allowedActions: {
            type: Object,
            default: () => ({})
        },

        /**
         *  Information about the node execution. Might not be present if no special node execution info is available
         *  If given, usually only one of the following properties is set, either the icon, the 'streamble'-flag, or the
         *  jobManager
         */
        executionInfo: {
            type: Object,
            validator(info) {
                return !info || Reflect.has(info, 'streamable') || info.jobManager || info.icon;
            },
            default: null
        },

        /**
         *  Loop specific configuration options
         *  @example:
         *    {
         *      allowedActions: {
         *        canResume: true,
         *        canStep: true,
         *        canPause: false
         *      },
         *      status: 'PAUSED'
         *    }
         */
        loopInfo: {
            type: Object,
            default: () => ({
                allowedActions: {}
            })
        }
    },
    data() {
        return {
            hover: false
        };
    },
    computed: {
        ...mapState('openedProjects', {
            projectId: 'activeId'
        }),
        ...mapGetters('selection', ['isNodeSelected']),
        ...mapState('workflow', { isDragging: 'isDragging' }),
        decoratorBackgroundType() {
            if (this.type) {
                return this.type;
            }
            if (this.kind === 'component') {
                return 'Component';
            }
            if (this.kind === 'metanode') {
                return 'Metanode';
            }
            return null;
        },
        /**
         * Checks if a streamable execution info has been set. The boolean value of the streamable variable does not
         * matter, as the presence of the variable already indicates that the node is inside of a streaming component
         * @return {boolean} if true action bar will be hidden
         */
        insideStreamingComponent() {
            return typeof this.executionInfo?.streamable !== 'undefined' || this.isDragging;
        },
        allNodeActions() {
            return {
                ...this.allowedActions,
                ...this.loopInfo.allowedActions
            };
        },
        /**
         * Calculates the width of the hover area of the node.
         * The size increases when the node is hovered and either a dialog button or the view button is available,
         * so that all the action buttons are reachable.
         * @return {object} the size and position of the hover area of the node
         */
        hoverSize() {
            let extraHorizontalSize = 0;
            if (this.hover) {
                // buttons are showed as disabled if false, hidden if null
                if (typeof this.allowedActions.canOpenDialog === 'boolean') {
                    extraHorizontalSize += this.$shapes.nodeActionBarButtonSpread;
                }
                if (typeof this.allowedActions.canOpenView === 'boolean') {
                    extraHorizontalSize += this.$shapes.nodeActionBarButtonSpread;
                }
            }
            let width = this.$shapes.nodeSize + extraHorizontalSize +
                this.$shapes.nodeHoverMargin[1] + this.$shapes.nodeHoverMargin[3];
            let height = this.$shapes.nodeSize + this.$shapes.nodeHoverMargin[0] + this.$shapes.nodeHoverMargin[2];
            let x = -this.$shapes.nodeHoverMargin[1] - extraHorizontalSize / 2;
            let y = -this.$shapes.nodeHoverMargin[0];

            return {
                width,
                height,
                x,
                y
            };
        }
    },
    methods: {
        ...mapActions('workflow', ['openDialog']),
        ...mapActions('selection', ['selectNode', 'deselectAllObjects', 'deselectNode']),
        portShift,
        onLeaveHoverArea(e) {
            if (this.$refs.actionbar?.$el?.contains(e.relatedTarget)) {
                // Used to test for elements that are logically contained inside this node
                // but aren't DOM-wise because they were teleported to another layer.
                // Currently only applies to ref 'actionbar'
                return;
            }

            // disable hover state if the mouse leaves the hover area of the node
            this.hover = false;
        },

        // default flow variable ports (Mickey Mouse ears) are only shown if connected, selected, or on hover
        showPort(port) {
            if (this.kind === 'metanode') {
                // Metanodes don't have Mickey Mouse ears, so port #0 is the first "real" port
                return true;
            }

            if (port.index !== 0) {
                // The port is not a Mickey Mouse ear
                return true;
            }

            return Boolean(port.connectedVia.length) || this.hover || this.isNodeSelected(this.id);
        },

        onLeftDoubleClick(e) {
            // Ctrl key (Cmd key on mac) required to open component. Metanodes can be opened without keys
            if (this.kind === 'metanode' || (this.kind === 'component' && (e.ctrlKey || e.metaKey))) {
                this.openNode();
            } else if (this.allowedActions?.canOpenDialog) {
                // open node dialog if one is present
                this.openDialog(this.id);
            }
        },

        openNode() {
            this.$store.dispatch('openedProjects/switchWorkflow', { workflowId: this.id, projectId: this.projectId });
        },
        onMouseClick(e) {
            if (e.button === 0) {
                this.onLeftMouseClick(e);
            } else if (e.button === 2) {
                this.onRightMouseClick(e);
            }
        },
        /*
         * Left-Click         => Select only this node
         * Left-Click & Shift => Add/Remove this node to/from selection
         * Left-Click & Ctrl  => do Nothing
         */
        onLeftMouseClick(e) {
            if (this.isDragging) {
                return;
            }
            this.$refs.mouseClickable.focus();

            if (e.ctrlKey || e.metaKey) {
                // user tries to open component or metanode
                return;
            }
            if (e.shiftKey) {
                // Multi select
                if (this.isNodeSelected(this.id)) {
                    this.deselectNode(this.id);
                } else {
                    this.selectNode(this.id);
                }
            } else {
                // Single select
                this.deselectAllObjects();
                this.selectNode(this.id);
            }
        },
        onRightMouseClick(e) {
            e.preventDefault();
            if (this.isDragging) {
                return;
            }

            if (e.ctrlKey || e.metaKey) {
                // user tries to open component or metanode
                return;
            }

            if (e.shiftKey) {
                // Multi select
<<<<<<< HEAD
                this.selectNode(this.id);
            } else if (!this.selected) {
=======
                this.selectNode(this);
            } else if (!this.isNodeSelected(this.id)) {
>>>>>>> e43b78f8
                // single select
                this.deselectAllObjects();
                this.selectNode(this.id);
            }
        }
    }
};
</script>

<template>
  <g>
    <!-- NodeActionBar portalled to the front-most layer -->
    <portal
      to="node-actions"
    >
      <NodeActionBar
        v-if="!insideStreamingComponent && hover"
        ref="actionbar"
        v-bind="allNodeActions"
        :transform="`translate(${position.x + $shapes.nodeSize / 2} ${position.y - $shapes.nodeSelectionPadding[0]})`"
        :node-id="id"
        @mouseleave.native="onLeaveHoverArea"
      />
    </portal>

    <!-- Node Selection Plane. Portalled to the back -->
    <portal
      v-if="isNodeSelected(id) && !isDragging"
      to="node-select"
    >
      <NodeSelectionPlane
        :position="position"
        :kind="kind"
      />
    </portal>

    <!-- Annotation needs to be behind ports -->
    <NodeAnnotation
      v-if="annotation"
      v-bind="annotation"
      :y-shift="kind === 'metanode' ? 0 : $shapes.nodeStatusHeight + $shapes.nodeStatusMarginTop"
    />

    <!-- Node title. No pointer events -->
    <text
      class="name"
      :x="$shapes.nodeSize / 2"
      :y="-$shapes.nodeNameMargin"
      text-anchor="middle"
    >
      {{ name }}
    </text>

    <!-- Elements for which mouse hover triggers hover state -->
    <g
      ref="hoverContainer"
      class="hover-container"
      @mouseleave="onLeaveHoverArea"
      @mouseenter="hover = true"
    >
      <!-- Elements for which a click selects node -->
      <g
        ref="mouseClickable"
        class="mouse-clickable"
        tabindex="0"
        @click="onMouseClick"
      >
        <!-- Hover Area, larger than the node torso -->
        <rect
          class="hover-area"
          :width="hoverSize.width"
          :height="hoverSize.height"
          :x="hoverSize.x"
          :y="hoverSize.y"
        />
        <NodeTorso
          :type="type"
          :kind="kind"
          :icon="icon"
          :execution-state="state && state.executionState"
          :filter="(isNodeSelected(id) || hover) && 'url(#node-torso-shadow)'"
          @dblclick.left.native="onLeftDoubleClick"
        />

        <LinkDecorator
          v-if="link"
          :background-type="decoratorBackgroundType"
          transform="translate(0, 21)"
        />

        <!-- Nodes contained in a component with a Streaming Job Manager get a little arrow or "x" to indicate their
        compatibility. Components with a Streaming Job Manager also get a little arrow.
        In both cases, the backend sets the `executionInfo` attribute. -->
        <StreamingDecorator
          v-if="executionInfo"
          :background-type="decoratorBackgroundType"
          :execution-info="executionInfo"
          transform="translate(21, 21)"
        />

        <LoopDecorator
          v-if="type === 'LoopStart' || type === 'LoopEnd'"
          :loop-status="loopInfo.status"
          transform="translate(20, 20)"
        />

        <NodeState
          v-if="kind !== 'metanode'"
          v-bind="state"
          :filter="(isNodeSelected(id) || hover) && 'url(#node-state-shadow)'"
          :loop-status="loopInfo.status"
        />
      </g>

      <template v-for="port of inPorts">
        <Port
          :key="`inport-${port.index}`"
          :class="['port', { hidden: !showPort(port) }]"
          :port="port"
          :x="portShift(port.index, inPorts.length, kind === 'metanode')[0]"
          :y="portShift(port.index, inPorts.length, kind === 'metanode')[1]"
        />
      </template>

      <template v-for="port of outPorts">
        <Port
          :key="`outport-${port.index}`"
          :class="['port', { hidden: !showPort(port) }]"
          :port="port"
          :x="portShift(port.index, outPorts.length, kind === 'metanode', true)[0]"
          :y="portShift(port.index, outPorts.length, kind === 'metanode', true)[1]"
        />
      </template>
    </g>
  </g>
</template>

<style lang="postcss" scoped>
* {
  user-select: none;
}

.port {
  opacity: 0;
  transition: opacity 0.5s 0.75s;

  &:not(.hidden) {
    opacity: 1;
  }

  &:hover {
    opacity: 1;
    transition: none;
  }
}

.hover-area {
  fill: none;
  pointer-events: fill;
}

.name {
  pointer-events: none;
  font-family: "Roboto Condensed", sans-serif;
  font-style: normal;
  font-weight: bold;
  font-size: 15px;
  line-height: 17px;
}

.annotation {
  font-size: 10px;
  line-height: 12px;
  pointer-events: none;
  width: 125px;
}

.mouse-clickable:focus {
  outline: none;
}
</style><|MERGE_RESOLUTION|>--- conflicted
+++ resolved
@@ -319,13 +319,8 @@
 
             if (e.shiftKey) {
                 // Multi select
-<<<<<<< HEAD
                 this.selectNode(this.id);
-            } else if (!this.selected) {
-=======
-                this.selectNode(this);
             } else if (!this.isNodeSelected(this.id)) {
->>>>>>> e43b78f8
                 // single select
                 this.deselectAllObjects();
                 this.selectNode(this.id);
