--- conflicted
+++ resolved
@@ -127,7 +127,6 @@
             default: null
         },
 
-<<<<<<< HEAD
         view: {
             type: Object,
             default: null
@@ -136,7 +135,7 @@
         dialog: {
             type: Boolean,
             default: false
-=======
+        },
         /**
          *  Information about the node execution. Might not be present if no special node execution info is available
          *  If given, usually only one of the following properties is set, either the icon, the 'streamble'-flag, or the
@@ -148,7 +147,6 @@
                 return !info || info.streamable || info.jobManager || info.icon;
             },
             default: null
->>>>>>> f8889194
         }
     },
     data() {
