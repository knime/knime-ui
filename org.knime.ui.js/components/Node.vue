--- conflicted
+++ resolved
@@ -58,25 +58,13 @@
         name: { type: String, default: null },
 
         /**
-<<<<<<< HEAD
-         * References a Node template
-         * Only for native nodes
-         */
-        templateId: { type: String, default: null },
-
-        /**
          * Node type, e.g. "Learner", "Visualizer"
-         * Only for Component
-=======
-         * Node type, e.g. "Learner", "Visualizer"
->>>>>>> 396558d3
          */
         type: { type: String, default: null },
 
         /**
          * data-url of icon to be displayed on the node's body
          * Only for Component but not required
-<<<<<<< HEAD
          */
         icon: { type: String, default: null, validator: url => url.startsWith('data:image/') },
 
@@ -84,15 +72,6 @@
          * Node Execution State
          * Only for Native and Component
          */
-=======
-         */
-        icon: { type: String, default: null, validator: url => url.startsWith('data:image/') },
-
-        /**
-         * Node Execution State
-         * Only for Native and Component
-         */
->>>>>>> 396558d3
         // TODO NXT-223: use that state
         state: { type: Object, default: null }
     },
@@ -105,23 +84,6 @@
         hoverMargin() {
             // margin around the node's square
             return [37, 10, 4, 10]; // eslint-disable-line no-magic-numbers
-        },
-
-        /**
-         * native nodes reference a node template that contains static information like icon, name and type
-         * @returns {Object | null} node template
-         */
-        template() {
-            if (this.kind !== 'node') {
-                return null;
-            }
-
-            const template = this.workflow.nodeTemplates[this.templateId];
-            if (!template) {
-                throw new Error(`template not found ${this.templateId}`);
-            }
-
-            return template;
         }
     },
     methods: {
@@ -135,7 +97,10 @@
 
         // default flow variable input ports (Mickey Mouse ears) are only shown if connected, or on hover
         showPort(port) {
-            if (this.kind === 'metanode') { return true; } // Metanodes don't have Mickey Mouse ears
+            if (this.kind === 'metanode') {
+                // Metanodes don't have Mickey Mouse ears
+                return true;
+            }
             return port.index !== 0 || port.connectedVia.length || this.hover;
         }
     }
@@ -149,44 +114,7 @@
     <g
       class="hover-container"
       @mouseleave="onLeaveHoverArea"
-<<<<<<< HEAD
       @mouseenter="hover = true"
-=======
-    />
-
-    <NodeTorso
-      :type="type"
-      :kind="kind"
-      :icon="icon"
-    />
-
-    <template v-for="port of inPorts">
-      <Port
-        v-if="showPort(port)"
-        :key="`inport-${port.index}`"
-        :port="port"
-        :x="portShift(port.index, inPorts.length, kind === 'metanode')[0]"
-        :y="portShift(port.index, inPorts.length, kind === 'metanode')[1]"
-      />
-    </template>
-
-    <template v-for="port of outPorts">
-      <Port
-        v-if="showPort(port)"
-        :key="`outport-${port.index}`"
-        :port="port"
-        :x="portShift(port.index, outPorts.length, kind === 'metanode', true)[0]"
-        :y="portShift(port.index, outPorts.length, kind === 'metanode', true)[1]"
-      />
-    </template>
-
-    <text
-      v-if="annotation"
-      class="annotation"
-      :y="$shapes.nodeSize + $shapes.nodeAnnotationMargin"
-      :x="$shapes.nodeSize / 2"
-      text-anchor="middle"
->>>>>>> 396558d3
     >
       <text
         class="name"
@@ -194,7 +122,7 @@
         :y="-$shapes.nodeNameMargin"
         text-anchor="middle"
       >
-        {{ template && template.name || name }}
+      {{ name }}
       </text>
 
       <rect
@@ -208,9 +136,9 @@
       />
 
       <NodeTorso
-        :type="template && template.type || type"
+      :type="type"
         :kind="kind"
-        :icon="template && template.icon || icon"
+      :icon="icon"
       />
 
       <template v-for="port of inPorts">
