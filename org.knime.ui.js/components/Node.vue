--- conflicted
+++ resolved
@@ -33,16 +33,11 @@
          */
         type: { type: String, default: null },
 
-<<<<<<< HEAD
-        position: { type: Object, required: true },
-        
-=======
         position: {
             type: Object,
             required: true,
             validator: position => typeof position.x === 'number' && typeof position.y === 'number'
         },
->>>>>>> e2ccfe82
         /**
          * Node annotation, displayed below the node
          */
