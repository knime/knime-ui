--- conflicted
+++ resolved
@@ -194,13 +194,8 @@
          * matter, as the presence of the variable already indicates that the node is inside of a streaming component
          * @return {boolean} if true action bar will be hidden
          */
-<<<<<<< HEAD
-        hideActionBar() {
+        insideStreamingComponent() {
             return typeof this.executionInfo?.streamable !== 'undefined' || this.isDragging;
-=======
-        insideStreamingComponent() {
-            return typeof this.executionInfo?.streamable !== 'undefined';
->>>>>>> 2ca0e7ed
         },
         allNodeActions() {
             return {
