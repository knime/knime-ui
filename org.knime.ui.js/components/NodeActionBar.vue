--- conflicted
+++ resolved
@@ -2,13 +2,10 @@
 import ExecuteIcon from '../assets/execute.svg?inline';
 import ResetIcon from '../assets/reset-all.svg?inline';
 import CancelIcon from '../assets/cancel-execution.svg?inline';
-<<<<<<< HEAD
 import PauseIcon from '../assets/pause-execution.svg?inline';
 import StepIcon from '../assets/step-execution.svg?inline';
-=======
 import OpenViewIcon from '../assets/open-view.svg?inline';
 import OpenDialogIcon from '../assets/configure-node.svg?inline';
->>>>>>> 01f1f594
 
 import ActionButton from '~/components/ActionButton.vue';
 
@@ -37,7 +34,6 @@
             type: Boolean,
             default: false
         },
-<<<<<<< HEAD
         canStep: {
             type: Boolean,
             default: false
@@ -49,7 +45,7 @@
         canResume: {
             type: Boolean,
             default: false
-=======
+        },
         canOpenView: {
             type: Boolean,
             default: null
@@ -57,7 +53,6 @@
         canOpenDialog: {
             type: Boolean,
             default: null
->>>>>>> 01f1f594
         }
     },
     computed: {
@@ -67,26 +62,22 @@
          *  @returns {Array<Array>} Array of allowed actions
          */
         actions() {
-<<<<<<< HEAD
-            let nodeActions = [
-=======
+            let firstAction;
+            if (this.canPause) {
+                firstAction = ['pauseNodeExecution', true, PauseIcon];
+            } else if (this.canResume) {
+                firstAction = ['resumeNodeExecution', true, ExecuteIcon];
+            } else {
+                firstAction = ['executeNodes', this.canExecute, ExecuteIcon];
+            }
             let result = [
->>>>>>> 01f1f594
-                ['executeNodes', this.canExecute, ExecuteIcon],
+                firstAction,
                 ['cancelNodeExecution', this.canCancel, CancelIcon],
                 ['resetNodes', this.canReset, ResetIcon]
             ];
-<<<<<<< HEAD
-            if (this.canPause || this.canResume) {
-                nodeActions[0] = this.canPause
-                    ? ['pauseNodeExecution', true, PauseIcon]
-                    : ['resumeNodeExecution', true, ExecuteIcon];
+            if (this.canStep) {
+                result.push(['stepNodeExecution', true, StepIcon]);
             }
-            if (this.canStep) {
-                nodeActions.push(['stepNodeExecution', this.canStep, StepIcon]);
-            }
-            return nodeActions;
-=======
             // shows disabled button if false, hides button if null
             if (typeof this.canOpenDialog === 'boolean') {
                 result.unshift(['openDialog', this.canOpenDialog, OpenDialogIcon]);
@@ -95,7 +86,6 @@
                 result.push(['openView', this.canOpenView, OpenViewIcon]);
             }
             return result;
->>>>>>> 01f1f594
         },
         /**
          *  returns the x-position of each button depending on the total amount of buttons
@@ -103,14 +93,9 @@
          */
         positions() {
             const { nodeActionBarButtonSpread } = this.$shapes;
-<<<<<<< HEAD
-            /* handles even or odd numbers of buttons */
-            return this.actions.map((x, ind, arr) => (ind - ((arr.length - 1) / 2)) * nodeActionBarButtonSpread);
-=======
             let buttonCount = this.actions.length;
             // spread buttons evenly around the horizontal center
             return this.actions.map((_, i) => (i + (1 - buttonCount) / 2) * nodeActionBarButtonSpread);
->>>>>>> 01f1f594
         }
     }
 };
