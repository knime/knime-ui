<script>
import { mapState } from 'vuex';
import Button from '~/webapps-common/ui/components/Button';
import NodeTemplate from '~/components/NodeTemplate';

const CATEGORY_LIMIT = 6;

export default {
    components: {
        Button,
        NodeTemplate
    },
    props: {
        category: {
            type: Object,
            required: true
        }
    },
    computed: {
        ...mapState('nodeRepository', [
            'totalNumNodes'
        ]),
        showMoreMessage() {
            if (this.category.tag) {
                return `More "${this.category.tag}" nodes`;
            }
            return 'Show more…';
        },
        hasMoreNodes() {
            if (this.category.tag) {
                return this.category.nodes?.length === CATEGORY_LIMIT;
            } else {
                return this.category.nodes?.length < this.totalNumNodes;
            }
        }

    },
    methods: {
        showMoreNodes() {
            if (this.category.tag) {
                this.$store.dispatch('nodeRepository/selectTag', this.category.tag);
            } else {
                this.$store.dispatch('nodeRepository/searchNodesNextPage', true);
            }
        }
    }
};
</script>

<template>
  <div class="category">
    <span
      v-if="category.tag"
      class="category-title"
      @click="showMoreNodes"
    >
      {{ category.tag }}
    </span>
    <div class="nodes-container">
      <ul class="nodes">
        <li
          v-for="node in category.nodes"
          :key="node.id"
        >
          <NodeTemplate :node-template="node" />
        </li>
      </ul>
      <Button
        v-if="hasMoreNodes"
        compact
        with-border
        class="show-more"
        @click="showMoreNodes"
      >
        {{ showMoreMessage }}
      </Button>
    </div>
  </div>
</template>

<style lang="postcss" scoped>
.category {
  margin: 0;
  font-family: "Roboto Condensed", sans-serif;
  user-select: none;

  & .category-title {
    border: 1px solid var(--knime-dove-gray);
    margin: 13px 5px 13px 0;
    padding: 3px 5px;
    line-height: 15px;
    display: inline-block;
    font-weight: 500;
    font-size: 14px;
    color: var(--knime-dove-gray);
    cursor: pointer;

    &:hover {
      color: var(--knime-white);
      background-color: var(--knime-masala);
      border-color: var(--knime-masala);
    }

    &:active {
      color: var(--knime-white);
      background-color: var(--knime-black);
      border-color: var(--knime-black);
    }
  }

  & .nodes-container {
    margin-bottom: 13px;

    & .nodes {
      padding: 0;
      display: flex;
      flex-wrap: wrap;
      margin-right: -5px;
      margin-left: -5px;
<<<<<<< HEAD

      & .node {
        width: 100px;
        height: 75px;
        margin: 0 2px 10px;
        padding-bottom: 42px;
        position: relative;
        display: flex;
        flex-direction: column-reverse;
        align-items: center;
        font-size: 12px;
        font-weight: 700;
        text-align: center;

        & label {
          max-height: 26px;
          max-width: 100px;
          display: -webkit-box;
          -webkit-box-orient: vertical;
          -webkit-line-clamp: 2;
          overflow: hidden;
        }

        & svg {
          width: 70px;
          position: absolute;
          bottom: -15px;
        }
      }
=======
      list-style-type: none;
>>>>>>> 6ea0f579
    }
  }

  & .show-more {
    color: var(--knime-masala);
    font-weight: 400;
    margin: 0 auto 10px;
    display: block;

    &:active {
      background-color: var(--knime-black);
    }
  }
}
</style><|MERGE_RESOLUTION|>--- conflicted
+++ resolved
@@ -117,7 +117,7 @@
       flex-wrap: wrap;
       margin-right: -5px;
       margin-left: -5px;
-<<<<<<< HEAD
+      list-style-type: none;
 
       & .node {
         width: 100px;
@@ -147,9 +147,6 @@
           bottom: -15px;
         }
       }
-=======
-      list-style-type: none;
->>>>>>> 6ea0f579
     }
   }
 
