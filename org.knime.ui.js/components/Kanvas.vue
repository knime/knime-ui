--- conflicted
+++ resolved
@@ -13,23 +13,13 @@
         };
     },
     computed: {
-<<<<<<< HEAD
-        ...mapGetters('canvas', ['canvasSize', 'viewBox']),
+        ...mapGetters('canvas', ['canvasSize', 'viewBox', 'contentBounds']),
+        ...mapState('canvas', ['suggestPanning', 'zoomFactor']),
         ...mapGetters('workflow', ['isWorkflowEmpty']),
-        ...mapState('canvas', ['suggestPanning']),
-        ...mapState('nodeRepository', ['isDraggingNode']),
-
-        viewBoxString() {
-            let { viewBox } = this;
-            return `${viewBox.left} ${viewBox.top} ${viewBox.width} ${viewBox.height}`;
-        }
-=======
-        ...mapGetters('canvas', ['canvasSize', 'viewBox', 'contentBounds']),
-        ...mapState('canvas', ['suggestPanning', 'zoomFactor'])
+        ...mapState('nodeRepository', ['isDraggingNode'])
     },
     watch: {
         contentBounds(...args) { this.contentBoundsChanged(args); }
->>>>>>> 3f60696c
     },
     mounted() {
         // Start Container Observers
@@ -119,13 +109,9 @@
 <template>
   <div
     tabindex="0"
-<<<<<<< HEAD
-    :class="['scroll-container', { 'panning': panning || suggestPanning }]"
+    :class="['scroll-container', { 'panning': isPanning || suggestPanning }]"
     :style="{ backgroundColor:
       (isDraggingNode && isWorkflowEmpty) ? 'var(--knime-gray-ultra-light)' : null }"
-=======
-    :class="['scroll-container', { 'panning': isPanning || suggestPanning }]"
->>>>>>> 3f60696c
     @wheel.meta.prevent="onMouseWheel"
     @wheel.ctrl.prevent="onMouseWheel"
     @pointerdown.middle="beginPan"
