<script>
import { mapState, mapGetters } from 'vuex';
import Node from '~/components/Node';
import Connector from '~/components/Connector';
import WorkflowAnnotation from '~/components/WorkflowAnnotation';
import Tooltip from '~/components/Tooltip';

export default {
    components: {
        Node,
        Connector,
        WorkflowAnnotation,
        Tooltip
    },
    computed: {
        ...mapState('workflow', {
            workflow: 'activeWorkflow',
            tooltip: 'tooltip'
        }),
        ...mapGetters('workflow', ['svgBounds'])
    }
};
</script>

<template>
  <div>
<<<<<<< HEAD
    <h3>{{ `${workflow.info.name} - ${nrOfNodes} Nodes` }}</h3>
=======
>>>>>>> 90aaa77a
    <div
      v-if="tooltip"
      class="tooltip-container"
    >
      <Tooltip
        v-bind="tooltip"
      />
    </div>

    <svg
      :width="svgBounds.width"
      :height="svgBounds.height"
      :viewBox="`${svgBounds.x} ${svgBounds.y} ${svgBounds.width} ${svgBounds.height}`"
    >
      <WorkflowAnnotation
        v-for="annotation of workflow.workflowAnnotations"
        :key="`annotation-${annotation.id}`"
        v-bind="annotation"
      />
      <Connector
        v-for="(connector, id) of workflow.connections"
        :key="`connector-${workflow.projectId}-${id}`"
        v-bind="connector"
      />
      <Node
        v-for="nodeId in workflow.nodeIds"
        :key="`node-${workflow.projectId}-${nodeId}`"
        :icon="$store.getters['nodes/icon']({ workflowId: workflow.projectId, nodeId })"
        :name="$store.getters['nodes/name']({ workflowId: workflow.projectId, nodeId })"
        :type="$store.getters['nodes/type']({ workflowId: workflow.projectId, nodeId })"
        v-bind="$store.state.nodes[workflow.projectId][nodeId]"
      />
      <portal-target
        multiple
        tag="g"
        name="node-select"
      />
    </svg>
  </div>
</template>

<style lang="postcss" scoped>
.tooltip-container {
  height: 0;
  line-height: 0;
}
</style><|MERGE_RESOLUTION|>--- conflicted
+++ resolved
@@ -24,10 +24,6 @@
 
 <template>
   <div>
-<<<<<<< HEAD
-    <h3>{{ `${workflow.info.name} - ${nrOfNodes} Nodes` }}</h3>
-=======
->>>>>>> 90aaa77a
     <div
       v-if="tooltip"
       class="tooltip-container"
