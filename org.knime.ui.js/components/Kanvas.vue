<script>
import { mapState, mapGetters, mapMutations, mapActions } from 'vuex';
import { debounce } from 'lodash';

export const RESIZE_DEBOUNCE = 100;

export default {
    data() {
        return {
            /* Truthy if currently panning. Stores mouse origin */
            isPanning: null
        };
    },
    computed: {
        ...mapGetters('canvas', ['canvasSize', 'viewBox', 'contentPadding', 'contentBounds']),
        ...mapState('canvas', ['suggestPanning', 'zoomFactor'])
    },
    watch: {
        contentBounds(...args) { this.contentBoundsChanged(args); }
    },
    mounted() {
        // Start Container Observers
        this.initScrollContainerElement(this.$el);
        this.initResizeObserver();
        this.$el.focus();
    },
    beforeDestroy() {
        // Stop Resize Observer
        this.stopResizeObserver();

        // Remove reference to $el
        this.clearScrollContainerElement();
    },
    methods: {
        ...mapActions('canvas', ['initScrollContainerElement', 'updateContainerSize', 'zoomAroundPointer',
            'contentBoundsChanged']),
        ...mapMutations('canvas', ['clearScrollContainerElement']),

        initResizeObserver() {
            // updating the container size and recalculating the canvas is debounced.
            const updateContainerSize = debounce(() => {
                this.updateContainerSize();
            }, RESIZE_DEBOUNCE);
            
            this.resizeObserver = new ResizeObserver(entries => {
                const containerEl = entries.find(({ target }) => target === this.$el);
                if (containerEl) {
                    updateContainerSize();
                }
            });

            this.stopResizeObserver = () => {
                if (this.resizeObserver) {
                    this.resizeObserver.disconnect();
                }
            };

            this.resizeObserver.observe(this.$el);
        },
        /*
            Zooming
        */
        onMouseWheel(e) {
            // delta is -1, 0 or 1 depending on scroll direction.
            let delta = Math.sign(-e.deltaY);

            // get mouse cursor position on canvas
            let scrollContainer = this.$el;
            let bcr = scrollContainer.getBoundingClientRect();
            let cursorX = e.clientX - bcr.x;
            let cursorY = e.clientY - bcr.y;

            requestAnimationFrame(() => {
                this.zoomAroundPointer({ delta, cursorX, cursorY });
            });
        },
        /*
            Panning
        */
        beginPan(e) {
            this.isPanning = true;
            this.panningOffset = [e.screenX, e.screenY];
            this.$el.setPointerCapture(e.pointerId);
        },
        movePan(e) {
            if (this.isPanning) {
                requestAnimationFrame(() => {
                    const delta = [e.screenX - this.panningOffset[0], e.screenY - this.panningOffset[1]];
                    this.panningOffset = [e.screenX, e.screenY];
                    this.$el.scrollLeft -= delta[0];
                    this.$el.scrollTop -= delta[1];
                });
            }
        },
        stopPan(e) {
            if (this.isPanning) {
                this.isPanning = false;
                this.panningOffset = null;
                this.$el.releasePointerCapture(e.pointerId);
                e.stopPropagation();
            }
        }
    }
};
</script>

<template>
  <div
    tabindex="0"
    :class="['scroll-container', { 'panning': isPanning || suggestPanning }]"
    @wheel.meta.prevent="onMouseWheel"
    @wheel.ctrl.prevent="onMouseWheel"
    @pointerdown.middle="beginPan"
    @pointerup.middle="stopPan"
    @pointerdown.left.alt="beginPan"
    @pointerup.left="stopPan"
    @pointermove="movePan"
  >
    <svg
      ref="svg"
      :width="canvasSize.width"
      :height="canvasSize.height"
<<<<<<< HEAD
      :viewBox="viewBox.string"
      @pointerdown.self.stop="$emit('empty-pointerdown', $event)"
=======
      :viewBox="viewBoxString"
      @pointerdown.left.shift.stop.exact="$emit('selection-pointerdown', $event)"
      @pointerdown.left.stop.exact="$emit('selection-pointerdown', $event)"
      @pointerup.left.stop="$emit('selection-pointerup', $event)"
      @pointermove="$emit('selection-pointermove', $event)"
      @lostpointercapture="$emit('selection-lostpointercapture', $event)"
>>>>>>> d326cb26
    >
      <g :transform="`translate(${contentPadding.left}, ${contentPadding.top})`">
        <slot />
      </g>
    </svg>
  </div>
</template>

<style lang="postcss" scoped>
.scroll-container {
  position: relative;
  overflow: scroll;
  height: 100%;
  width: 100%;

  &:focus {
    outline: none;
  }
}

svg {
  position: relative; /* needed for z-index to have effect */
  display: block;
  background-color: #f7f7f7;
}

.panning {
  cursor: move;

  & svg,
  & svg >>> * {
    pointer-events: none !important;
  }
}
</style><|MERGE_RESOLUTION|>--- conflicted
+++ resolved
@@ -120,17 +120,12 @@
       ref="svg"
       :width="canvasSize.width"
       :height="canvasSize.height"
-<<<<<<< HEAD
       :viewBox="viewBox.string"
-      @pointerdown.self.stop="$emit('empty-pointerdown', $event)"
-=======
-      :viewBox="viewBoxString"
-      @pointerdown.left.shift.stop.exact="$emit('selection-pointerdown', $event)"
-      @pointerdown.left.stop.exact="$emit('selection-pointerdown', $event)"
+      @pointerdown.left.shift.exact.stop="$emit('selection-pointerdown', $event)"
+      @pointerdown.left.exact.stop="$emit('selection-pointerdown', $event)"
       @pointerup.left.stop="$emit('selection-pointerup', $event)"
       @pointermove="$emit('selection-pointermove', $event)"
       @lostpointercapture="$emit('selection-lostpointercapture', $event)"
->>>>>>> d326cb26
     >
       <g :transform="`translate(${contentPadding.left}, ${contentPadding.top})`">
         <slot />
