--- conflicted
+++ resolved
@@ -94,11 +94,8 @@
             // deselect all nodes
             if (this.clickStartedOnEmptyKanvas) {
                 this.deselectAllNodes();
-<<<<<<< HEAD
                 this.deselectAllConnectors();
-=======
                 this.clickStartedOnEmptyKanvas = null;
->>>>>>> d713b22b
             }
         },
         /*
