--- conflicted
+++ resolved
@@ -1,14 +1,9 @@
 <script>
-<<<<<<< HEAD
-import { mapState, mapGetters, mapMutations } from 'vuex';
+import { mapState, mapGetters, mapMutations, mapActions } from 'vuex';
 import { debounce } from 'lodash';
 import throttle from 'raf-throttle';
-=======
-import { mapState, mapGetters, mapMutations, mapActions } from 'vuex';
-import { debounce, throttle } from 'lodash';
 
 export const RESIZE_DEBOUNCE = 100;
->>>>>>> 0dc5daf9
 
 export default {
     data() {
@@ -97,11 +92,7 @@
                 this.$el.scrollLeft -= delta[0];
                 this.$el.scrollTop -= delta[1];
             }
-<<<<<<< HEAD
-            /* eslint-disable no-invalid-this */
-=======
             /* eslint-enable no-invalid-this */
->>>>>>> 0dc5daf9
         }),
         stopPan(e) {
             if (this.isPanning) {
