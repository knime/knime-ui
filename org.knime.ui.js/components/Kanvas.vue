<script>
import { mapState } from 'vuex';
import Node from '~/components/Node';
import Connector from '~/components/Connector';
import Annotation from '~/components/Annotation';

export default {
    components: {
        Node,
        Connector,
        Annotation
    },
    computed: {
        ...mapState('workflows', ['workflow']),
        nrOfNodes() {
            return Object.keys(this.workflow.nodes).length;
        }
    }
};
</script>

<template>
  <div>
    <h3>{{ `${workflow.name} - ${nrOfNodes} Nodes` }}</h3>

    <!-- TODO: adjust size of Kanvas NXT-243 -->
    <svg
      :width="1300"
      :height="900"
    >
<<<<<<< HEAD
      <Annotation
        v-for="(annotation, id) of workflow.workflowAnnotations"
        :key="`annotation-${id}`"
        v-bind="annotation"
      />
      <Node
        v-for="node in workflow.nodes"
        :key="`node-${workflow.id}-${node.id}`"
        v-bind="node"
      />
=======
>>>>>>> e2ccfe82
      <Connector
        v-for="(connector, id) of workflow.connections"
        :key="`connector-${workflow.id}-${id}`"
        v-bind="connector"
      />
      <Node
        v-for="node in workflow.nodes"
        :key="`node-${workflow.id}-${node.id}`"
        v-bind="node"
      />
      <portal-target
        multiple
        tag="g"
        name="node-select"
      />
    </svg>
  </div>
</template>

<style scoped>
h3 {
  position: fixed;
}
</style><|MERGE_RESOLUTION|>--- conflicted
+++ resolved
@@ -28,19 +28,11 @@
       :width="1300"
       :height="900"
     >
-<<<<<<< HEAD
       <Annotation
         v-for="(annotation, id) of workflow.workflowAnnotations"
         :key="`annotation-${id}`"
         v-bind="annotation"
       />
-      <Node
-        v-for="node in workflow.nodes"
-        :key="`node-${workflow.id}-${node.id}`"
-        v-bind="node"
-      />
-=======
->>>>>>> e2ccfe82
       <Connector
         v-for="(connector, id) of workflow.connections"
         :key="`connector-${workflow.id}-${id}`"
