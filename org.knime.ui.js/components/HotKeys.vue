<script>
import { mapActions, mapMutations, mapState, mapGetters } from 'vuex';
import { throttle } from 'lodash';

const throttledZoomThrottle = 30; // throttle keyboard zoom by 30ms


/**
 * This Component handles keyboard shortcuts by listening to keydown/up-Events
 * on document and dispatching actions to the corresponding store.
 */
export default {
    computed: {
        ...mapState('workflow', ['activeWorkflow']),
<<<<<<< HEAD
        ...mapState('canvas', ['suggestPanning']),
=======
        ...mapGetters('selection', ['selectedNodes']),
>>>>>>> 98262577
        ...mapGetters('workflow', ['isWritable']),
        ...mapGetters('userActions', ['hotKeyItems']),
        isWorkflowPresent() {
            // workflow hotkeys are enabled only if a workflow is present
            return Boolean(this.activeWorkflow);
        },
        selectedNode() {
            const selectedNodes = this.selectedNodes;
            if (selectedNodes.length === 1) {
                return selectedNodes[0];
            }
            return null;
        }
    },
    watch: {
        suggestPanning(newValue) {
            if (newValue) {
                // listen to blur events while waiting for alt key to be released
                this.windowBlurListener = () => {
                    this.setSuggestPanning(false);
                };
                window.addEventListener('blur', this.windowBlurListener, { once: true });
            } else {
                // remove manually when alt key has been released
                window.removeEventListener('blur', this.windowBlurListener);
                this.windowBlurListener = null;
            }
        }
    },
    mounted() {
        // Start Key Listener
        document.addEventListener('keydown', this.onKeydown);
        document.addEventListener('keyup', this.onKeyup);
        this.setupShortcuts();
    },
    beforeDestroy() {
        // Stop Key listener
        document.removeEventListener('keydown', this.onKeydown);
        document.removeEventListener('keyup', this.onKeyup);
        window.removeEventListener('blur', this.windowBlurListener);
    },
    methods: {
        ...mapActions('selection', ['selectAllNodes']),
        ...mapActions('workflow', ['executeNodes', 'cancelNodeExecution', 'resetNodes', 'deleteSelectedObjects',
            'undo', 'redo', 'openView', 'openDialog']),
        ...mapMutations('canvas', ['setSuggestPanning', 'resetZoom']),
        ...mapActions('canvas', ['setZoomToFit', 'zoomCentered']),
        setupShortcuts() {
            this.hotKeys = {
                canvas: {
                    condition: () => this.isWorkflowPresent,
                    hotKeys: [
                        [...this.hotKeyItems.zoomToFit, this.setZoomToFit],
                        [...this.hotKeyItems.resetZoom, this.resetZoom],
                        [...this.hotKeyItems.zoomIn, () => this.throttledZoom(1)],
                        [...this.hotKeyItems.zoomOut, () => this.throttledZoom(-1)]
                    ]
                },
                workflow: {
                    condition: () => this.isWorkflowPresent,
                    hotKeys: [
                        [...this.hotKeyItems.selectAllNodes, this.selectAllNodes],
                        [...this.hotKeyItems.executeSelectedNodes, () => this.executeNodes('selected')],
                        [...this.hotKeyItems.cancelSelectedNodes, () => this.cancelNodeExecution('selected')],
                        [...this.hotKeyItems.resetSelectedNodes, () => this.resetNodes('selected')],
                        [...this.hotKeyItems.executeAllNodes, () => this.executeNodes('all')],
                        [...this.hotKeyItems.cancelAllNodes, () => this.cancelNodeExecution('all')],
                        [...this.hotKeyItems.resetAllNodes, () => this.resetNodes('all')],
                        [...this.hotKeyItems.undo, () => this.undo()],
                        [...this.hotKeyItems.redo, () => this.redo()]
                    ]
                },
                singleSelectedNode: {
                    condition: () => this.selectedNode,
                    hotKeys: [
                        [...this.hotKeyItems.openDialog, () => this.openDialog(this.selectedNode.id)],
                        [...this.hotKeyItems.openView, () => this.openView(this.selectedNode.id)]
                    ]
                },
                writableWorkflow: {
                    condition: () => this.isWorkflowPresent && this.isWritable,
                    hotKeys: [
                        [...this.hotKeyItems.deleteDel, this.deleteSelectedObjects],
                        [...this.hotKeyItems.deleteBackspace, this.deleteSelectedObjects]
                    ]
                }

            };
        },
        onKeydown(e) {
            // Pressed key is just a modifier
            if (e.key === 'Control' || e.key === 'Shift' || e.key === 'Meta') {
                return;
            }

            if (e.key === 'Alt') {
                if (this.isWorkflowPresent) {
                    this.setSuggestPanning(true);
                    e.stopPropagation();
                    e.preventDefault();
                }
                return;
            }

            // stops after the first matching and enabled hotkey
            if (Object.values(this.hotKeys).some(
                ({ condition, hotKeys }) => condition() && this.findAndExecute(hotKeys, e)
            )) {
                e.stopPropagation();
                e.preventDefault();
            }
        },
        /**
         * @param {Array} hotKeys Array<[...modifiers, key, function]>
         * @param {KeyboardEvent} e KeyDown event
         * @returns {Boolean} has found and executed function
         * has side effect
         */
        findAndExecute(hotKeys, e) {
            for (let shortcut of hotKeys) {
                let modifiers = [...shortcut];
                let fn = modifiers.pop();
                let key = modifiers.pop();

                if (
                    (e.ctrlKey || e.metaKey) === modifiers.includes('Ctrl') &&
                    e.shiftKey === modifiers.includes('Shift') &&
                    e.altKey === modifiers.includes('Alt') &&
                    e.key.toUpperCase() === key
                ) {
                    consola.trace('Shortcut', shortcut);
                    fn();
                    return true;
                }
            }
            return false;
        },
        onKeyup(e) {
            if (e.key === 'Alt') {
                this.setSuggestPanning(false);
            }
        },
        throttledZoom: throttle(function (delta) {
            this.zoomCentered(delta); // eslint-disable-line no-invalid-this
        }, throttledZoomThrottle)
    },
    render() {
        return null;
    }
};
</script><|MERGE_RESOLUTION|>--- conflicted
+++ resolved
@@ -12,11 +12,8 @@
 export default {
     computed: {
         ...mapState('workflow', ['activeWorkflow']),
-<<<<<<< HEAD
         ...mapState('canvas', ['suggestPanning']),
-=======
         ...mapGetters('selection', ['selectedNodes']),
->>>>>>> 98262577
         ...mapGetters('workflow', ['isWritable']),
         ...mapGetters('userActions', ['hotKeyItems']),
         isWorkflowPresent() {
