--- conflicted
+++ resolved
@@ -30,16 +30,10 @@
         document.removeEventListener('keyup', this.onKeyup);
     },
     methods: {
-<<<<<<< HEAD
         ...mapMutations('selection', ['selectAllNodes', 'deselectAllNodes']),
         ...mapActions('workflow', ['executeNodes', 'cancelNodeExecution', 'resetNodes', 'deleteSelectedObjects',
             'undo', 'redo']),
         ...mapActions('selection', ['deselectAllObjects']),
-=======
-        ...mapMutations('workflow', ['selectAllNodes', 'deselectAllNodes']),
-        ...mapActions('workflow', ['executeNodes', 'cancelNodeExecution', 'resetNodes', 'deleteSelectedNodes',
-            'undo', 'redo']),
->>>>>>> ff785ff3
         ...mapMutations('canvas', ['setSuggestPanning', 'resetZoom']),
         ...mapActions('canvas', ['setZoomToFit', 'zoomCentered']),
         setupShortcuts() {
