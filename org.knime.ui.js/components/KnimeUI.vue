<script>
import { mapActions, mapState, mapGetters } from 'vuex';

import AppHeader from '~/components/AppHeader';
import Sidebar from '~/components/Sidebar';
import WorkflowToolbar from '~/components/WorkflowToolbar';
import TooltipContainer from '~/components/TooltipContainer';
import Error from '~/components/Error';
import WorkflowEntryPage from '~/components/workflow/WorkflowEntryPage';
import HotkeyHandler from '~/components/HotkeyHandler';
import WorkflowPanel from '~/components/WorkflowPanel';
import NodeOutput from '~/components/output/NodeOutput';
import Splitter from '~/components/Splitter';

/**
 * Main page and entry point of KNIME Next
 * Initiates application state
 * Defines the layout of the application
 */
export default {
    components: {
        AppHeader,
        Error,
        HotkeyHandler,
        Sidebar,
        TooltipContainer,
        WorkflowToolbar,
        WorkflowEntryPage,
        WorkflowPanel,
        NodeOutput,
        Splitter
    },
    data() {
        return {
            loaded: false,
            error: null
        };
    },
    async fetch() {
        try {
            await Promise.all([
                this.initializeApplication(),

                // These fonts will be pre-loaded at application startup with the given font-weights,
                // to prevent text-jumping
                document.fonts.load('400 1em Roboto'),
                document.fonts.load('400 1em Roboto Mono'),
                document.fonts.load('400 1em Roboto Condensed'),
                document.fonts.load('700 1em Roboto Condensed')
            ]);

            // render the application
            this.loaded = true;
        } catch ({ message, stack }) {
            // errors in the fetch hook are not captured by errorCaptured
            this.error = { message, stack };
        }
    },
    computed: {
        ...mapState('workflow', {
            workflow: 'activeWorkflow'
        }),
        ...mapState('application', ['activeProjectId']),
        ...mapGetters('workflow', ['activeWorkflowId'])
    },
    mounted() {
        this.unsubscribeAction = this.$store.subscribeAction({
            after: async (action) => {
                if (action.type === 'application/switchWorkflow') {
                    await this.$nextTick();
                    this.restoreUserState({
                        workflowId: this.activeWorkflowId,
                        projectId: this.activeProjectId
                    });
                }
            }
        });
    },
    mounted() {
        this.checkClipboardSupport();
    },
    async beforeDestroy() {
        await this.destroyApplication();
        this.unsubscribeAction();
    },
    errorCaptured({ message, stack }, vm, vueInfo) {
        consola.error(message, vueInfo, stack);

        this.error = {
            message,
            stack,
            vueInfo
        };

        // stop propagation
        return false;
    },
    methods: {
<<<<<<< HEAD
        ...mapActions('application', ['initializeApplication', 'destroyApplication', 'restoreUserState']),
=======
        ...mapActions('application', ['initializeApplication', 'destroyApplication']),

        async checkClipboardSupport() {
            let hasClipboardSupport = false;

            try {
                // Ask for permission if Permission API is available
                const permission = await navigator.permissions.query({ name: 'clipboard-read' });
                if (permission.state === 'granted' || permission.state === 'prompt') {
                    hasClipboardSupport = true;
                }
            } catch (error) {
                // Check if the Clipboard API is available
                // (on Firefox this is a property `readText` in navigator.clipboard)
                if ('readText' in navigator.clipboard) {
                    hasClipboardSupport = true;
                }
            }

            this.$store.commit('application/setHasClipboardSupport', hasClipboardSupport);
        },
>>>>>>> d465f9a0
        onCloseError() {
            if (process.env.isDev) { // eslint-disable-line no-process-env
                this.error = null;
            }
        }
    }
};
</script>

<template>
  <div id="knime-ui">
    <!-- if subsequent errors occur, stick with the first one -->
    <Error
      v-if="error"
      v-once
      v-bind="error"
      @close="onCloseError"
    />
    
    <AppHeader id="header" />
    <WorkflowToolbar id="toolbar" />
    <TooltipContainer id="tooltip-container" />
    
    <template v-if="loaded">
      <HotkeyHandler />

      <template v-if="workflow">
        <Sidebar id="sidebar" />

        <main class="workflow-area">
          <Splitter
            id="kanvasOutputSplitter"
            direction="column"
          >
            <WorkflowPanel id="workflow-panel" />
            <template #secondary>
              <NodeOutput />
            </template>
          </Splitter>
        </main>
      </template>
      
      <WorkflowEntryPage
        v-else
        class="workflow-empty"
      />
    </template>
    
    <div
      v-else
      class="loader"
    />
  </div>
</template>

<style lang="postcss" scoped>
#knime-ui {
  --side-bar-width: 40px;

  display: grid;
  grid-template-columns: min-content auto;
  grid-template-rows: min-content min-content auto;
  grid-template-areas:
    "header header"
    "toolbar toolbar"
    "sidebar workflow";
  height: 100vh;
  background: var(--knime-white);
  color: var(--knime-masala);
  overflow: hidden;
}

#header {
  grid-area: header;
}

#sidebar {
  grid-area: sidebar;
}

#toolbar {
  grid-area: toolbar;
  height: 50px;
  flex: 0 0 auto;
  padding: 10px;
  background-color: var(--knime-porcelain);
  border-bottom: 1px solid var(--knime-silver-sand);
}

main {
  display: flex;
  overflow: auto;
  flex-direction: column;
  align-items: stretch;
  height: 100%;
}

.workflow-area {
  grid-area: workflow;
}

.workflow-empty {
  grid-area: workflow;
  grid-column-start: 1;
}

.loader {
  height: 100vh;

  &::after {
    content: "Loading…";
    display: block;
    position: absolute;
    right: 10px;
    bottom: 10px;
    color: var(--knime-silver-sand);
  }
}
</style><|MERGE_RESOLUTION|>--- conflicted
+++ resolved
@@ -64,6 +64,7 @@
         ...mapGetters('workflow', ['activeWorkflowId'])
     },
     mounted() {
+        this.checkClipboardSupport();
         this.unsubscribeAction = this.$store.subscribeAction({
             after: async (action) => {
                 if (action.type === 'application/switchWorkflow') {
@@ -76,9 +77,6 @@
             }
         });
     },
-    mounted() {
-        this.checkClipboardSupport();
-    },
     async beforeDestroy() {
         await this.destroyApplication();
         this.unsubscribeAction();
@@ -96,10 +94,7 @@
         return false;
     },
     methods: {
-<<<<<<< HEAD
         ...mapActions('application', ['initializeApplication', 'destroyApplication', 'restoreUserState']),
-=======
-        ...mapActions('application', ['initializeApplication', 'destroyApplication']),
 
         async checkClipboardSupport() {
             let hasClipboardSupport = false;
@@ -120,7 +115,6 @@
 
             this.$store.commit('application/setHasClipboardSupport', hasClipboardSupport);
         },
->>>>>>> d465f9a0
         onCloseError() {
             if (process.env.isDev) { // eslint-disable-line no-process-env
                 this.error = null;
