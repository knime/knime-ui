--- conflicted
+++ resolved
@@ -76,8 +76,6 @@
   grid-area: sidebar;
   height: 100%;
 }
-<<<<<<< HEAD
-=======
 
 main {
   grid-area: main;
@@ -96,5 +94,4 @@
     color: var(--knime-silver-sand);
   }
 }
->>>>>>> bf55eeb4
 </style>