--- conflicted
+++ resolved
@@ -1,52 +1,2 @@
-<<<<<<< HEAD
-import { metaNodeBarWidth } from '~/style/shapes';
-import { mapGetters } from 'vuex';
-
-export const portBar = {
-    methods: {
-        /**
-         * Get the horizontal position of a metanode's port bar from the store.
-         * This assumes that the `workflowBounds` store getter is present, and the workflow bounds have been calculated
-         * correctly in the workflow store's load action.
-         * @param {Object} ports as returned from the API
-         * @param {Boolean} isOut `true` if the `ports` input represents the input ports, `false` for the output ports.
-         * @returns {Number} The horizontal position
-         */
-        portBarXPos(ports, isOut) {
-            if (ports.xPos) {
-                return ports.xPos;
-            }
-            if (isOut) {
-                return this.workflowBounds.right - metaNodeBarWidth;
-            }
-            return this.workflowBounds.left + metaNodeBarWidth;
-        },
-        /**
-         * Get the vertical position one of a metanode's port items, either relative to the port bar, or absolute.
-         * This assumes that the `contentBounds` store getter is present, and the svg bounds have been calculated
-         * correctly in the workflow store's load action.
-         * @param {Number} index Index of the port
-         * @param {Array} ports List of ports
-         * @param {Boolean} absolute `true` for absolute coordinate, `false` for relative.
-         * @returns {Number} The vertical position
-         */
-        portBarItemYPos(index, ports, absolute) {
-            let total = ports.length;
-            return this.portBarHeight * (index + 1) / (total + 1) + (absolute ? this.contentBounds.top : 0);
-        }
-    },
-    computed: {
-        ...mapGetters('workflow', ['workflowBounds']),
-        ...mapGetters('canvas', ['contentBounds']),
-        portBarHeight() {
-            return this.contentBounds.height;
-        },
-        portBarYPos() {
-            return this.contentBounds.top;
-        }
-    }
-};
-=======
 export { connectorPosition } from '~/mixins/connectorPosition';
-export { portBar } from '~/mixins/portBar';
->>>>>>> 85ad3287
+export { portBar } from '~/mixins/portBar';