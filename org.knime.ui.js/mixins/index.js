export { connectorPosition } from '~/mixins/connectorPosition';
export { portBar } from '~/mixins/portBar';
export { tooltip } from '~/mixins/tooltip';
<<<<<<< HEAD
export { snapConnector } from '~/mixins/snapConnector';
export { hotKeys } from '~/mixins/hotKeys';
=======
export { dropNode } from '~/mixins/dropNode';
export { snapConnector } from '~/mixins/snapConnector';
>>>>>>> 6ea0f579
<|MERGE_RESOLUTION|>--- conflicted
+++ resolved
@@ -1,10 +1,6 @@
 export { connectorPosition } from '~/mixins/connectorPosition';
 export { portBar } from '~/mixins/portBar';
 export { tooltip } from '~/mixins/tooltip';
-<<<<<<< HEAD
-export { snapConnector } from '~/mixins/snapConnector';
-export { hotKeys } from '~/mixins/hotKeys';
-=======
 export { dropNode } from '~/mixins/dropNode';
 export { snapConnector } from '~/mixins/snapConnector';
->>>>>>> 6ea0f579
+export { hotKeys } from '~/mixins/hotKeys';