--- conflicted
+++ resolved
@@ -126,14 +126,9 @@
                 });
 
                 expect(routerMock.push).toHaveBeenCalledWith({
-<<<<<<< HEAD
                     name: APP_ROUTES.WorkflowPage.name,
                     params: { projectId: 'project2', workflowId: 'root' },
                     query: { skipGuards: true }
-=======
-                    name: APP_ROUTES.WorkflowPage,
-                    params: { projectId: 'project2', workflowId: 'root', skipGuards: true }
->>>>>>> 9244ed20
                 });
 
                 expect(storeMock.dispatch).toHaveBeenCalledWith(
