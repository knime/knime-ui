import { registerEventHandlers } from '@api';
import { notifyPatch } from '@/util/event-syncer';
import { APP_ROUTES } from '@/router';

<<<<<<< HEAD
export default (_, store) => {
=======
export default ({ store: $store, router: $router }) => {
>>>>>>> 69eb9b73
    registerEventHandlers({
        /*
         * Is triggered by the backend, whenever a change to the workflow has been made/requested
         * Sends a list of json-patch operations to update the frontend's state
         */
        // NXT-962: Unpack arguments from Object?
        WorkflowChangedEvent({ patch: { ops }, snapshotId }) {
            // for all patch ops rewrite their path such that they are applied to 'activeWorkflow'
            ops.forEach(op => {
                op.path = `/activeWorkflow${op.path}`;
            });
            store.dispatch('workflow/patch.apply', ops);
        
            if (snapshotId) {
                notifyPatch(snapshotId);
            }
        },
        
        /*
         * Is triggered by the backend, whenever the application state changes
         * sends the new state
         */
        // NXT-962: Unpack arguments from Object?
<<<<<<< HEAD
        AppStateChangedEvent({ appState }) {
            store.dispatch('application/replaceApplicationState', appState);
=======
        async AppStateChangedEvent({ appState }) {
            const { openProjects } = appState;
            const currentProjectId = $store.state.application.activeProjectId;
            const nextActiveProject = openProjects.find(item => item.activeWorkflow);
            
            // Navigate to EntryPage when no projects are open
            if (openProjects.length === 0) {
                await $router.push({ name: APP_ROUTES.EntryPage.name });
            }
            
            // When a new project is set as active, navigate to the corresponding workflow
            if (nextActiveProject && currentProjectId !== nextActiveProject.projectId) {
                await $router.push({
                    name: APP_ROUTES.WorkflowPage.name,
                    params: {
                        projectId: nextActiveProject.projectId,
                        workflowId: 'root',
                        skipGuards: true
                    }
                });
            }

            $store.dispatch('application/replaceApplicationState', appState);
>>>>>>> 69eb9b73
        }
    });
};<|MERGE_RESOLUTION|>--- conflicted
+++ resolved
@@ -2,11 +2,7 @@
 import { notifyPatch } from '@/util/event-syncer';
 import { APP_ROUTES } from '@/router';
 
-<<<<<<< HEAD
-export default (_, store) => {
-=======
-export default ({ store: $store, router: $router }) => {
->>>>>>> 69eb9b73
+export default ({ $store, $router }) => {
     registerEventHandlers({
         /*
          * Is triggered by the backend, whenever a change to the workflow has been made/requested
@@ -18,7 +14,7 @@
             ops.forEach(op => {
                 op.path = `/activeWorkflow${op.path}`;
             });
-            store.dispatch('workflow/patch.apply', ops);
+            $store.dispatch('workflow/patch.apply', ops);
         
             if (snapshotId) {
                 notifyPatch(snapshotId);
@@ -30,10 +26,6 @@
          * sends the new state
          */
         // NXT-962: Unpack arguments from Object?
-<<<<<<< HEAD
-        AppStateChangedEvent({ appState }) {
-            store.dispatch('application/replaceApplicationState', appState);
-=======
         async AppStateChangedEvent({ appState }) {
             const { openProjects } = appState;
             const currentProjectId = $store.state.application.activeProjectId;
@@ -51,13 +43,12 @@
                     params: {
                         projectId: nextActiveProject.projectId,
                         workflowId: 'root',
-                        skipGuards: true
-                    }
+                    },
+                    query: { skipGuards: true }
                 });
             }
 
             $store.dispatch('application/replaceApplicationState', appState);
->>>>>>> 69eb9b73
         }
     });
 };