import shortcuts from './shortcuts';
import constants from './constants';
import { directiveMove } from './directive-move';
import events from './events';
import eventBus from './event-bus';
import featureFlags from './feature-flags';

import Portal from '@/components/common/Portal.vue';
import PortalTarget from '@/components/common/PortalTarget.vue';

<<<<<<< HEAD
export const initPlugins = (app, store) => {
    const wrapPlugin = (plugin) => ({
        install(app) {
            plugin(app, store);
=======
export const initPlugins = (vueInstance, { store, router }) => {
    const wrapPlugin = (plugin) => ({
        install(Vue) {
            let context = { store, router };
    
            let inject = (name, content) => {
                Vue.prototype[`$${name}`] = content;
            };
    
            plugin(context, inject);
>>>>>>> 69eb9b73
        }
    });

    app.use(wrapPlugin(shortcuts));
    app.use(wrapPlugin(constants));
    app.use(wrapPlugin(events));
    app.use(wrapPlugin(eventBus));
    app.use(wrapPlugin(featureFlags));
    app.directive(directiveMove.name, directiveMove.options);
    
    app.component('Portal', Portal);
    app.component('PortalTarget', PortalTarget);
};<|MERGE_RESOLUTION|>--- conflicted
+++ resolved
@@ -8,23 +8,10 @@
 import Portal from '@/components/common/Portal.vue';
 import PortalTarget from '@/components/common/PortalTarget.vue';
 
-<<<<<<< HEAD
-export const initPlugins = (app, store) => {
+export const initPlugins = ({ app, store, router }) => {
     const wrapPlugin = (plugin) => ({
         install(app) {
-            plugin(app, store);
-=======
-export const initPlugins = (vueInstance, { store, router }) => {
-    const wrapPlugin = (plugin) => ({
-        install(Vue) {
-            let context = { store, router };
-    
-            let inject = (name, content) => {
-                Vue.prototype[`$${name}`] = content;
-            };
-    
-            plugin(context, inject);
->>>>>>> 69eb9b73
+            plugin({ app, $store: store, $router: router });
         }
     });
 
