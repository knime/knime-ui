--- conflicted
+++ resolved
@@ -159,7 +159,7 @@
     rightEdge: EdgeObject;
     leftEdge: EdgeObject;
     length: number;
-  }
+  },
 ) => {
   let minX = parseInt(workflowSheet.getAttribute("x"), 10);
   const minY = parseInt(workflowSheet.getAttribute("y"), 10);
@@ -365,7 +365,7 @@
       minX: nodes[0], // left edge
       maxX: nodes[0], // right edge
       maxY: nodes[0], // bottom edge
-    }
+    },
   );
 
   return { minX, maxX, maxY };
@@ -384,10 +384,7 @@
 export const generateWorkflowPreview = async (
   svgElement: SVGSVGElement,
   isEmpty: boolean,
-<<<<<<< HEAD
-  nodes: Record<string, KnimeNode>
-=======
->>>>>>> 8fd2daff
+  nodes: Record<string, KnimeNode>,
 ) => {
   if (!svgElement) {
     return null;
