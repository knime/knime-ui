--- conflicted
+++ resolved
@@ -1,36 +1,2 @@
-<<<<<<< HEAD
-import { createRouter, createWebHistory } from 'vue-router';
-import WorkflowPage from '@/components/workflow/WorkflowPage.vue';
-import EntryPage from '@/components/entryPage/EntryPage.vue';
-import InfoPage from '@/components/infoPage/InfoPage.vue';
-
-export const APP_ROUTES = {
-    WorkflowPage: {
-        name: 'WorkflowPage',
-        path: '/workflow/:projectId/:workflowId',
-        component: WorkflowPage
-    },
-    EntryPage: {
-        name: 'EntryPage',
-        path: '/entry',
-        component: EntryPage
-    },
-    InfoPage: {
-        name: 'InfoPage',
-        path: '/info',
-        component: InfoPage
-    }
-};
-
-export const routes = Object.values(APP_ROUTES);
-
-export const router = createRouter({
-    history: createWebHistory(),
-    routes
-});
-
-export default router;
-=======
 export * from './appRoutes';
-export * from './router';
->>>>>>> 9244ed20
+export * from './router';