import { expect, describe, it, vi, afterEach } from 'vitest';
/* eslint-disable max-lines */
import { deepMocked, mockVuexStore, withPorts, withoutKeys } from '@/test/utils';
import { API } from '@api';
import { searchNodesResponse } from '../common/__tests__/nodeSearch.test';
import { state as nodeSearchState } from '../common/nodeSearch';

const getNodesGroupedByTagsResponse = {
    groups: [{
        nodes: [
            {
                component: false,
                icon: 'data:image/png;base64,xxx',
                name: 'GroupBy Bar Chart (JFreeChart)',
                id: 'org.knime.ext.jfc.node.groupbarchart.JfcGroupBarChartNodeFactory',
                type: 'Visualizer',
                inPorts: [
                    { typeId: 'org.knime.core.node.BufferedDataTable' }
                ],
                outPorts: [
                    { typeId: 'org.knime.core.node.BufferedDataTable' }
                ]
            },
            {
                component: false,
                icon: 'data:image/png;base64,xxx',
                name: 'Decision Tree Learner',
                id: 'org.knime.base.node.mine.decisiontree2.learner2.DecisionTreeLearnerNodeFactory3',
                type: 'Learner',
                inPorts: [
                    { typeId: 'org.knime.core.node.BufferedDataTable' }
                ],
                outPorts: [
                    { typeId: 'org.knime.core.node.BufferedDataTable' },
                    { typeId: 'org.knime.core.node.BufferedDataTable' },
                    { typeId: 'org.some.otherPorType' }
                ]
            }
        ],
        tag: 'Analytics'
    }]
};

const getNodeDescriptionResponse = {
    id: 1,
    description: 'This is a node.',
    inPorts: [{ typeId: 'org.knime.core.node.BufferedDataTable' }],
    outPorts: []
};

const getNodeTemplatesResponse = { 'org.knime.ext.h2o.nodes.frametotable.H2OFrameToTableNodeFactory': {
    name: 'H2O to Table',
    id: 'org.knime.ext.h2o.nodes.frametotable.H2OFrameToTableNodeFactory',
    type: 'Manipulator',
    component: false,
    icon: 'data:image/png;base64,xxx',
    inPorts: [
        {
            optional: false,
            typeId: 'org.knime.ext.h2o.ports.H2OFramePortObject'
        }
    ],
    outPorts: [
        {
            optional: false,
            typeId: 'org.knime.core.node.BufferedDataTable'
        }
    ],
    nodeFactory: {
        className: 'org.knime.ext.h2o.nodes.frametotable.H2OFrameToTableNodeFactory'
    }
} };

const mockedAPI = deepMocked(API);

describe('Node Repository store', () => {
    const createStore = async () => {
        const availablePortTypes = {
            'org.knime.core.node.BufferedDataTable': {
                kind: 'table',
                color: 'green'
            },
            'org.some.otherPorType': {
                kind: 'other',
                color: 'blue'
            },
            'org.knime.ext.h2o.ports.H2OFramePortObject': {
                kind: 'other',
                color: 'red'
            }
        };

        mockedAPI.noderepository.searchNodes.mockReturnValue(searchNodesResponse);
        mockedAPI.noderepository.getNodesGroupedByTags.mockReturnValue(getNodesGroupedByTagsResponse);
        mockedAPI.node.getNodeDescription.mockReturnValue(getNodeDescriptionResponse);
        mockedAPI.noderepository.getNodeTemplates.mockReturnValue(getNodeTemplatesResponse);

        const store = mockVuexStore({
            nodeRepository: await import('@/store/nodeRepository'),
            application: {
                state: {
                    availablePortTypes
                }
            }
        });

        const dispatchSpy = vi.spyOn(store, 'dispatch');

        return {
            dispatchSpy,
            availablePortTypes,
            store
        };
    };

    afterEach(() => {
        vi.clearAllMocks();
    });

    it('creates an empty store', async () => {
        const { store } = await createStore();
        const nodeSearchStateKeys = Object.keys(nodeSearchState());

        expect(withoutKeys(store.state.nodeRepository, nodeSearchStateKeys)).toStrictEqual({
            nodesPerCategory: [],
            totalNumCategories: null,
            categoryPage: 0,
            categoryScrollPosition: 0,
            selectedNode: null,
            isDraggingNode: false,
            isDescriptionPanelOpen: false,
            nodeTemplates: {}
        });
    });

    describe('getters', () => {
        it('returns proper value for nodesPerCategoryContainSelectedNode', async () => {
            const { store } = await createStore();
            expect(store.getters['nodeRepository/nodesPerCategoryContainSelectedNode']).toBe(false);
            store.state.nodeRepository.nodesPerCategory = [{ tag: 'tag:1', nodes: [{ id: 1 }, { id: 2 }] }];
            expect(store.getters['nodeRepository/nodesPerCategoryContainSelectedNode']).toBe(false);
            store.state.nodeRepository.selectedNode = { id: 1, name: 'Node' };
            expect(store.getters['nodeRepository/nodesPerCategoryContainSelectedNode']).toBe(true);
        });

        it('returns proper value for isSelectedNodeVisible for searches', async () => {
            const { store } = await createStore();
            store.state.nodeRepository.topNodes = [{ id: 1, name: 'Node' }];
            store.state.nodeRepository.query = 'value';
            store.state.nodeRepository.selectedNode = { id: 3, name: 'Node 3' };
            expect(store.getters['nodeRepository/isSelectedNodeVisible']).toBe(false);
            store.state.nodeRepository.selectedNode = { id: 1, name: 'Node' };
            expect(store.getters['nodeRepository/isSelectedNodeVisible']).toBe(true);
        });

        it('returns proper value for isSelectedNodeVisible for categories', async () => {
            const { store } = await createStore();
            expect(store.getters['nodeRepository/isSelectedNodeVisible']).toBe(false);
            store.state.nodeRepository.nodesPerCategory = [{ tag: 'tag:1', nodes: [{ id: 1 }, { id: 2 }] }];
            store.state.nodeRepository.selectedNode = { id: 2, name: 'Node' };
            expect(store.getters['nodeRepository/isSelectedNodeVisible']).toBe(true);
        });
    });

    describe('mutations', () => {
        it('sets categoryPage', async () => {
            const { store } = await createStore();
            store.commit('nodeRepository/setCategoryPage', 1);
            expect(store.state.nodeRepository.categoryPage).toBe(1);
        });

        it('sets nodesPerCategory', async () => {
            const { store } = await createStore();
            const categories = [{ tag: 'MyTag1', nodes: [{ id: 'node1' }] }];
            store.commit('nodeRepository/setNodesPerCategories', {
                groupedNodes: [{ tag: 'MyTag1', nodes: [{ id: 'node1' }] }]
            });
            expect(store.state.nodeRepository.nodesPerCategory).toStrictEqual(categories);
        });

        it('adds nodesPerCategory', async () => {
            const { store } = await createStore();
            store.commit('nodeRepository/setNodesPerCategories', {
                groupedNodes: [{ tag: 'MyTag1', nodes: [{ id: 'node1' }] }]
            });
            const categories = store.state.nodeRepository.nodesPerCategory;
            const category = { tag: 'MyTag2', nodes: [{ id: 'node2' }] };
            store.commit('nodeRepository/setNodesPerCategories', {
                groupedNodes: [category],
                append: true
            });
            categories.push(category);

            expect(store.state.nodeRepository.nodesPerCategory).toStrictEqual(categories);
        });

        it('sets totalNumCategories', async () => {
            const { store } = await createStore();
            store.commit('nodeRepository/setTotalNumCategories', 2);
            expect(store.state.nodeRepository.totalNumCategories).toBe(2);
        });

        it('sets category scroll position', async () => {
            const { store } = await createStore();
            store.commit('nodeRepository/setCategoryScrollPosition', 22);
            expect(store.state.nodeRepository.categoryScrollPosition).toBe(22);
        });

        it('sets selected node', async () => {
            const { store } = await createStore();
            const node = { id: 'node1' };
            store.commit('nodeRepository/setSelectedNode', { id: 'node1' });
            expect(store.state.nodeRepository.selectedNode).toEqual(node);
        });

        it('sets isDraggingNode', async () => {
            const { store } = await createStore();
            expect(store.state.nodeRepository.isDraggingNode).toBe(false);
            store.commit('nodeRepository/setDraggingNode', true);
            expect(store.state.nodeRepository.isDraggingNode).toBe(true);
        });
    });

    describe('actions', () => {
<<<<<<< HEAD
=======
        const withPorts = (nodes, availablePortTypes) => nodes.map(node => ({
            ...node,
            inPorts: node.inPorts.map(port => ({
                ...port,
                ...availablePortTypes[port.typeId],
                type: availablePortTypes[port.typeId].kind,
                description: 'No description available'
            })),
            outPorts: node.outPorts.map(port => ({
                ...port,
                ...availablePortTypes[port.typeId],
                type: availablePortTypes[port.typeId].kind,
                description: 'No description available'
            })),
            dynInPorts: [],
            dynOutPorts: []
        }));
>>>>>>> b71f010b

        describe('getAllNodes', () => {
            it('gets all nodes', async () => {
                const { store, availablePortTypes } = await createStore();

                await store.dispatch('nodeRepository/getAllNodes', { append: true });
                expect(store.state.nodeRepository.categoryPage).toBe(1);

                expect(mockedAPI.noderepository.getNodesGroupedByTags).toHaveBeenCalledWith({
                    numNodesPerTag: 6,
                    tagsOffset: 6,
                    tagsLimit: 3,
                    fullTemplateInfo: true
                });

                const { nodes, tag } = getNodesGroupedByTagsResponse.groups[0];

                // make sure the port information is mapped in to every node
                const groupedNodesWithPorts = withPorts(nodes, availablePortTypes);

                expect(store.state.nodeRepository.nodesPerCategory).toEqual([{
                    nodes: groupedNodesWithPorts,
                    tag
                }]);
            });

            it('gets all nodes without append and with a bigger tagsLimits', async () => {
                const { store } = await createStore();

                await store.dispatch('nodeRepository/getAllNodes', { append: false });

                expect(store.state.nodeRepository.categoryPage).toBe(0);
                expect(store.state.nodeRepository.topNodeSearchPage).toBe(0);
                expect(mockedAPI.noderepository.getNodesGroupedByTags).toHaveBeenCalledWith({
                    numNodesPerTag: 6,
                    tagsOffset: 0,
                    tagsLimit: 6,
                    fullTemplateInfo: true
                });
            });

            it('skips getting nodes when all categories were loaded', async () => {
                const { store } = await createStore();
                const categories = [{}, {}, {}];
                store.commit('nodeRepository/setNodesPerCategories', { groupedNodes: categories });
                store.commit('nodeRepository/setTotalNumCategories', categories.length);

                await store.dispatch('nodeRepository/getAllNodes', { append: true });
                expect(API.noderepository.getNodesGroupedByTags).not.toHaveBeenCalled();
            });
        });

        describe('node description', () => {
            it('fetches node description', async () => {
                const { store, availablePortTypes } = await createStore();
                const selectedNode = {
                    id: 'node1',
                    nodeFactory: {
                        className: 'test',
                        settings: 'test1'
                    }
                };

                const result = await store.dispatch('nodeRepository/getNodeDescription', { selectedNode });

                expect(mockedAPI.node.getNodeDescription).toHaveBeenCalled();
                expect(result).toEqual(withPorts([getNodeDescriptionResponse], availablePortTypes)[0]);
            });

            it('opens description panel', async () => {
                const { store } = await createStore();

                store.dispatch('nodeRepository/openDescriptionPanel');
                expect(store.state.nodeRepository.isDescriptionPanelOpen).toBe(true);
            });

            it('closes description panel', async () => {
                const { store } = await createStore();
                await store.dispatch('nodeRepository/openDescriptionPanel');

                await store.dispatch('nodeRepository/closeDescriptionPanel');
                expect(store.state.nodeRepository.isDescriptionPanelOpen).toBe(false);
            });
        });

        describe('reset', () => {
            it('resets search results', async () => {
                const { store, dispatchSpy } = await createStore();
                store.state.nodeRepository.query = 'foo';
                store.state.nodeRepository.topNodes = [{ dummy: true }];
                await store.dispatch('nodeRepository/resetSearchAndCategories');
                expect(dispatchSpy).toHaveBeenCalledWith('nodeRepository/clearSearchResults', undefined);
                expect(dispatchSpy).toHaveBeenCalledWith('nodeRepository/searchTopAndBottomNodes', undefined);
                expect(dispatchSpy).toHaveBeenCalledWith('nodeRepository/clearCategoryResults', undefined);
                expect(dispatchSpy).toHaveBeenCalledWith('nodeRepository/getAllNodes', { append: false });
            });

            it('resets category results', async () => {
                const { store, dispatchSpy } = await createStore();
                await store.dispatch('nodeRepository/resetSearchAndCategories');
                expect(dispatchSpy).not.toHaveBeenCalledWith('nodeRepository/clearSearchResults', undefined);
                expect(dispatchSpy).not.toHaveBeenCalledWith('nodeRepository/searchTopAndBottomNodes', undefined);
                expect(dispatchSpy).toHaveBeenCalledWith('nodeRepository/clearCategoryResults', undefined);
                expect(dispatchSpy).toHaveBeenCalledWith('nodeRepository/getAllNodes', { append: false });
            });

            it('clears category results', async () => {
                const { store } = await createStore();
                store.state.nodeRepository.nodesPerCategory = [{ dummy: true }];
                store.state.nodeRepository.totalNumCategories = 100;
                store.state.nodeRepository.categoryPage = 5;
                store.state.nodeRepository.categoryScrollPosition = 10;
                await store.dispatch('nodeRepository/clearCategoryResults');
                expect(store.state.nodeRepository.nodesPerCategory).toEqual([]);
                expect(store.state.nodeRepository.totalNumCategories).toBeNull();
                expect(store.state.nodeRepository.categoryPage).toBe(0);
                expect(store.state.nodeRepository.categoryScrollPosition).toBe(0);
            });
        });

        it('fetches and caches nodeTemplates based on id', async () => {
            const { store } = await createStore();
            const nodeTemplate = await store.dispatch(
                'nodeRepository/getNodeTemplate', 'org.knime.ext.h2o.nodes.frametotable.H2OFrameToTableNodeFactory'
            );

            expect(nodeTemplate)
                .toEqual(getNodeTemplatesResponse['org.knime.ext.h2o.nodes.frametotable.H2OFrameToTableNodeFactory']);
            expect(store.state.nodeRepository.nodeTemplates).toEqual(getNodeTemplatesResponse);
        });
    });
});<|MERGE_RESOLUTION|>--- conflicted
+++ resolved
@@ -222,27 +222,6 @@
     });
 
     describe('actions', () => {
-<<<<<<< HEAD
-=======
-        const withPorts = (nodes, availablePortTypes) => nodes.map(node => ({
-            ...node,
-            inPorts: node.inPorts.map(port => ({
-                ...port,
-                ...availablePortTypes[port.typeId],
-                type: availablePortTypes[port.typeId].kind,
-                description: 'No description available'
-            })),
-            outPorts: node.outPorts.map(port => ({
-                ...port,
-                ...availablePortTypes[port.typeId],
-                type: availablePortTypes[port.typeId].kind,
-                description: 'No description available'
-            })),
-            dynInPorts: [],
-            dynOutPorts: []
-        }));
->>>>>>> b71f010b
-
         describe('getAllNodes', () => {
             it('gets all nodes', async () => {
                 const { store, availablePortTypes } = await createStore();
