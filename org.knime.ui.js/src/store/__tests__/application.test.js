--- conflicted
+++ resolved
@@ -206,11 +206,7 @@
                 newWorkflow: null
             });
 
-<<<<<<< HEAD
-            expect(router.currentRoute.value.name).toBe(APP_ROUTES.EntryPage.name);
-=======
-            expect(router.currentRoute.name).toBe(APP_ROUTES.EntryPage);
->>>>>>> 9244ed20
+            expect(router.currentRoute.value.name).toBe(APP_ROUTES.EntryPage);
         });
 
         it('should load aworkflow when entering the worklow page', async () => {
@@ -228,11 +224,7 @@
                 navigateToWorkflow: expect.anything()
             });
 
-<<<<<<< HEAD
-            expect(router.currentRoute.value.name).toBe(APP_ROUTES.WorkflowPage.name);
-=======
-            expect(router.currentRoute.name).toBe(APP_ROUTES.WorkflowPage);
->>>>>>> 9244ed20
+            expect(router.currentRoute.value.name).toBe(APP_ROUTES.WorkflowPage);
         });
 
 
@@ -242,22 +234,12 @@
             await store.dispatch('application/initializeApplication', { $router: router });
 
             await router.push({
-<<<<<<< HEAD
-                name: APP_ROUTES.WorkflowPage.name,
-                params: { projectId: 'foo', workflowId: 'bar' },
-                query: { skipGuards: true }
-            });
-
-            expect(dispatchSpy).not.toHaveBeenCalledWith('application/switchWorkflow');
-            expect(router.currentRoute.value.name).toBe(APP_ROUTES.WorkflowPage.name);
-=======
                 name: APP_ROUTES.WorkflowPage,
                 params: { projectId: 'foo', workflowId: 'bar', skipGuards: true }
             });
 
             expect(dispatchSpy).not.toHaveBeenCalledWith('application/switchWorkflow');
-            expect(router.currentRoute.name).toBe(APP_ROUTES.WorkflowPage);
->>>>>>> 9244ed20
+            expect(router.currentRoute.value.name).toBe(APP_ROUTES.WorkflowPage);
         });
     });
 
@@ -729,7 +711,7 @@
             const { store, dispatchSpy } = await loadStore();
 
             await store.dispatch('application/initializeApplication', { $router: router });
-            
+
             store.state.application.contextMenu = {
                 isOpen: true,
                 position: { x: 200, y: 200 }
