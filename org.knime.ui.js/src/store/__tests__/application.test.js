--- conflicted
+++ resolved
@@ -1,11 +1,4 @@
-<<<<<<< HEAD
-=======
 /* eslint-disable max-lines */
-import Vuex from 'vuex';
-import VueRouter from 'vue-router';
-import { createLocalVue } from '@vue/test-utils';
-
->>>>>>> 69eb9b73
 import { mockVuexStore } from '@/test/test-utils';
 import * as selectionStore from '@/store/selection';
 
@@ -20,21 +13,9 @@
 }));
 
 describe('application store', () => {
-<<<<<<< HEAD
-    let store, storeConfig, fetchApplicationState, addEventListener, removeEventListener, dispatchSpy,
-        loadWorkflow;
-
-=======
->>>>>>> 69eb9b73
     const applicationState = {
         openProjects: [{ projectId: 'foo', name: 'bar' }]
     };
-
-    beforeAll(() => {
-        const localVue = createLocalVue();
-        localVue.use(VueRouter);
-        localVue.use(Vuex);
-    });
 
     const loadStore = async () => {
         const fetchApplicationState = jest.fn().mockReturnValue(applicationState);
@@ -50,16 +31,12 @@
             fetchApplicationState,
             loadWorkflow
         }), { virtual: true });
-<<<<<<< HEAD
-    });
-=======
 
         const actions = {
             canvas: {
                 restoreScrollState: jest.fn()
             }
         };
->>>>>>> 69eb9b73
 
         const getters = {
             canvas: {
@@ -191,7 +168,7 @@
                 newWorkflow: null
             });
 
-            expect(router.currentRoute.name).toBe(APP_ROUTES.EntryPage.name);
+            expect(router.currentRoute.value.name).toBe(APP_ROUTES.EntryPage.name);
         });
 
         it('should load aworkflow when entering the worklow page', async () => {
@@ -209,7 +186,7 @@
                 navigateToWorkflow: expect.anything()
             });
 
-            expect(router.currentRoute.name).toBe(APP_ROUTES.WorkflowPage.name);
+            expect(router.currentRoute.value.name).toBe(APP_ROUTES.WorkflowPage.name);
         });
        
 
@@ -220,11 +197,12 @@
 
             await router.push({
                 name: APP_ROUTES.WorkflowPage.name,
-                params: { projectId: 'foo', workflowId: 'bar', skipGuards: true }
+                params: { projectId: 'foo', workflowId: 'bar' },
+                query: { skipGuards: true }
             });
 
             expect(dispatchSpy).not.toHaveBeenCalledWith('application/switchWorkflow');
-            expect(router.currentRoute.name).toBe(APP_ROUTES.WorkflowPage.name);
+            expect(router.currentRoute.value.name).toBe(APP_ROUTES.WorkflowPage.name);
         });
     });
 
@@ -733,7 +711,7 @@
             store.state.workflow[stateMenuKey] = {
                 isOpen: true,
                 events: {
-                    'menu-close': menuCloseMock
+                    menuClose: menuCloseMock
                 }
             };
             const { event } = createEvent();
