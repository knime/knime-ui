import { mockVuexStore } from '@/test/test-utils';

const getNodesGroupedByTagsResponse = {
    groups: [{
        nodes: [
            {
                component: false,
                icon: 'data:image/png;base64,xxx',
                name: 'GroupBy Bar Chart (JFreeChart)',
                id: 'org.knime.ext.jfc.node.groupbarchart.JfcGroupBarChartNodeFactory',
                type: 'Visualizer',
                inPorts: [
                    { typeId: 'org.knime.core.node.BufferedDataTable' }
                ],
                outPorts: [
                    { typeId: 'org.knime.core.node.BufferedDataTable' }
                ]
            },
            {
                component: false,
                icon: 'data:image/png;base64,xxx',
                name: 'Decision Tree Learner',
                id: 'org.knime.base.node.mine.decisiontree2.learner2.DecisionTreeLearnerNodeFactory3',
                type: 'Learner',
                inPorts: [
                    { typeId: 'org.knime.core.node.BufferedDataTable' }
                ],
                outPorts: [
                    { typeId: 'org.knime.core.node.BufferedDataTable' },
                    { typeId: 'org.knime.core.node.BufferedDataTable' },
                    { typeId: 'org.some.otherPorType' }
                ]
            }
        ],
        tag: 'Analytics'
    }]
};

const searchNodesResponse = {
    tags: [
        'Analytics',
        'Integrations',
        'KNIME Labs'
    ],
    totalNumNodes: 1355,
    nodes: [
        {
            component: false,
            icon: 'data:image/png;base64,xxx',
            name: 'GroupBy Bar Chart (JFreeChart)',
            id: 'org.knime.ext.jfc.node.groupbarchart.JfcGroupBarChartNodeFactory',
            type: 'Visualizer',
            inPorts: [
                { typeId: 'org.knime.core.node.BufferedDataTable' }
            ],
            outPorts: []
        },
        {
            component: false,
            icon: 'data:image/png;base64,xxx',
            name: 'Decision Tree Learner',
            id: 'org.knime.base.node.mine.decisiontree2.learner2.DecisionTreeLearnerNodeFactory3',
            type: 'Learner',
            inPorts: [],
            outPorts: [
                { typeId: 'org.some.otherPorType' }
            ]
        }
    ]
};

const getNodeDescriptionResponse = {
    id: 1,
    description: 'This is a node.',
    inPorts: [{ typeId: 'org.knime.core.node.BufferedDataTable' }],
    outPorts: []
};

describe('Node Repository store', () => {
<<<<<<< HEAD
    let store, searchNodesMock, getNodesGroupedByTagsMock, getNodeDescriptionMock, commitSpy, dispatchSpy;

    beforeAll(() => {
        searchNodesMock = jest.fn().mockReturnValue(searchNodesResponse);
        getNodesGroupedByTagsMock = jest.fn().mockReturnValue(getNodesGroupedByTagsResponse);
        getNodeDescriptionMock = jest.fn().mockReturnValue(getNodeDescriptionResponse);
=======
    beforeAll(() => {
        const localVue = createLocalVue();
        localVue.use(Vuex);
>>>>>>> 897faf31
    });

    const createStore = async () => {
        const availablePortTypes = {
            'org.knime.core.node.BufferedDataTable': {
                kind: 'table',
                color: 'green'
            },
            'org.some.otherPorType': {
                kind: 'other',
                color: 'blue'
            }
        };

        const searchNodesMock = jest.fn().mockReturnValue(searchNodesResponse);
        const getNodesGroupedByTagsMock = jest.fn().mockReturnValue(getNodesGroupedByTagsResponse);
        const getNodeDescriptionMock = jest.fn().mockReturnValue(getNodeDescriptionResponse);

        // remove any caching on mocks
        jest.resetModules();
        jest.doMock('@api', () => ({
            __esModule: true,
            searchNodes: searchNodesMock,
            getNodesGroupedByTags: getNodesGroupedByTagsMock,
            getNodeDescription: getNodeDescriptionMock
        }), { virtual: true });

        const store = mockVuexStore({
            nodeRepository: await import('@/store/nodeRepository'),
            application: {
                state: {
                    availablePortTypes
                }
            }
        });

        const dispatchSpy = jest.spyOn(store, 'dispatch');

        return {
            dispatchSpy,
            availablePortTypes,
            store,
            searchNodesMock,
            getNodesGroupedByTagsMock,
            getNodeDescriptionMock
        };
    };

    it('creates an empty store', async () => {
        const { store } = await createStore();
        expect(store.state.nodeRepository).toStrictEqual({
            nodes: null,
            nodesPerCategory: [],
            totalNumCategories: null,
            totalNumNodes: 0,
            selectedTags: [],
            tags: [],
            query: '',
            nodeSearchPage: 0,
            categoryPage: 0,
            searchScrollPosition: 0,
            categoryScrollPosition: 0,
            selectedNode: null,
            nodeDescriptionObject: null,
            isDraggingNode: false,
            isDescriptionPanelOpen: false
        });
    });

    describe('getters', () => {
        it('returns proper values for hasSearchParams', async () => {
            const { store } = await createStore();
            expect(store.getters['nodeRepository/hasSearchParams']).toBe(false);
            store.state.nodeRepository.query = 'value';
            expect(store.getters['nodeRepository/hasSearchParams']).toBe(true);
            store.state.nodeRepository.selectedTags = ['myTag1'];
            expect(store.getters['nodeRepository/hasSearchParams']).toBe(true);
            store.state.nodeRepository.query = '';
            expect(store.getters['nodeRepository/hasSearchParams']).toBe(true);
        });

        it('returns proper value for searchIsActive', async () => {
            const { store } = await createStore();
            expect(store.getters['nodeRepository/searchIsActive']).toBe(false);
            store.state.nodeRepository.nodes = [{ id: 1, name: 'Node' }];
            expect(store.getters['nodeRepository/searchIsActive']).toBe(false);
            store.state.nodeRepository.query = 'value';
            expect(store.getters['nodeRepository/searchIsActive']).toBe(true);
        });

        it('returns proper value for searchResultsContainSelectedNode', async () => {
            const { store } = await createStore();
            expect(store.getters['nodeRepository/searchResultsContainSelectedNode']).toBe(false);
            store.state.nodeRepository.nodes = [{ id: 1, name: 'Node' }];
            expect(store.getters['nodeRepository/searchResultsContainSelectedNode']).toBe(false);
            store.state.nodeRepository.selectedNode = { id: 1, name: 'Node' };
            expect(store.getters['nodeRepository/searchResultsContainSelectedNode']).toBe(true);
        });

        it('returns proper value for nodesPerCategoryContainSelectedNode', async () => {
            const { store } = await createStore();
            expect(store.getters['nodeRepository/nodesPerCategoryContainSelectedNode']).toBe(false);
            store.state.nodeRepository.nodesPerCategory = [{ tag: 'tag:1', nodes: [{ id: 1 }, { id: 2 }] }];
            expect(store.getters['nodeRepository/nodesPerCategoryContainSelectedNode']).toBe(false);
            store.state.nodeRepository.selectedNode = { id: 1, name: 'Node' };
            expect(store.getters['nodeRepository/nodesPerCategoryContainSelectedNode']).toBe(true);
        });

        it('returns proper value for selectedNodeIsVisible for searches', async () => {
            const { store } = await createStore();
            store.state.nodeRepository.nodes = [{ id: 1, name: 'Node' }];
            store.state.nodeRepository.query = 'value';
            store.state.nodeRepository.selectedNode = { id: 3, name: 'Node 3' };
            expect(store.getters['nodeRepository/selectedNodeIsVisible']).toBe(false);
            store.state.nodeRepository.selectedNode = { id: 1, name: 'Node' };
            expect(store.getters['nodeRepository/selectedNodeIsVisible']).toBe(true);
        });

        it('returns proper value for selectedNodeIsVisible for categories', async () => {
            const { store } = await createStore();
            expect(store.getters['nodeRepository/selectedNodeIsVisible']).toBe(false);
            store.state.nodeRepository.nodesPerCategory = [{ tag: 'tag:1', nodes: [{ id: 1 }, { id: 2 }] }];
            store.state.nodeRepository.selectedNode = { id: 2, name: 'Node' };
            expect(store.getters['nodeRepository/selectedNodeIsVisible']).toBe(true);
        });
    });

    describe('mutations', () => {
        it('sets nodeSearchPage', async () => {
            const { store } = await createStore();
            store.commit('nodeRepository/setNodeSearchPage', 2);
            expect(store.state.nodeRepository.nodeSearchPage).toBe(2);
        });

        it('sets totalNumNodes', async () => {
            const { store } = await createStore();
            store.commit('nodeRepository/setTotalNumNodes', 2);
            expect(store.state.nodeRepository.totalNumNodes).toBe(2);
        });

        it('adds nodes (and skips duplicates)', async () => {
            const { store } = await createStore();
            const nodes = [{ id: 'node1' }, { id: 'node2' }];
            store.commit('nodeRepository/setNodes', nodes);

            const moreNodes = [...nodes, { id: 'node3' }];
            store.commit('nodeRepository/addNodes', moreNodes);
            expect(store.state.nodeRepository.nodes).toEqual(moreNodes);
        });

        it('sets nodes', async () => {
            const { store } = await createStore();
            const nodes = [{ id: 'node1' }];
            store.commit('nodeRepository/setNodes', [{ id: 'node1' }]);
            expect(store.state.nodeRepository.nodes).toEqual(nodes);
        });

        it('sets tags', async () => {
            const { store } = await createStore();
            store.commit('nodeRepository/setTags', ['myTag', 'myTag2']);
            expect(store.state.nodeRepository.tags).toEqual(['myTag', 'myTag2']);
        });

        it('sets selectedTags', async () => {
            const { store } = await createStore();
            store.commit('nodeRepository/setSearchScrollPosition', 100);

            store.commit('nodeRepository/setSelectedTags', ['myTag', 'myTag2']);
            expect(store.state.nodeRepository.selectedTags).toEqual(['myTag', 'myTag2']);
            expect(store.state.nodeRepository.searchScrollPosition).toBe(0);
        });

        it('sets categoryPage', async () => {
            const { store } = await createStore();
            store.commit('nodeRepository/setCategoryPage', 1);
            expect(store.state.nodeRepository.categoryPage).toBe(1);
        });

        it('sets nodesPerCategory', async () => {
            const { store } = await createStore();
            const categories = [{ tag: 'MyTag1', nodes: [{ id: 'node1' }] }];
            store.commit('nodeRepository/setNodesPerCategories', {
                groupedNodes: [{ tag: 'MyTag1', nodes: [{ id: 'node1' }] }]
            });
            expect(store.state.nodeRepository.nodesPerCategory).toStrictEqual(categories);
        });

        it('adds nodesPerCategory', async () => {
            const { store } = await createStore();
            store.commit('nodeRepository/setNodesPerCategories', {
                groupedNodes: [{ tag: 'MyTag1', nodes: [{ id: 'node1' }] }]
            });
            const categories = store.state.nodeRepository.nodesPerCategory;
            const category = { tag: 'MyTag2', nodes: [{ id: 'node2' }] };
            store.commit('nodeRepository/setNodesPerCategories', {
                groupedNodes: [category],
                append: true
            });
            categories.push(category);

            expect(store.state.nodeRepository.nodesPerCategory).toStrictEqual(categories);
        });

        it('sets query', async () => {
            const { store } = await createStore();
            store.commit('nodeRepository/setSearchScrollPosition', 100);

            store.commit('nodeRepository/setQuery', 'some value');
            expect(store.state.nodeRepository.query).toBe('some value');
            expect(store.state.nodeRepository.searchScrollPosition).toBe(0);
        });

        it('sets totalNumCategories', async () => {
            const { store } = await createStore();
            store.commit('nodeRepository/setTotalNumCategories', 2);
            expect(store.state.nodeRepository.totalNumCategories).toEqual(2);
        });

        it('sets search scroll position', async () => {
            const { store } = await createStore();
            store.commit('nodeRepository/setSearchScrollPosition', 22);
            expect(store.state.nodeRepository.searchScrollPosition).toEqual(22);
        });

        it('sets category scroll position', async () => {
            const { store } = await createStore();
            store.commit('nodeRepository/setCategoryScrollPosition', 22);
            expect(store.state.nodeRepository.categoryScrollPosition).toEqual(22);
        });

        it('sets selected node', async () => {
            const { store } = await createStore();
            const node = { id: 'node1' };
            store.commit('nodeRepository/setSelectedNode', { id: 'node1' });
            expect(store.state.nodeRepository.selectedNode).toEqual(node);
        });

        it('sets node description object', async () => {
            const { store } = await createStore();
            const node = { id: 'node1' };
            store.commit('nodeRepository/setNodeDescription', { id: 'node1' });
            expect(store.state.nodeRepository.nodeDescriptionObject).toEqual(node);
        });

        it('sets isDraggingNode', async () => {
            const { store } = await createStore();
            expect(store.state.nodeRepository.isDraggingNode).toBe(false);
            store.commit('nodeRepository/setDraggingNode', true);
            expect(store.state.nodeRepository.isDraggingNode).toBe(true);
        });
    });

    describe('actions', () => {
        const withPorts = (nodes, availablePortTypes) => nodes.map(node => ({
            ...node,
            inPorts: node.inPorts.map(port => ({
                ...port,
                ...availablePortTypes[port.typeId],
                type: availablePortTypes[port.typeId].kind
            })),
            outPorts: node.outPorts.map(port => ({
                ...port,
                ...availablePortTypes[port.typeId],
                type: availablePortTypes[port.typeId].kind
            }))
        }));

        describe('getAllNodes', () => {
            it('gets all nodes', async () => {
                const { store, getNodesGroupedByTagsMock, availablePortTypes } = await createStore();

                await store.dispatch('nodeRepository/getAllNodes', { append: true });
                expect(store.state.nodeRepository.categoryPage).toBe(1);
                
                expect(getNodesGroupedByTagsMock).toHaveBeenCalledWith({
                    numNodesPerTag: 6,
                    tagsOffset: 6,
                    tagsLimit: 3,
                    fullTemplateInfo: true
                });

                const { nodes, tag } = getNodesGroupedByTagsResponse.groups[0];
                
                // make sure the port information is mapped in to every node
                const groupedNodesWithPorts = withPorts(nodes, availablePortTypes);
                
                expect(store.state.nodeRepository.nodesPerCategory).toEqual([{
                    nodes: groupedNodesWithPorts,
                    tag
                }]);
            });

            it('gets all nodes without append and with a bigger tagsLimits', async () => {
                const { store, getNodesGroupedByTagsMock } = await createStore();
                
                await store.dispatch('nodeRepository/getAllNodes', { append: false });
                
                expect(store.state.nodeRepository.categoryPage).toBe(0);
                expect(store.state.nodeRepository.nodeSearchPage).toBe(0);
                expect(getNodesGroupedByTagsMock).toHaveBeenCalledWith({
                    numNodesPerTag: 6,
                    tagsOffset: 0,
                    tagsLimit: 6,
                    fullTemplateInfo: true
                });
            });

            it('skips getting nodes when all categories were loaded', async () => {
                const { store, getNodesGroupedByTagsMock } = await createStore();
                const categories = [{}, {}, {}];
                store.commit('nodeRepository/setNodesPerCategories', { groupedNodes: categories });
                store.commit('nodeRepository/setTotalNumCategories', categories.length);

                await store.dispatch('nodeRepository/getAllNodes', { append: true });
                expect(getNodesGroupedByTagsMock).not.toHaveBeenCalled();
            });
        });

        describe('search', () => {
            it('clears search results on empty parameters (tags and query)', async () => {
                const { store } = await createStore();
                await store.dispatch('nodeRepository/searchNodes');
                expect(store.state.nodeRepository.nodes).toBeNull();
                expect(store.state.nodeRepository.tags).toEqual([]);
            });
    
            it('searches for nodes', async () => {
                const { store, searchNodesMock, availablePortTypes } = await createStore();
                store.commit('nodeRepository/setQuery', 'lookup');
                await store.dispatch('nodeRepository/searchNodes');

                expect(store.state.nodeRepository.nodeSearchPage).toBe(0);
                expect(searchNodesMock).toHaveBeenCalledWith({
                    allTagsMatch: true,
                    fullTemplateInfo: true,
                    nodeLimit: 100,
                    nodeOffset: 0,
                    query: 'lookup',
                    tags: []
                });
                expect(store.state.nodeRepository.totalNumNodes).toBe(searchNodesResponse.totalNumNodes);
                expect(store.state.nodeRepository.nodes).toEqual(
                    withPorts(searchNodesResponse.nodes, availablePortTypes)
                );
                expect(store.state.nodeRepository.tags).toEqual(searchNodesResponse.tags);
            });
    
            it('searches for nodes with append=true', async () => {
                const { store, searchNodesMock, availablePortTypes } = await createStore();
                const dummyNode = { dummy: true };
                store.commit('nodeRepository/setNodes', [dummyNode]);
                store.commit('nodeRepository/setQuery', 'lookup');
                await store.dispatch('nodeRepository/searchNodes', { append: true });
                
                expect(store.state.nodeRepository.nodeSearchPage).toBe(1);
                expect(searchNodesMock).toHaveBeenCalledWith({
                    allTagsMatch: true,
                    fullTemplateInfo: true,
                    nodeLimit: 100,
                    nodeOffset: 100,
                    query: 'lookup',
                    tags: []
                });
                expect(store.state.nodeRepository.totalNumNodes).toBe(searchNodesResponse.totalNumNodes);
                expect(store.state.nodeRepository.nodes).toEqual([
                    dummyNode,
                    ...withPorts(searchNodesResponse.nodes, availablePortTypes)
                ]);
                expect(store.state.nodeRepository.tags).toEqual(searchNodesResponse.tags);
            });

            it('updates query', async () => {
                const { store, dispatchSpy } = await createStore();
                await store.dispatch('nodeRepository/updateQuery', 'some value');

                expect(store.state.nodeRepository.query).toBe('some value');
                expect(dispatchSpy).toHaveBeenCalledWith('nodeRepository/searchNodes', undefined);
            });
    
            it('searches for nodes next page', async () => {
                const { store, dispatchSpy } = await createStore();
                await store.dispatch('nodeRepository/searchNodesNextPage');
                expect(dispatchSpy).toHaveBeenCalledWith('nodeRepository/searchNodes', { append: true });
            });
    
            it('set selected Tags', async () => {
                const { store, dispatchSpy } = await createStore();
                store.dispatch('nodeRepository/setSelectedTags', ['myTag', 'myTag2']);
                expect(store.state.nodeRepository.selectedTags).toEqual(['myTag', 'myTag2']);
                
                expect(dispatchSpy).toHaveBeenCalledWith('nodeRepository/searchNodes', undefined);
            });
    
            it('clears search params (tags and query)', async () => {
                const { store } = await createStore();
                store.dispatch('nodeRepository/clearSearchParams');

                expect(store.state.nodeRepository.selectedTags).toEqual([]);
                expect(store.state.nodeRepository.query).toEqual('');
                expect(store.state.nodeRepository.nodes).toEqual(null);
                expect(store.state.nodeRepository.tags).toEqual([]);
            });
    
            it('clears search results', async () => {
                const { store } = await createStore();

                store.dispatch('nodeRepository/clearSearchResults');
                expect(store.state.nodeRepository.nodes).toEqual(null);
                expect(store.state.nodeRepository.tags).toEqual([]);
            });
        });

        describe('node description', () => {
            it('fetches node description', async () => {
                const { store, getNodeDescriptionMock, availablePortTypes } = await createStore();
                const node = {
                    id: 'node1',
                    nodeFactory: {
                        className: 'test',
                        settings: 'test1'
                    }
                };

                store.commit('nodeRepository/setSelectedNode', node);
                await store.dispatch('nodeRepository/getNodeDescription');
                
                expect(getNodeDescriptionMock).toHaveBeenCalled();
                
                expect(store.state.nodeRepository.nodeDescriptionObject).toEqual(
                    withPorts([getNodeDescriptionResponse], availablePortTypes)[0]
                );
            });

            it('opens description panel', async () => {
                const { store } = await createStore();
                
                store.dispatch('nodeRepository/openDescriptionPanel');
                expect(store.state.nodeRepository.isDescriptionPanelOpen).toBe(true);
            });
        
            it('closes description panel', async () => {
                const { store } = await createStore();
                await store.dispatch('nodeRepository/openDescriptionPanel');

                await store.dispatch('nodeRepository/closeDescriptionPanel');
                expect(store.state.nodeRepository.isDescriptionPanelOpen).toBe(false);
            });
        });
    });
});<|MERGE_RESOLUTION|>--- conflicted
+++ resolved
@@ -77,20 +77,6 @@
 };
 
 describe('Node Repository store', () => {
-<<<<<<< HEAD
-    let store, searchNodesMock, getNodesGroupedByTagsMock, getNodeDescriptionMock, commitSpy, dispatchSpy;
-
-    beforeAll(() => {
-        searchNodesMock = jest.fn().mockReturnValue(searchNodesResponse);
-        getNodesGroupedByTagsMock = jest.fn().mockReturnValue(getNodesGroupedByTagsResponse);
-        getNodeDescriptionMock = jest.fn().mockReturnValue(getNodeDescriptionResponse);
-=======
-    beforeAll(() => {
-        const localVue = createLocalVue();
-        localVue.use(Vuex);
->>>>>>> 897faf31
-    });
-
     const createStore = async () => {
         const availablePortTypes = {
             'org.knime.core.node.BufferedDataTable': {
