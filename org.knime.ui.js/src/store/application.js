--- conflicted
+++ resolved
@@ -139,12 +139,8 @@
 
         const applicationState = await fetchApplicationState();
         await dispatch('replaceApplicationState', applicationState);
-<<<<<<< HEAD
         await dispatch('spaces/fetchAllSpaceProviders', {}, { root: true });
         
-=======
-
->>>>>>> c8d52d30
         $router.beforeEach(async (to, from, next) => {
             if (to.params.skipGuards) {
                 next();
