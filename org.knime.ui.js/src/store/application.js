--- conflicted
+++ resolved
@@ -36,12 +36,9 @@
 
     isLoadingWorkflow: false,
 
-<<<<<<< HEAD
-    isBusy: false
-=======
+    isBusy: false,
     /* Object containing available updates */
     availableUpdates: null
->>>>>>> 6bc83634
 });
 
 export const mutations = {
