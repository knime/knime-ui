--- conflicted
+++ resolved
@@ -1,7 +1,3 @@
-<<<<<<< HEAD
-import * as Vue from 'vue';
-=======
->>>>>>> 91f6ece7
 import { fetchApplicationState, addEventListener, removeEventListener, loadWorkflow } from '@api';
 import { encodeString } from '@/util/encodeString';
 
