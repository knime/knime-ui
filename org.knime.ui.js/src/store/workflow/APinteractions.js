import { generateWorkflowPreview } from '@/util/generateWorkflowPreview';
import { openNodeDialog, openLegacyFlowVariableDialog, openView, saveWorkflow, closeWorkflow,
    openLayoutEditor } from '@api';

/**
 * Determines which project id should be set after closing the active one
 *
 * @param {Object} param
 * @param {Array} param.openProjects
 * @param {String} param.activeProjectId
 * @param {String} param.closingProjectId
 * @returns {String} next project id to set
 */
const getNextProjectId = ({ openProjects, activeProjectId, closingProjectId }) => {
    if (closingProjectId !== activeProjectId) {
        return activeProjectId;
    }

    if (openProjects.length === 1) {
        return null;
    }

    const activeProjectIndex = openProjects.findIndex(({ projectId }) => projectId === activeProjectId);
    const isLastIndex = openProjects.length - 1 === activeProjectIndex;
    const nextIndex = isLastIndex ? activeProjectIndex - 1 : activeProjectIndex + 1;

    return openProjects[nextIndex].projectId;
};

/**
 * This store is merged with the workflow store.
 * It holds all calls from the workflow store to the local Analytics Platform.
 */
export const state = { };

export const mutations = { };

export const actions = {
    /* See docs in API */
<<<<<<< HEAD
    async saveWorkflow({ state, rootState, rootGetters }) {
        const { getScrollContainerElement } = rootState.canvas;
        const { activeWorkflow: { projectId, info: { containerId } } } = state;

        const getWorkflowPreviewSnapshot = rootGetters['application/getWorkflowPreviewSnapshot'];

        const isRootWorkflow = containerId === 'root';
=======
    async saveWorkflow({ state, dispatch, rootState }) {
        const { activeWorkflow: { projectId } } = state;
>>>>>>> 8362cc6a

        const workflowSnapshotElement = await dispatch(
            'application/getActiveWorkflowSnapshot',
            null,
            { root: true }
        );

        const isCanvasEmpty = rootState.canvas.isEmpty;

        const workflowPreviewSvg = await generateWorkflowPreview(workflowSnapshotElement, isCanvasEmpty);
        
        saveWorkflow({ projectId, workflowPreviewSvg });
    },

    /* Tell the backend to unload this workflow from memory */
    async closeWorkflow({ dispatch, commit, rootState }, closingProjectId) {
        const { openProjects, activeProjectId } = rootState.application;
        const nextProjectId = getNextProjectId({
            openProjects,
            activeProjectId,
            closingProjectId
        });

        const didClose = await closeWorkflow({ closingProjectId, nextProjectId });

        if (didClose) {
            dispatch('application/removeFromRootWorkflowSnapshots', { projectId: closingProjectId }, { root: true });
            dispatch('application/removeCanvasState', closingProjectId, { root: true });
            dispatch('spaces/removeLastItemForProject', closingProjectId, { root: true });
        }
    },

    /* Some nodes generate views from their data. A Classic UI dialog opens to present this view */
    openView({ state }, nodeId) {
        openView({ projectId: state.activeWorkflow.projectId, nodeId });
    },

    /* See docs in API */
    openNodeConfiguration({ state }, nodeId) {
        openNodeDialog({ projectId: state.activeWorkflow.projectId, nodeId });
    },

    /* See docs in API */
    openFlowVariableConfiguration({ state }, nodeId) {
        openLegacyFlowVariableDialog({ projectId: state.activeWorkflow.projectId, nodeId });
    },

    /* See docs in API */
    openLayoutEditor({ state, getters }) {
        let { activeWorkflow: { projectId } } = state;
        let { activeWorkflow: { info: { containerId } } } = state;
        openLayoutEditor({ projectId, workflowId: containerId });
    }
};

export const getters = { };<|MERGE_RESOLUTION|>--- conflicted
+++ resolved
@@ -37,18 +37,8 @@
 
 export const actions = {
     /* See docs in API */
-<<<<<<< HEAD
-    async saveWorkflow({ state, rootState, rootGetters }) {
-        const { getScrollContainerElement } = rootState.canvas;
-        const { activeWorkflow: { projectId, info: { containerId } } } = state;
-
-        const getWorkflowPreviewSnapshot = rootGetters['application/getWorkflowPreviewSnapshot'];
-
-        const isRootWorkflow = containerId === 'root';
-=======
     async saveWorkflow({ state, dispatch, rootState }) {
         const { activeWorkflow: { projectId } } = state;
->>>>>>> 8362cc6a
 
         const workflowSnapshotElement = await dispatch(
             'application/getActiveWorkflowSnapshot',
@@ -59,7 +49,7 @@
         const isCanvasEmpty = rootState.canvas.isEmpty;
 
         const workflowPreviewSvg = await generateWorkflowPreview(workflowSnapshotElement, isCanvasEmpty);
-        
+
         saveWorkflow({ projectId, workflowPreviewSvg });
     },
 
