--- conflicted
+++ resolved
@@ -1,21 +1,7 @@
-<<<<<<< HEAD
 /* eslint-disable max-lines */
 import { mockVuexStore } from '@/test/test-utils';
 
 describe('workflow store: AP Interactions', () => {
-    let store, loadStore, dispatchSpy;
-=======
-import Vuex from 'vuex';
-import { createLocalVue } from '@vue/test-utils';
-import { mockVuexStore } from '@/test/test-utils';
-
-describe('workflow store: AP Interactions', () => {
-    beforeAll(() => {
-        const localVue = createLocalVue();
-        localVue.use(Vuex);
-    });
->>>>>>> 897faf31
-
     const loadStore = async ({ apiMocks = {} } = {}) => {
         /**
          * We have to import the workflow-store dynamically to apply our @api mocks.
