--- conflicted
+++ resolved
@@ -11,11 +11,8 @@
     importFiles,
     importWorkflows,
     deleteItems,
-<<<<<<< HEAD
-    moveItems
-=======
+    moveItems,
     renameItem
->>>>>>> d7f5bf13
 // eslint-disable-next-line object-curly-newline
 } from '@api';
 
