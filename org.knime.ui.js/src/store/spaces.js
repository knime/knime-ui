// eslint-disable-next-line object-curly-newline
import {
    fetchSpaceProvider,
    fetchAllSpaceProviders,
    connectSpaceProvider,
    disconnectSpaceProvider,
    fetchWorkflowGroupContent,
    createWorkflow,
    openWorkflow
// eslint-disable-next-line object-curly-newline
} from '@api';

import { APP_ROUTES } from '@/router';

export const state = () => ({
    activeSpaceProvider: { id: 'local' },
    activeSpace: {
        spaceId: 'local',
        activeWorkflowGroup: null,
        startItemId: null
    },
    spaceProviders: null,
    // state of the global space browser (tab with knime icon)
    spaceBrowser: {
        spaceId: null,
        spaceProviderId: null,
        itemId: 'root'
    },
    // map of projectId: itemId of last used item by any project
    lastItemForProject: {}
});

export const mutations = {
    setActiveSpaceProvider(state, value) {
        state.activeSpaceProvider = value;
    },

    setActiveSpaceProviderById(state, spaceProviderId) {
        // this assumes the provider has been already loaded
        state.activeSpaceProvider = spaceProviderId === 'local'
            ? { id: 'local' }
            : state.spaceProviders[spaceProviderId];
    },

    setActiveSpaceId(state, value) {
        state.activeSpace.spaceId = value;
    },

    setStartItemId(state, itemId) {
        state.activeSpace.startItemId = itemId;
    },

    clearSpaceBrowserState(state) {
        state.spaceBrowser = {
            spaceId: null,
            spaceProviderId: null,
            itemId: 'root'
        };
    },

    setSpaceBrowserState(state, data) {
        state.spaceBrowser = data;
    },

    clearLastItemForProject(state, { projectId }) {
        // eslint-disable-next-line no-unused-vars
        const { [projectId]: _, ...result } = state.lastItemForProject;
        state.lastItemForProject = result;
    },

    setLastItemForProject(state, { projectId, itemId }) {
        state.lastItemForProject = { ...state.lastItemForProject, [projectId]: itemId };
    },

    setActiveWorkflowGroupData(state, data) {
        state.activeSpace.activeWorkflowGroup = data;
    },

    setSpaceProviders(state, value) {
        state.spaceProviders = value;
    }
};

export const actions = {
    saveLastItemForProject({ commit, getters, rootState }, { itemId, projectId } = {}) {
        itemId = itemId || getters.currentWorkflowGroupId;
        projectId = projectId || rootState.application.activeProjectId;
        commit('setLastItemForProject', { projectId, itemId });
    },

    saveSpaceBrowserState({ commit, getters, state }, { itemId = 'root' } = {}) {
        commit('setSpaceBrowserState', {
            spaceId: state.activeSpace?.spaceId,
            spaceProviderId: state.activeSpaceProvider?.id,
            itemId
        });
    },

    loadSpaceBrowserState({ commit, state }) {
        if (state.spaceBrowser.spaceProviderId && state.spaceBrowser.spaceId) {
            commit('setActiveSpaceProviderById', state.spaceBrowser.spaceProviderId);
            commit('setActiveSpaceId', state.spaceBrowser.spaceId);
            commit('setStartItemId', state.spaceBrowser.itemId || 'root');
            // clear data to avoid display of old states
            commit('setActiveWorkflowGroupData', null);
        }
    },

    async fetchAllSpaceProviders({ commit, dispatch, state }) {
        try {
            const spaceProviders = await fetchAllSpaceProviders();
            commit('setSpaceProviders', spaceProviders);

            const connectedProviderIds = Object.values(spaceProviders)
                .filter(({ connected, connectionMode }) => connected || connectionMode === 'AUTOMATIC')
                .map(({ id }) => id);

            connectedProviderIds.forEach((id) => dispatch('fetchProviderSpaces', { id }));
        } catch (error) {
            consola.error('Error fetching providers', { error });
            throw error;
        }
    },

    async fetchProviderSpaces({ state, commit }, { id, user = null }) {
        try {
            const { spaceProviders } = state;

            const providerData = await fetchSpaceProvider({ spaceProviderId: id });

            const updatedProvider = { ...spaceProviders[id], ...providerData, connected: true, user };

            commit('setSpaceProviders', {
                ...state.spaceProviders,
                [id]: updatedProvider
            });
        } catch (error) {
            consola.error('Error fetching provider spaces', { error });
            throw error;
        }
    },

    async connectProvider({ dispatch }, { spaceProviderId }) {
        try {
<<<<<<< HEAD
            const user = connectSpaceProvider({ spaceProviderId });

            dispatch('fetchProviderSpaces', { id: spaceProviderId, user });
=======
            const user = await connectSpaceProvider({ spaceProviderId });

            if (user) {
                // Only fetch spaces when a valid user was returned
                dispatch('fetchProviderSpaces', { id: spaceProviderId, user });
            }
>>>>>>> 7772e16e
        } catch (error) {
            consola.error('Error connecting to provider', { error });
            throw error;
        }
    },

    disconnectProvider({ commit, state }, { spaceProviderId }) {
        try {
            disconnectSpaceProvider({ spaceProviderId });

            const { spaceProviders } = state;
            const { name, connectionMode } = spaceProviders[spaceProviderId];
            commit('setSpaceProviders', {
                ...state.spaceProviders,
                [spaceProviderId]: { id: spaceProviderId, name, connectionMode, connected: false }
            });
        } catch (error) {
            consola.error('Error disconnecting from provider', { error });
            throw error;
        }
    },

    async fetchWorkflowGroupContent({ commit, state }, { itemId = 'root' }) {
        try {
            const { activeSpaceProvider, activeSpace } = state;

            const data = await fetchWorkflowGroupContent({
                spaceProviderId: activeSpaceProvider.id,
                spaceId: activeSpace.spaceId,
                itemId
            });

            commit('setActiveWorkflowGroupData', data);
            return data;
        } catch (error) {
            consola.error('Error trying to fetch workflow group content', { error });
            throw error;
        }
    },

    changeDirectory({ dispatch, getters, state }, { pathId }) {
        const itemId = getters.pathToItemId(pathId);
        return dispatch('fetchWorkflowGroupContent', { itemId });
    },

    async createWorkflow({ commit, getters, state }) {
        try {
            const { spaceId, activeWorkflowGroup } = state.activeSpace;
            const itemId = getters.currentWorkflowGroupId;

            const newWorkflowItem = await createWorkflow({ spaceId, itemId });

            const updatedWorkflowGroupItems = activeWorkflowGroup
                .items
                .concat(newWorkflowItem)
                .sort((item1, item2) => {
                    if (item1.type === 'WorflowGroup' && item2.type !== 'WorkflowGroup') {
                        return -1;
                    }

                    if (item1.type !== 'WorflowGroup' && item2.type === 'WorkflowGroup') {
                        return 1;
                    }

                    return item1.name < item2.name ? -1 : 1;
                });

            commit('setActiveWorkflowGroupData', {
                path: activeWorkflowGroup.path,
                items: updatedWorkflowGroupItems
            });
            openWorkflow({ workflowItemId: newWorkflowItem.id });


            return newWorkflowItem;
        } catch (error) {
            throw error;
        }
    },

    openWorkflow({ rootState, state, dispatch }, { workflowItemId, $router }) {
        const { spaceId } = state.activeSpace;
        const { id: spaceProviderId } = state.activeSpaceProvider;
        const { openProjects } = rootState.application;
        const foundOpenProject = openProjects.find(
            project => project.origin.providerId === spaceProviderId &&
                           project.origin.spaceId === spaceId &&
                           project.origin.itemId === workflowItemId
        );

        if (foundOpenProject) {
            $router.push({
                name: APP_ROUTES.WorkflowPage,
                params: { workflowId: 'root', projectId: foundOpenProject.projectId }
            });
            return;
        }

        openWorkflow({ spaceId, workflowItemId, spaceProviderId });
    }
};

export const getters = {

    pathToItemId: (state, getters) => (pathId) => {
        const isGoingBack = pathId === '..';
        if (isGoingBack) {
            return getters.parentWorkflowGroupId;
        }
        return pathId;
    },

    parentWorkflowGroupId({ activeSpace }) {
        if (!activeSpace.spaceId || !activeSpace.activeWorkflowGroup) {
            return null;
        }

        const { path } = activeSpace.activeWorkflowGroup;

        // we're already at the root, there's no parent
        if (path.length === 0) {
            return null;
        }

        // when we're down to 1 item it means we're 1 level away from the root
        return path.length === 1 ? 'root' : path[path.length - 2].id;
    },

    currentWorkflowGroupId({ activeSpace }) {
        if (!activeSpace.spaceId || !activeSpace.activeWorkflowGroup) {
            return null;
        }

        const { path } = activeSpace.activeWorkflowGroup;

        return path.length > 0 ? path[path.length - 1].id : 'root';
    },

    openedWorkflowItems({ activeSpace }, _, { application }) {
        if (!activeSpace) {
            return [];
        }

        const { spaceId, activeWorkflowGroup } = activeSpace;
        const { openProjects } = application;

        const workflowItemIds = activeWorkflowGroup.items
            .filter(item => item.type === 'Workflow')
            .map(item => item.id);

        return openProjects
            .filter(project => {
                const { origin } = project;
                return origin.spaceId === spaceId && workflowItemIds.includes(origin.itemId);
            })
            .map(({ origin }) => origin.itemId);
    },

    activeSpaceInfo({ activeSpace, activeSpaceProvider }) {
        const activeId = activeSpace.spaceId;

        if (activeId === 'local') {
            return {
                local: true,
                private: false,
                name: 'Local space'
            };
        }

        const space = activeSpaceProvider.spaces.find(space => space.id === activeId);

        if (space) {
            return {
                local: false,
                private: space.private,
                name: space.name
            };
        }

        return {};
    }
};<|MERGE_RESOLUTION|>--- conflicted
+++ resolved
@@ -142,18 +142,12 @@
 
     async connectProvider({ dispatch }, { spaceProviderId }) {
         try {
-<<<<<<< HEAD
-            const user = connectSpaceProvider({ spaceProviderId });
-
-            dispatch('fetchProviderSpaces', { id: spaceProviderId, user });
-=======
             const user = await connectSpaceProvider({ spaceProviderId });
 
             if (user) {
                 // Only fetch spaces when a valid user was returned
                 dispatch('fetchProviderSpaces', { id: spaceProviderId, user });
             }
->>>>>>> 7772e16e
         } catch (error) {
             consola.error('Error connecting to provider', { error });
             throw error;
