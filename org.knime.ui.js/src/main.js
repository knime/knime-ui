import { createApp } from 'vue';
import KnimeUI from './components/KnimeUI.vue';

import { silentLogger } from './plugins/logger';
import { initStore } from './store';
import { initPlugins } from './plugins';

import './assets/index.css';

// Setup logger for production
silentLogger();

// required for dynamically loaded components which will access the Vue instance
// off of the window object
window.Vue = Vue;

// Create Vue app
const app = createApp(KnimeUI);

// Provide store and init plugins
const store = initStore();
initPlugins(app, store);

<<<<<<< HEAD
app.use(store);
app.mount('#app');

// required for dynamically loaded components which will access the Vue instance
// off of the window object
// TODO: this is needed to dynamically loaded components. Bring back when external dependencies are migrated
// e.g: TableView, NodeDialog, PageBuilder
// window.Vue = Vue;
=======
// map all nuxt-links to router links,
// since nuxt-link inherits from RouterLink and we don't need use nuxt
const RouterLink = app.$options.components.RouterLink;
Vue.component('NuxtLink', RouterLink);
>>>>>>> 0ae3db73
<|MERGE_RESOLUTION|>--- conflicted
+++ resolved
@@ -12,7 +12,9 @@
 
 // required for dynamically loaded components which will access the Vue instance
 // off of the window object
-window.Vue = Vue;
+// TODO: this is needed to dynamically loaded components. Bring back when external dependencies are migrated
+// e.g: TableView, NodeDialog, PageBuilder
+// window.Vue = Vue;
 
 // Create Vue app
 const app = createApp(KnimeUI);
@@ -21,18 +23,5 @@
 const store = initStore();
 initPlugins(app, store);
 
-<<<<<<< HEAD
 app.use(store);
 app.mount('#app');
-
-// required for dynamically loaded components which will access the Vue instance
-// off of the window object
-// TODO: this is needed to dynamically loaded components. Bring back when external dependencies are migrated
-// e.g: TableView, NodeDialog, PageBuilder
-// window.Vue = Vue;
-=======
-// map all nuxt-links to router links,
-// since nuxt-link inherits from RouterLink and we don't need use nuxt
-const RouterLink = app.$options.components.RouterLink;
-Vue.component('NuxtLink', RouterLink);
->>>>>>> 0ae3db73
