--- conflicted
+++ resolved
@@ -1,29 +1,12 @@
-<<<<<<< HEAD
+import * as Vue from 'vue';
 import { shallowMount } from '@vue/test-utils';
-=======
-import Vue from 'vue';
-import Vuex from 'vuex';
-import { createLocalVue, shallowMount } from '@vue/test-utils';
->>>>>>> d34d1fc3
 import { mockVuexStore } from '@/test/test-utils';
 import * as $shapes from '@/style/shapes.mjs';
 
 import { dropNode, KnimeMIME } from '../dropNode';
 
 describe('Drop Node Mixin', () => {
-<<<<<<< HEAD
-    let doMount, wrapper, addNodeMock, dummyEvent, kanvasElement, isWritable;
-
-    beforeEach(() => {
-        isWritable = true;
-=======
-    beforeAll(() => {
-        const localVue = createLocalVue();
-        localVue.use(Vuex);
-    });
-
     const doMount = ({ isWritable = true } = {}) => {
->>>>>>> d34d1fc3
         Event.prototype.preventDefault = jest.fn();
 
         const dummyEvent = {
@@ -74,17 +57,10 @@
 
         document.getElementById = (id) => id === 'kanvas' ? kanvasElement : null;
         
-<<<<<<< HEAD
-        doMount = () => {
-            wrapper = shallowMount(dropNodeTarget, { global: { plugins: [$store], mocks: { $shapes } } });
-        };
-    });
-=======
-        const wrapper = shallowMount(dropNodeTarget, { mocks: { $store, $shapes } });
+        const wrapper = shallowMount(dropNodeTarget, { global: { plugins: [$store], mocks: { $shapes } } });
 
         return { wrapper, dummyEvent, addNodeMock, $store };
     };
->>>>>>> d34d1fc3
 
     it('doesnt allow normal drag & drop', () => {
         const { wrapper, dummyEvent } = doMount();
@@ -123,6 +99,7 @@
         });
 
         await Vue.nextTick();
+        await Vue.nextTick();
         expect(Event.prototype.preventDefault).toHaveBeenCalledTimes(1);
     });
 
