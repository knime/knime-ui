import { shallowMount } from '@vue/test-utils';

import AppHeaderTab from '../AppHeaderTab.vue';
import CloseButton from '@/components/common/CloseButton.vue';

describe('AppHeaderTab.vue', () => {
    const doMount = (props = {}) => {
        const defaultProps = {
            name: 'MockTab',
            projectId: '1',
            isActive: false,
            isHoveredOver: false,
            windowWidth: 1024
        };

        return shallowMount(AppHeaderTab, { props: { ...defaultProps, ...props } });
    };

    describe('hover', () => {
        it('should set the "hovered" class when `isHoveredOver` prop is true', () => {
            const wrapper = doMount({ isHoveredOver: true });
            expect(wrapper.find('li').classes()).toContain('hovered');
        });

        it('should emit hover event', async () => {
            const wrapper = doMount({ projectId: '2' });

            await wrapper.find('li').trigger('mouseover');
            expect(wrapper.emitted('hover')[0][0]).toBe('2');

            await wrapper.find('li').trigger('mouseleave');
            expect(wrapper.emitted('hover')[1][0]).toBe(null);
        });
    });


    it('should set the "active" class when the `isActive` prop is true', () => {
        const wrapper = doMount({ isActive: true });
        expect(wrapper.find('li').classes()).toContain('active');
    });

    describe('switch workflow', () => {
        it('should emit a switchWorkflow event when the tab is NOT active', () => {
            const wrapper = doMount({ projectId: '1' });

            wrapper.find('li').trigger('click');
            expect(wrapper.emitted('switchWorkflow')[0][0]).toBe('1');
        });

        it('should not emit a switchWorkflow event when the tab is active', () => {
            const wrapper = doMount({ projectId: '1', isActive: true });

            wrapper.find('li').trigger('click');
            expect(wrapper.emitted('switchWorkflow')).toBeUndefined();
        });
    });

<<<<<<< HEAD
    it('should emit a closeWorkflow event', async () => {
=======
    it('should emit a close-workflow event on middle click', async () => {
        const wrapper = doMount({ projectId: '1' });

        // testing click with middle click works best with triggering mouseup
        await wrapper.trigger('mouseup', { button: 1 });

        expect(wrapper.emitted('close-workflow')[0][0]).toBe('1');
    });


    it('should emit a close-workflow event if the close button is pressed', async () => {
>>>>>>> 9244ed20
        const wrapper = doMount({ projectId: '1' });

        const stopPropagation = jest.fn();
        await wrapper.findComponent(CloseButton).vm.$emit('close', { stopPropagation });

        expect(stopPropagation).toHaveBeenCalled();
        expect(wrapper.emitted('closeWorkflow')[0][0]).toBe('1');
    });

    describe('truncates the workflow name', () => {
        const longName = `
            03_Transform_Using_Rule_Engine_and_String_Manipulation_Node 03_Transform_Using_Rule_Engine_and_String_
            Manipulation_Node 03_Transform_Using_Rule_Engine_and_String_Manipulation_Node 03_Transform_Using_Rule_En
            gine_and_String_Manipulation_Node 03_Transform_Using_Rule_Engine_and_String_Manipulation_Node 03_Transfo
            rm_Using_Rule_Engine_and_String_Manipulation
        `.trim();

        it.each([
            // [viewport size, max characters]
            [400, 10],
            [700, 20],
            [1000, 50],
            [1366, 100],
            [1800, 150],
            [2200, 200],
            [3000, 256]
        ])('truncates the name for a %spx width to a max of %s characters long', (width, maxChars) => {
            window.innerWidth = width;

            const wrapper = doMount({ name: longName, windowWidth: width });

            const nameElement = wrapper.find('.text');

            // +2 to account for the " …"
            expect(nameElement.text().length).toBe(maxChars + 2);
        });
    });
});<|MERGE_RESOLUTION|>--- conflicted
+++ resolved
@@ -55,9 +55,6 @@
         });
     });
 
-<<<<<<< HEAD
-    it('should emit a closeWorkflow event', async () => {
-=======
     it('should emit a close-workflow event on middle click', async () => {
         const wrapper = doMount({ projectId: '1' });
 
@@ -69,7 +66,6 @@
 
 
     it('should emit a close-workflow event if the close button is pressed', async () => {
->>>>>>> 9244ed20
         const wrapper = doMount({ projectId: '1' });
 
         const stopPropagation = jest.fn();
