<<<<<<< HEAD
import * as Vue from 'vue';
import { shallowMount } from '@vue/test-utils';
=======
import Vuex from 'vuex';
import { createLocalVue, shallowMount } from '@vue/test-utils';
>>>>>>> 69eb9b73
import { mockVuexStore } from '@/test/test-utils/mockVuexStore';

import { escapePressed as escapePressedMock } from '@/mixins/escapeStack';

import HotkeyHandler from '../HotkeyHandler.vue';

jest.mock('@/mixins/escapeStack', () => ({
    escapePressed: jest.fn()
}));

const expectEventHandled = () => {
    expect(KeyboardEvent.prototype.stopPropagation).toHaveBeenCalled();
};
const expectEventNotHandled = () => {
    expect(KeyboardEvent.prototype.stopPropagation).not.toHaveBeenCalled();
};
const expectPreventDefaultHandled = () => {
    expect(KeyboardEvent.prototype.preventDefault).toHaveBeenCalled();
};

const expectPreventDefaultNotHandled = () => {
    expect(KeyboardEvent.prototype.preventDefault).not.toHaveBeenCalled();
};

describe('HotKeys', () => {
    let doShallowMount, wrapper, $store, storeConfig, $shortcuts;

    afterEach(() => {
        wrapper.unmount();
        jest.clearAllMocks();
    });

    beforeEach(() => {
        $shortcuts = {
            findByHotkey: jest.fn(),
            isEnabled: jest.fn(),
            preventDefault: jest.fn(),
            dispatch: jest.fn()
        };

        $store = null;
        wrapper = null;

        KeyboardEvent.prototype.preventDefault = jest.fn();
        KeyboardEvent.prototype.stopPropagation = jest.fn();

        escapePressedMock.mockClear();

        storeConfig = {
            workflow: {
                state: {
                    activeWorkflow: { someProperty: 0 }
                }
            },
            canvas: {
                state: {
                    suggestPanning: false
                },
                mutations: {
                    setSuggestPanning: jest.fn().mockImplementation((state, val) => {
                        state.suggestPanning = val;
                    })
                }
            }
        };

        doShallowMount = () => {
            $store = mockVuexStore(storeConfig);
            wrapper = shallowMount(HotkeyHandler, {
                global: {
                    plugins: [$store],
                    mocks: { $shortcuts }
                }
            });
        };
    });

<<<<<<< HEAD
    test('adds and removes listener', () => {
        jest.spyOn(document, 'addEventListener');
        jest.spyOn(document, 'removeEventListener');
        jest.spyOn(window, 'removeEventListener');
        doShallowMount();

        expect(document.addEventListener).toHaveBeenNthCalledWith(1, 'keydown', wrapper.vm.onKeydown);
        expect(document.addEventListener).toHaveBeenNthCalledWith(2, 'keypress', wrapper.vm.onKeypress);
        expect(document.addEventListener).toHaveBeenNthCalledWith(3, 'keyup', wrapper.vm.onKeyup);

        wrapper.unmount();
        expect(document.removeEventListener).toHaveBeenNthCalledWith(1, 'keydown', wrapper.vm.onKeydown);
        expect(document.removeEventListener).toHaveBeenNthCalledWith(2, 'keypress', wrapper.vm.onKeypress);
        expect(document.removeEventListener).toHaveBeenNthCalledWith(3, 'keyup', wrapper.vm.onKeyup);
        expect(window.removeEventListener).toHaveBeenCalledWith('blur', wrapper.vm.windowBlurListener);
    });

    describe('Panning mode by holding Space', () => {
        afterEach(() => expectEventHandled());

        test('Space: Set Panning mode', async () => {
            doShallowMount();

            document.dispatchEvent(new KeyboardEvent('keypress', { code: 'Space' }));
            await Vue.nextTick();
            expect(storeConfig.canvas.mutations.setSuggestPanning).toHaveBeenCalledWith(expect.anything(), true);
            expectEventHandled();

            document.dispatchEvent(new KeyboardEvent('keyup', { code: 'Space' }));
            await Vue.nextTick();
            expect(storeConfig.canvas.mutations.setSuggestPanning).toHaveBeenCalledWith(expect.anything(), false);

            // this event shall have no effect
            window.dispatchEvent(new FocusEvent('blur'));
            await Vue.nextTick();
            expect(storeConfig.canvas.mutations.setSuggestPanning).toHaveBeenCalledTimes(2);
        });

        test('Space: Cancel panning mode on focus loss', async () => {
            doShallowMount();

            document.dispatchEvent(new KeyboardEvent('keypress', { code: 'Space' }));
            await Vue.nextTick();
            expect(storeConfig.canvas.mutations.setSuggestPanning).toHaveBeenCalledWith(expect.anything(), true);

            window.dispatchEvent(new FocusEvent('blur'));
            window.dispatchEvent(new FocusEvent('blur'));
            await Vue.nextTick();

            // panning mode has been canceled exactly 1 Time
            expect(storeConfig.canvas.mutations.setSuggestPanning).toHaveBeenCalledWith(expect.anything(), false);
            expect(storeConfig.canvas.mutations.setSuggestPanning).toHaveBeenCalledTimes(2);
        });
    });

=======
>>>>>>> 69eb9b73
    test('Escape triggers event', () => {
        doShallowMount();
        document.dispatchEvent(new KeyboardEvent('keydown', { key: 'Escape' }));

        expect(escapePressedMock).toHaveBeenCalled();
    });

    test('shortcut found and is enabled', () => {
        $shortcuts.findByHotkey.mockReturnValue('shortcut');
        $shortcuts.isEnabled.mockReturnValue(true);
        $shortcuts.preventDefault.mockReturnValue(false);
        doShallowMount();

        // random key combination
        document.dispatchEvent(new KeyboardEvent('keydown', { key: 'b', ctrlKey: true }));

        expect($shortcuts.isEnabled).toHaveBeenCalledWith('shortcut');
        expect($shortcuts.dispatch).toHaveBeenCalledWith('shortcut');
        expectEventHandled();
        // enabled shortcuts always prevent even if the config says other
        expectPreventDefaultHandled();
    });

    test('no matching shortcut found', () => {
        $shortcuts.findByHotkey.mockReturnValue(null);
        doShallowMount();

        // random key combination
        document.dispatchEvent(new KeyboardEvent('keydown', { key: 'b', ctrlKey: true }));

        expect($shortcuts.dispatch).not.toHaveBeenCalled();
        expectEventNotHandled();
    });

    test.each(['Control', 'Shift', 'Meta'])('modifier %s-keydown does nothing', (key) => {
        doShallowMount();
        document.dispatchEvent(new KeyboardEvent('keydown', { key }));

        expectEventNotHandled();
    });

    test('shortcut found but is not enabled', () => {
        $shortcuts.findByHotkey.mockReturnValue('shortcut');
        $shortcuts.isEnabled.mockReturnValue(false);
        $shortcuts.preventDefault.mockReturnValue(true);
        doShallowMount();

        // random key combination
        document.dispatchEvent(new KeyboardEvent('keydown', { key: 'b', ctrlKey: true }));

        expect($shortcuts.isEnabled).toHaveBeenCalledWith('shortcut');
        expect($shortcuts.dispatch).not.toHaveBeenCalledWith('shortcut');
        expectEventHandled();
        expectPreventDefaultHandled();
    });

    test('shortcut allows event default action', () => {
        $shortcuts.findByHotkey.mockReturnValue('shortcut');
        $shortcuts.isEnabled.mockReturnValue(false);
        $shortcuts.preventDefault.mockReturnValue(false);
        doShallowMount();

        // random key combination
        document.dispatchEvent(new KeyboardEvent('keydown', { key: 'b', ctrlKey: true }));

        expect($shortcuts.isEnabled).toHaveBeenCalledWith('shortcut');
        expect($shortcuts.dispatch).not.toHaveBeenCalledWith('shortcut');

        expectEventHandled();
        expectPreventDefaultNotHandled();
    });
});<|MERGE_RESOLUTION|>--- conflicted
+++ resolved
@@ -1,10 +1,4 @@
-<<<<<<< HEAD
-import * as Vue from 'vue';
 import { shallowMount } from '@vue/test-utils';
-=======
-import Vuex from 'vuex';
-import { createLocalVue, shallowMount } from '@vue/test-utils';
->>>>>>> 69eb9b73
 import { mockVuexStore } from '@/test/test-utils/mockVuexStore';
 
 import { escapePressed as escapePressedMock } from '@/mixins/escapeStack';
@@ -82,64 +76,6 @@
         };
     });
 
-<<<<<<< HEAD
-    test('adds and removes listener', () => {
-        jest.spyOn(document, 'addEventListener');
-        jest.spyOn(document, 'removeEventListener');
-        jest.spyOn(window, 'removeEventListener');
-        doShallowMount();
-
-        expect(document.addEventListener).toHaveBeenNthCalledWith(1, 'keydown', wrapper.vm.onKeydown);
-        expect(document.addEventListener).toHaveBeenNthCalledWith(2, 'keypress', wrapper.vm.onKeypress);
-        expect(document.addEventListener).toHaveBeenNthCalledWith(3, 'keyup', wrapper.vm.onKeyup);
-
-        wrapper.unmount();
-        expect(document.removeEventListener).toHaveBeenNthCalledWith(1, 'keydown', wrapper.vm.onKeydown);
-        expect(document.removeEventListener).toHaveBeenNthCalledWith(2, 'keypress', wrapper.vm.onKeypress);
-        expect(document.removeEventListener).toHaveBeenNthCalledWith(3, 'keyup', wrapper.vm.onKeyup);
-        expect(window.removeEventListener).toHaveBeenCalledWith('blur', wrapper.vm.windowBlurListener);
-    });
-
-    describe('Panning mode by holding Space', () => {
-        afterEach(() => expectEventHandled());
-
-        test('Space: Set Panning mode', async () => {
-            doShallowMount();
-
-            document.dispatchEvent(new KeyboardEvent('keypress', { code: 'Space' }));
-            await Vue.nextTick();
-            expect(storeConfig.canvas.mutations.setSuggestPanning).toHaveBeenCalledWith(expect.anything(), true);
-            expectEventHandled();
-
-            document.dispatchEvent(new KeyboardEvent('keyup', { code: 'Space' }));
-            await Vue.nextTick();
-            expect(storeConfig.canvas.mutations.setSuggestPanning).toHaveBeenCalledWith(expect.anything(), false);
-
-            // this event shall have no effect
-            window.dispatchEvent(new FocusEvent('blur'));
-            await Vue.nextTick();
-            expect(storeConfig.canvas.mutations.setSuggestPanning).toHaveBeenCalledTimes(2);
-        });
-
-        test('Space: Cancel panning mode on focus loss', async () => {
-            doShallowMount();
-
-            document.dispatchEvent(new KeyboardEvent('keypress', { code: 'Space' }));
-            await Vue.nextTick();
-            expect(storeConfig.canvas.mutations.setSuggestPanning).toHaveBeenCalledWith(expect.anything(), true);
-
-            window.dispatchEvent(new FocusEvent('blur'));
-            window.dispatchEvent(new FocusEvent('blur'));
-            await Vue.nextTick();
-
-            // panning mode has been canceled exactly 1 Time
-            expect(storeConfig.canvas.mutations.setSuggestPanning).toHaveBeenCalledWith(expect.anything(), false);
-            expect(storeConfig.canvas.mutations.setSuggestPanning).toHaveBeenCalledTimes(2);
-        });
-    });
-
-=======
->>>>>>> 69eb9b73
     test('Escape triggers event', () => {
         doShallowMount();
         document.dispatchEvent(new KeyboardEvent('keydown', { key: 'Escape' }));
