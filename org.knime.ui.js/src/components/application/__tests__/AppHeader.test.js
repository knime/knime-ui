--- conflicted
+++ resolved
@@ -1,20 +1,14 @@
-<<<<<<< HEAD
-import { shallowMount } from '@vue/test-utils';
+import * as Vue from 'vue';
+import { mount } from '@vue/test-utils';
 
-=======
-import Vue from 'vue';
-import Vuex from 'vuex';
-import { mount, createLocalVue } from '@vue/test-utils';
->>>>>>> 6166f59f
 import { mockVuexStore } from '@/test/test-utils';
 
-import FunctionButton from 'webapps-common/ui/components/FunctionButton.vue';
 import CloseIcon from '@/assets/cancel.svg';
 import AppHeader from '../AppHeader.vue';
 import AppHeaderTab from '../AppHeaderTab.vue';
 
 describe('AppHeader.vue', () => {
-    const doMount = ({ props = {}, customOpenProjects = null } = {}) => {
+    const doMount = ({ props = {}, customOpenProjects = null, activeProjectId = null } = {}) => {
         const openProjects = customOpenProjects || [
             { projectId: '1', name: 'Test1' },
             { projectId: '2', name: 'Test2' },
@@ -24,7 +18,7 @@
             application: {
                 state: {
                     openProjects,
-                    activeProjectId: openProjects[0]?.projectId
+                    activeProjectId: activeProjectId || openProjects[0]?.projectId
                 },
                 actions: { switchWorkflow: jest.fn() }
             },
@@ -34,7 +28,7 @@
         };
 
         const $store = mockVuexStore(storeConfig);
-        const wrapper = shallowMount(AppHeader, {
+        const wrapper = mount(AppHeader, {
             props,
             global: { plugins: [$store] }
         });
@@ -44,17 +38,17 @@
 
     describe('Tabs', () => {
         it('renders tabs of opened projects', () => {
-            doMount();
+            const { wrapper } = doMount();
 
             const tabs = wrapper.findAll('li');
             expect(tabs.length).toBe(3);
         });
         
-        it('allows to close workflow', () => {
+        it('allows to close workflow', async () => {
             const { wrapper, storeConfig } = doMount();
 
             expect(wrapper.findComponent(CloseIcon).exists()).toBe(true);
-            wrapper.findAllComponents(FunctionButton).at(1).trigger('click');
+            await wrapper.findAll('.icon').at(1).trigger('click');
             expect(
                 storeConfig.workflow.actions.closeWorkflow
             ).toHaveBeenCalledWith(expect.anything(), '2');
@@ -71,14 +65,15 @@
             ).toHaveBeenCalledWith(expect.anything(), { projectId });
         });
 
-<<<<<<< HEAD
-        it('allows to click knime logo and switch workflow to entry page', () => {
+        it('allows to click knime logo and switch workflow to entry page', async () => {
             const { wrapper, storeConfig } = doMount();
 
             wrapper.find('#knime-logo').trigger('click');
             expect(
                 storeConfig.application.actions.switchWorkflow
             ).toHaveBeenCalledWith(expect.anything(), null);
+            await Vue.nextTick();
+            expect(wrapper.find('#knime-logo').classes()).toContain('active-logo');
         });
 
         it('renders tabs of opened projects', () => {
@@ -88,84 +83,41 @@
             expect(tabs.length).toBe(3);
         });
 
-=======
-        it('allows to click knime logo and switch workflow to entry page', async () => {
-            doMount();
-
-            wrapper.find('#knime-logo').trigger('click');
-            expect(storeConfig.application.actions.switchWorkflow).toHaveBeenCalledWith(expect.anything(), null);
-            await Vue.nextTick();
-            expect(wrapper.find('#knime-logo').classes()).toContain('active-logo');
-        });
-        
->>>>>>> 6166f59f
         it('render application title, if no active project name exists', () => {
-            // storeConfig.application.state.openProjects = [];
             const { wrapper } = doMount({ customOpenProjects: [] });
 
             const title = wrapper.find('.application-name');
             expect(title.text()).toBe('KNIME Modern UI Preview');
         });
 
-<<<<<<< HEAD
-        describe('truncates the workflow name', () => {
-            const longName = `
-                03_Transform_Using_Rule_Engine_and_String_Manipulation_Node 03_Transform_Using_Rule_Engine_and_String_
-                Manipulation_Node 03_Transform_Using_Rule_Engine_and_String_Manipulation_Node 03_Transform_Using_Rule_En
-                gine_and_String_Manipulation_Node 03_Transform_Using_Rule_Engine_and_String_Manipulation_Node 03_Transfo
-                rm_Using_Rule_Engine_and_String_Manipulation
-            `.trim();
-
-            it.each([
-                // [viewport size, max characters]
-                [400, 10],
-                [700, 20],
-                [1000, 50],
-                [1366, 100],
-                [1800, 150],
-                [2200, 200],
-                [3000, 256]
-            ])(
-                'truncates the name for a %spx width to a max of %s characters long',
-                (width, maxChars) => {
-                    window.innerWidth = width;
-                    const { wrapper } = doMount({ customOpenProjects: [{ id: 1, name: longName }] });
-
-                    const nameElement = wrapper.find('.wrapper .text');
-
-                    // +2 to account for the " …"
-                    expect(nameElement.text().length).toBe(maxChars + 2);
-                }
-            );
-=======
         it('sets the entry tab at startup when there are no open projects', () => {
-            storeConfig.application.state.openProjects = [];
-            doMount();
+            const { wrapper } = doMount({ customOpenProjects: [] });
             expect(wrapper.find('#knime-logo').classes()).toContain('active-logo');
         });
 
         it('updates the active tab when the activeProject changes', async () => {
-            doMount();
-            storeConfig.application.state.activeProjectId = '2';
+            const { wrapper, $store } = doMount();
+
+            $store.state.application.activeProjectId = '2';
             const secondTab = wrapper.findAllComponents(AppHeaderTab).at(1);
+            
             await Vue.nextTick();
             expect(secondTab.props('isActive')).toBe(true);
         });
         
         it('updates the hoveredTab state', async () => {
-            doMount();
+            const { wrapper } = doMount();
             const secondTab = wrapper.findAllComponents(AppHeaderTab).at(1);
             expect(secondTab.props('isHoveredOver')).toBe(false);
             
             secondTab.vm.$emit('hover', '2');
             await Vue.nextTick();
             expect(secondTab.props('isHoveredOver')).toBe(true);
->>>>>>> 6166f59f
         });
     });
 
     it('should setup a window resize listener and update window width', async () => {
-        doMount();
+        const { wrapper } = doMount();
         window.innerWidth = 100;
         window.dispatchEvent(new Event('resize'));
         
