--- conflicted
+++ resolved
@@ -24,19 +24,10 @@
         const storeConfig = {
             application: {
                 state: {
-<<<<<<< HEAD
                     openProjects,
-                    activeProjectId: openProjects[0]?.projectId,
+                    activeProjectId: '1',
+                    devMode: false,
                     isLoadingWorkflow
-=======
-                    openProjects: [
-                        { projectId: '1', name: 'Test1' },
-                        { projectId: '2', name: 'Test2' },
-                        { projectId: '3', name: 'Test3' }
-                    ],
-                    activeProjectId: '1',
-                    devMode: false
->>>>>>> 9244ed20
                 },
                 actions: { switchWorkflow: jest.fn() }
             },
@@ -49,7 +40,6 @@
             push: jest.fn()
         };
 
-<<<<<<< HEAD
         const $store = mockVuexStore(storeConfig);
         const wrapper = mount(AppHeader, {
             props,
@@ -58,22 +48,6 @@
 
         return { storeConfig, wrapper, $store, $route, $router };
     };
-=======
-        $route = {
-            name: ''
-        };
-
-        doMount = () => {
-            $store = mockVuexStore(storeConfig);
-            mocks = {
-                $store,
-                $router,
-                $route
-            };
-            wrapper = mount(AppHeader, { propsData, mocks });
-        };
-    });
->>>>>>> 9244ed20
 
     describe('Tabs', () => {
         it('renders tabs of opened projects', () => {
@@ -82,25 +56,15 @@
             const tabs = wrapper.findAll('li');
             expect(tabs.length).toBe(3);
         });
-<<<<<<< HEAD
-        
-        it('allows to close workflow', async () => {
+
+        it('allows to close workflow', () => {
             const { wrapper, storeConfig } = doMount();
 
             expect(wrapper.findComponent(CloseIcon).exists()).toBe(true);
-            await wrapper.findAll('.icon').at(1).trigger('click');
+            wrapper.findAllComponents(CloseButton).at(1).trigger('click');
             expect(
                 storeConfig.workflow.actions.closeWorkflow
             ).toHaveBeenCalledWith(expect.anything(), '2');
-=======
-
-        it('allows closing workflow', () => {
-            doMount();
-
-            expect(wrapper.findComponent(CloseIcon).exists()).toBe(true);
-            wrapper.findAllComponents(CloseButton).at(1).trigger('click');
-            expect(storeConfig.workflow.actions.closeWorkflow).toHaveBeenCalledWith(expect.anything(), '2');
->>>>>>> 9244ed20
         });
 
         it('should navigate to workflow', () => {
@@ -115,54 +79,20 @@
             });
         });
 
-        it('allows to click knime logo and navigate to entry page', () => {
-            const { wrapper, $router } = doMount();
+        it('allows to click knime logo and navigate to entry page', async () => {
+            const { wrapper, $router, $route } = doMount();
 
             wrapper.find('#knime-logo').trigger('click');
 
             expect($router.push).toHaveBeenCalledWith({
                 name: APP_ROUTES.EntryPage.GetStartedPage
             });
-<<<<<<< HEAD
-        });
-
-        describe('Logo', () => {
-            it('should be active when no projects are open', () => {
-                const { wrapper } = doMount({ customOpenProjects: [] });
-               
-                expect(wrapper.find('#knime-logo').classes()).toContain('active-logo');
-            });
-
-            it('should be active when entry page is active', () => {
-                const { wrapper } = doMount({ $route: { name: APP_ROUTES.EntryPage.name } });
-                
-                expect(wrapper.find('#knime-logo').classes()).toContain('active-logo');
-            });
-            
-            it('should be active when there is no activeProjectId and app is not loading a workflow', async () => {
-                const { wrapper, $store } = doMount({ activeProjectId: null, isLoadingWorkflow: false });
-                $store.state.application.activeProjectId = null;
-                await Vue.nextTick();
-                
-                expect(wrapper.find('#knime-logo').classes()).toContain('active-logo');
-            });
-        });
-
-        it('renders tabs of opened projects', () => {
-            const { wrapper } = doMount();
-
-            const tabs = wrapper.findAll('li');
-            expect(tabs.length).toBe(3);
-        });
-
-=======
             $route.name = APP_ROUTES.EntryPage.GetStartedPage;
 
             await Vue.nextTick();
             expect(wrapper.find('#knime-logo').classes()).toContain('active-logo');
         });
 
->>>>>>> 9244ed20
         it('render application title, if no active project name exists', () => {
             const { wrapper } = doMount({ customOpenProjects: [] });
 
@@ -180,7 +110,7 @@
 
             $store.state.application.activeProjectId = '2';
             const secondTab = wrapper.findAllComponents(AppHeaderTab).at(1);
-            
+
             await Vue.nextTick();
             expect(secondTab.props('isActive')).toBe(true);
         });
@@ -215,10 +145,10 @@
         });
 
         it('hides the switch button when dev mode is disabled', async () => {
-            doMount();
+            const { wrapper, $store } = doMount();
             expect(wrapper.find('.switch-classic').exists()).toBeFalsy();
 
-            storeConfig.application.state.devMode = true;
+            $store.state.application.devMode = true;
             await wrapper.vm.$nextTick();
 
             expect(wrapper.find('.switch-classic').exists()).toBeTruthy();
