--- conflicted
+++ resolved
@@ -1,9 +1,5 @@
-<<<<<<< HEAD
 import { shallowMount } from '@vue/test-utils';
-=======
-import Vuex from 'vuex';
-import { mount, createLocalVue } from '@vue/test-utils';
->>>>>>> d931e219
+
 import { mockVuexStore } from '@/test/test-utils';
 
 import FunctionButton from 'webapps-common/ui/components/FunctionButton.vue';
@@ -11,88 +7,75 @@
 import AppHeader from '../AppHeader.vue';
 
 describe('AppHeader.vue', () => {
-<<<<<<< HEAD
-    let props, doShallowMount, wrapper, storeConfig, $store;
-=======
-    let propsData, mocks, doMount, wrapper, storeConfig, $store;
-
-    beforeAll(() => {
-        const localVue = createLocalVue();
-        localVue.use(Vuex);
-    });
->>>>>>> d931e219
-
-    beforeEach(() => {
-        wrapper = null;
-
-        storeConfig = {
+    const doMount = ({ props = {}, customOpenProjects = null } = {}) => {
+        const openProjects = customOpenProjects || [
+            { projectId: '1', name: 'Test1' },
+            { projectId: '2', name: 'Test2' },
+            { projectId: '3', name: 'Test3' }
+        ];
+        const storeConfig = {
             application: {
                 state: {
-                    openProjects: [
-                        { projectId: '1', name: 'Test1' },
-                        { projectId: '2', name: 'Test2' },
-                        { projectId: '3', name: 'Test3' }
-                    ],
-                    activeProjectId: '1'
+                    openProjects,
+                    activeProjectId: openProjects[0]?.projectId
                 },
-                actions: {
-                    switchWorkflow: jest.fn()
-                }
+                actions: { switchWorkflow: jest.fn() }
             },
             workflow: {
-                actions:
-                {
-                    closeWorkflow: jest.fn()
-                }
+                actions: { closeWorkflow: jest.fn() }
             }
         };
 
-        doMount = () => {
-            $store = mockVuexStore(storeConfig);
-<<<<<<< HEAD
-            wrapper = shallowMount(AppHeader, { props, global: { plugins: [$store] } });
-=======
-            mocks = { $store };
-            wrapper = mount(AppHeader, { propsData, mocks });
->>>>>>> d931e219
-        };
-    });
+        const $store = mockVuexStore(storeConfig);
+        const wrapper = shallowMount(AppHeader, {
+            props,
+            global: { plugins: [$store] }
+        });
+
+        return { storeConfig, wrapper, $store };
+    };
 
     describe('Application Title', () => {
         it('allows to close workflow', () => {
-            doMount();
+            const { wrapper, storeConfig } = doMount();
 
             expect(wrapper.findComponent(CloseIcon).exists()).toBe(true);
             wrapper.findAllComponents(FunctionButton).at(1).trigger('click');
-            expect(storeConfig.workflow.actions.closeWorkflow).toHaveBeenCalledWith(expect.anything(), '2');
+            expect(
+                storeConfig.workflow.actions.closeWorkflow
+            ).toHaveBeenCalledWith(expect.anything(), '2');
         });
 
         it('allows to switch workflow', () => {
-            doMount();
-            const projectId = storeConfig.application.state.openProjects[2].projectId;
+            const { wrapper, storeConfig } = doMount();
+            const projectId =
+                storeConfig.application.state.openProjects[2].projectId;
 
             wrapper.findAll('li').at(2).trigger('click');
-            expect(storeConfig.application.actions.switchWorkflow)
-                .toHaveBeenCalledWith(expect.anything(), { projectId });
+            expect(
+                storeConfig.application.actions.switchWorkflow
+            ).toHaveBeenCalledWith(expect.anything(), { projectId });
         });
 
         it('allows to click knime logo and switch workflow to entry page', () => {
-            doMount();
+            const { wrapper, storeConfig } = doMount();
 
             wrapper.find('#knime-logo').trigger('click');
-            expect(storeConfig.application.actions.switchWorkflow).toHaveBeenCalledWith(expect.anything(), null);
+            expect(
+                storeConfig.application.actions.switchWorkflow
+            ).toHaveBeenCalledWith(expect.anything(), null);
         });
 
         it('renders tabs of opened projects', () => {
-            doMount();
+            const { wrapper } = doMount();
 
             const tabs = wrapper.findAll('li');
             expect(tabs.length).toBe(3);
         });
 
         it('render application title, if no active project name exists', () => {
-            storeConfig.application.state.openProjects = [];
-            doMount();
+            // storeConfig.application.state.openProjects = [];
+            const { wrapper } = doMount({ customOpenProjects: [] });
 
             const title = wrapper.find('.application-name');
             expect(title.text()).toBe('KNIME Modern UI Preview');
@@ -105,7 +88,7 @@
                 gine_and_String_Manipulation_Node 03_Transform_Using_Rule_Engine_and_String_Manipulation_Node 03_Transfo
                 rm_Using_Rule_Engine_and_String_Manipulation
             `.trim();
-            
+
             it.each([
                 // [viewport size, max characters]
                 [400, 10],
@@ -115,35 +98,34 @@
                 [1800, 150],
                 [2200, 200],
                 [3000, 256]
-            ])('truncates the name for a %spx width to a max of %s characters long', (width, maxChars) => {
-                window.innerWidth = width;
-                storeConfig.application.state.openProjects = [{ id: 1, name: longName }];
-                doMount();
-    
-                const nameElement = wrapper.find('.wrapper .text');
-                
-                // +2 to account for the " …"
-                expect(nameElement.text().length).toBe(maxChars + 2);
-            });
+            ])(
+                'truncates the name for a %spx width to a max of %s characters long',
+                (width, maxChars) => {
+                    window.innerWidth = width;
+                    const { wrapper } = doMount({ customOpenProjects: [{ id: 1, name: longName }] });
+
+                    const nameElement = wrapper.find('.wrapper .text');
+
+                    // +2 to account for the " …"
+                    expect(nameElement.text().length).toBe(maxChars + 2);
+                }
+            );
         });
     });
 
     describe('Right side buttons', () => {
         it('allows switching to old UI', () => {
             window.switchToJavaUI = jest.fn();
-<<<<<<< HEAD
-            doShallowMount();
+            const { wrapper } = doMount();
             wrapper.find('.switch-classic').trigger('click');
-=======
-            doMount();
-            wrapper.find('.switch-classic').vm.$emit('click');
->>>>>>> d931e219
             expect(window.switchToJavaUI).toHaveBeenCalled();
         });
 
         test('feedback URL is correct', () => {
-            doMount();
-            expect(wrapper.find('.feedback').attributes('href')).toBe('https://knime.com/modern-ui-feedback?src=knimeapp?utm_source=knimeapp');
+            const { wrapper } = doMount();
+            expect(wrapper.find('.feedback').attributes('href')).toBe(
+                'https://knime.com/modern-ui-feedback?src=knimeapp?utm_source=knimeapp'
+            );
         });
     });
 });