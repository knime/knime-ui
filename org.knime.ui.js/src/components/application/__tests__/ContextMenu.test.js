--- conflicted
+++ resolved
@@ -7,18 +7,6 @@
 import ContextMenu from '../ContextMenu.vue';
 
 describe('ContextMenu.vue', () => {
-<<<<<<< HEAD
-    let storeConfig, props, doMount, wrapper, $store, $shortcuts;
-
-    beforeEach(() => {
-        wrapper = null;
-        props = {
-=======
-    beforeAll(() => {
-        const localVue = createLocalVue();
-        localVue.use(Vuex);
-    });
-
     const $shortcuts = {
         dispatch: jest.fn(),
         get: jest.fn().mockImplementation(name => ({
@@ -30,7 +18,6 @@
 
     const doMount = ({ props = {}, selectedNodes, singleSelectedNode, selectedConnections } = {}) => {
         const defaultProps = {
->>>>>>> 6414c95d
             position: {
                 x: 10,
                 y: 10
@@ -52,28 +39,17 @@
 
         const $store = mockVuexStore(storeConfig);
         const wrapper = shallowMount(ContextMenu, {
-            propsData: { ...defaultProps, ...props },
-            mocks: { $store, $shortcuts }
-        });
-
-<<<<<<< HEAD
-        doMount = () => {
-            $store = mockVuexStore(storeConfig);
-            wrapper = shallowMount(ContextMenu, {
-                props,
-                global: {
-                    plugins: [$store],
-                    mocks: { $shortcuts }
-                }
-            });
-        };
-    });
-=======
+            props: { ...defaultProps, ...props },
+            global: {
+                plugins: [$store],
+                mocks: { $shortcuts }
+            }
+        });
+
         return { wrapper, $store };
     };
 
     const renderedMenuItems = (wrapper) => wrapper.findComponent(MenuItems).props('items');
->>>>>>> 6414c95d
 
     describe('Menu', () => {
         it('sets position', () => {
