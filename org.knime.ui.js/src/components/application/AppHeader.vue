<script>
import { mapActions, mapState } from 'vuex';

import FunctionButton from 'webapps-common/ui/components/FunctionButton.vue';
import Carousel from 'webapps-common/ui/components/Carousel.vue';
import KnimeIcon from 'webapps-common/ui/assets/img/KNIME_Triangle.svg';
import CloseIcon from 'webapps-common/ui/assets/img/icons/close.svg';
import SwitchIcon from 'webapps-common/ui/assets/img/icons/perspective-switch.svg';
import InfoIcon from '@/assets/info.svg';

import { APP_ROUTES } from '@/router';

import AppHeaderTab from './AppHeaderTab.vue';

/**
 * Header Bar containing Logo, Open project tabs, and switch to Info page Button
 */
export default {
    components: {
        AppHeaderTab,
        KnimeIcon,
        FunctionButton,
        Carousel,
        InfoIcon,
        SwitchIcon,
        CloseIcon
    },
    data() {
        return {
            windowWidth: 0,
            hoveredTab: null,
            activeProjectTab: null,
            lastActiveProject: null
        };
    },
    computed: {
        ...mapState('application', ['openProjects', 'activeProjectId', 'isLoadingWorkflow']),

        isInfoPageActive() {
            return this.$route.name === APP_ROUTES.InfoPage.name;
        },
        
        isEntryPageActive() {
            return this.$route.name === APP_ROUTES.EntryPage.name;
        },

        isLogoActive() {
            if (this.isInfoPageActive) {
                return false;
            }

            return (
                this.openProjects.length === 0 ||
                (!this.activeProjectId && !this.isLoadingWorkflow) ||
                this.isEntryPageActive
            );
        }
    },
    watch: {
        activeProjectId() {
            // prevent tab color flashing when switching workflows
            if (this.activeProjectId) {
                this.activeProjectTab = this.activeProjectId;
            }
        }
    },
    created() {
        this.setupResizeListener();
    },
    methods: {
        ...mapActions('workflow', ['closeWorkflow']),
        
        setupResizeListener() {
            const onResize = () => {
                this.windowWidth = window.innerWidth;
            };

            window.addEventListener('resize', onResize);
            onResize();
        },

        switchToJavaUI() {
            window.switchToJavaUI();
        },

        switchToInfoPage() {
            if (this.isInfoPageActive) {
                this.$router.back();
            } else {
                this.activeProjectTab = null;
                this.$router.push({ name: APP_ROUTES.InfoPage.name });
            }
        },

        setEntryPageTab() {
            this.activeProjectTab = null;
            this.$router.push({ name: APP_ROUTES.EntryPage.name });
        },

        onProjectTabChange(projectId) {
            this.$router.push({
                name: APP_ROUTES.WorkflowPage.name,
                params: { projectId, workflowId: 'root' }
            });
        }
    }
};
</script>

<template>
  <header>
    <div
      id="knime-logo"
      :class="[ isLogoActive ? 'active-logo' : null ]"
      @click="setEntryPageTab()"
    >
      <KnimeIcon />
    </div>
    <div class="toolbar">
      <ul
        v-if="openProjects.length >= 1"
        class="project-tabs"
      >
        <Carousel>
          <div class="wrapper">
            <AppHeaderTab
              v-for="{ name, projectId } in openProjects"
              :key="projectId"
              :name="name"
              :project-id="projectId"
              :window-width="windowWidth"
              :is-active="activeProjectTab === projectId"
              :is-hovered-over="hoveredTab === projectId"
              @hover="hoveredTab = $event"
              @switch-workflow="onProjectTabChange"
              @close-workflow="closeWorkflow($event)"
            />
          </div>
        </Carousel>
      </ul>
      <div
        v-else
        class="application-name"
      >
        <span class="text">KNIME Modern UI Preview</span>
      </div>

      <div class="buttons">
        <FunctionButton
          v-if="!isInfoPageActive"
          class="switch-classic"
          title="Open KNIME Modern UI Preview"
          @click="switchToJavaUI"
        >
          <SwitchIcon />
        </FunctionButton>

        <FunctionButton
          class="switch-info-page"
          title="Go to info page"
          @click="switchToInfoPage"
        >
          <CloseIcon v-if="isInfoPageActive" />
          <InfoIcon v-else />
        </FunctionButton>
      </div>
    </div>
  </header>
</template>

<style lang="postcss" scoped>
@import "@/assets/mixins.css";

header {
  display: flex;
  height: var(--app-header-height);
  background-color: var(--knime-masala);
  border-bottom: 4px solid var(--knime-yellow);
  position: relative;

  /* override padding set by webapps-common grid */
  padding: initial;

  /* smallish dark spacer */
  &::after {
    content: "";
    position: absolute;
    bottom: -4px;
    width: 100%;
    height: 1px;
    background: var(--darkening-mask-color);
  }

  & .toolbar {
    width: 100%;
    height: 100%;
    display: grid;
    grid-template-columns: 1fr auto;
    align-items: center;
    align-content: center;

    /* Switch to info page button */
    & .buttons {
      display: flex;
      align-items: center;
      justify-content: center;
      flex-shrink: 0;
      margin-left: 30px;

      & .switch-info-page,
      & .switch-classic {
        border: 1px solid var(--knime-dove-gray);
        display: flex;
        margin-right: 10px;
        align-items: center;
        justify-content: center;

        & svg {
          @mixin svg-icon-size 18;

          stroke: var(--knime-white);
        }
      }
    }

    & .application-name {
      display: flex;
      margin-left: -10px;

      & .text {
        color: var(--knime-white);
        font-family: "Roboto Condensed", sans-serif;
        font-size: 18px;
      }
    }

    & .project-tabs {
      padding: 0;
      min-width: 0;
      white-space: nowrap;
      list-style: none;

<<<<<<< HEAD
      & :deep(.shadow-wrapper::before) {
=======
      & >>> .shadow-wrapper {
        margin-left: -24px;
      }

      & >>> .shadow-wrapper::before {
>>>>>>> 69eb9b73
        background-image: none;
      }

      & :deep(.shadow-wrapper::after) {
        background-image: linear-gradient(90deg, hsl(0deg 0% 100% / 0%) 0%, var(--knime-masala) 100%);
      }

      & >>> .carousel {
        padding-left: 24px;
      }


      & .wrapper {
        display: inline-flex;
        margin-left: -24px;
        margin-right: -20px;
      }
    }
  }

  & #knime-logo {
    display: flex;
    align-items: center;
    justify-content: center;
    width: var(--app-side-bar-width);
    background-color: var(--knime-black);
    text-align: center;
    height: 100%;
    margin-right: 25px;

    & svg {
      width: 26px;
      height: 26px;
    }

    &:hover,
    &:focus {
      cursor: pointer;
      background-color: var(--knime-masala);
    }
  }

  & #knime-logo.active-logo {
    background-color: var(--knime-yellow);

    & svg {
      fill: var(--knime-black);
    }

    &:hover,
    &:focus {
      background-color: var(--knime-yellow);
    }
  }
}
</style><|MERGE_RESOLUTION|>--- conflicted
+++ resolved
@@ -240,15 +240,11 @@
       white-space: nowrap;
       list-style: none;
 
-<<<<<<< HEAD
+      & :deep(.shadow-wrapper) {
+        margin-left: -24px;
+      }
+
       & :deep(.shadow-wrapper::before) {
-=======
-      & >>> .shadow-wrapper {
-        margin-left: -24px;
-      }
-
-      & >>> .shadow-wrapper::before {
->>>>>>> 69eb9b73
         background-image: none;
       }
 
@@ -256,7 +252,7 @@
         background-image: linear-gradient(90deg, hsl(0deg 0% 100% / 0%) 0%, var(--knime-masala) 100%);
       }
 
-      & >>> .carousel {
+      & :deep(.carousel) {
         padding-left: 24px;
       }
 
