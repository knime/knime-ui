<script>
import { mapActions, mapState } from 'vuex';

import FunctionButton from 'webapps-common/ui/components/FunctionButton.vue';
import Carousel from 'webapps-common/ui/components/Carousel.vue';
import KnimeIcon from 'webapps-common/ui/assets/img/KNIME_Triangle.svg';
import SwitchIcon from 'webapps-common/ui/assets/img/icons/perspective-switch.svg';
import CloseIcon from '@/assets/cancel.svg';

/* eslint-disable no-magic-numbers */
const maxCharSwitch = [
    (width) => width < 600 ? 10 : false,
    (width) => width < 900 ? 20 : false,
    (width) => width < 1280 ? 50 : false,
    (width) => width < 1680 ? 100 : false,
    (width) => width < 2180 ? 150 : false,
    (width) => width < 2800 ? 200 : false,
    (width) => width >= 2800 ? 256 : false
];
/* eslint-enable no-magic-numbers */

/**
 * Header Bar containing Logo, project name and Switch to Java UI Button
 */
export default {
    components: {
        KnimeIcon,
        FunctionButton,
        Carousel,
        SwitchIcon,
        CloseIcon
    },
    data() {
        return {
            windowWidth: 0,
            isHoveredOver: null,
            isEntryPageActive: null
        };
    },
    computed: {
        ...mapState('application', ['openProjects', 'activeProjectId'])
    },
    watch: {
        activeProjectId: {
            immediate: true,
            handler() {
                if (this.activeProjectId) {
                    this.isEntryPageActive = false;
                }
                
                if (this.openProjects.length === 0) {
                    this.isEntryPageActive = true;
                }
            }
        }
    },
    created() {
        window.addEventListener('resize', this.onWindowResize);
        this.onWindowResize();
    },
    methods: {
        ...mapActions('workflow', ['closeWorkflow']),
        ...mapActions('application', ['switchWorkflow']),
        onWindowResize() {
            this.windowWidth = window.innerWidth;
        },
        switchToJavaUI() {
            window.switchToJavaUI();
        },
        truncateProjectName(name) {
            const maxCharFunction = maxCharSwitch.find(fn => fn(this.windowWidth));
            const maxChars = maxCharFunction(this.windowWidth);

            return name.length > maxChars ? `${name.slice(0, maxChars)} …` : name;
        },
        setEntryPageTab() {
            this.isEntryPageActive = true;
            this.switchWorkflow(null);
        }
    }
};
</script>

<template>
  <header>
    <div
      id="knime-logo"
      :class="[ isEntryPageActive ? 'active-logo' : null ]"
      @click="setEntryPageTab()"
    >
      <KnimeIcon />
    </div>
    <div class="toolbar">
      <ul
        v-if="openProjects.length >= 1"
        class="project-tabs"
      >
        <Carousel>
          <div class="wrapper">
            <li
              v-for="{ name, projectId } in openProjects"
              :key="projectId"
              :class="[ activeProjectId === projectId ? 'active' : null ]"
              @click.stop="activeProjectId === projectId ? null : switchWorkflow({ projectId })"
              @mouseover="isHoveredOver = projectId"
              @mouseleave="isHoveredOver = null"
            >
              <span class="text">{{ truncateProjectName(name) }}</span>
              <FunctionButton
                :class="[ isHoveredOver === projectId ? 'visible' : null ]"
                class="icon"
                @click.stop="closeWorkflow(projectId)"
              >
                <CloseIcon />
              </FunctionButton>
            </li>
          </div>
        </Carousel>
      </ul>
      <div
        v-else
        class="application-name"
      >
        <span class="text">KNIME Modern UI Preview</span>
      </div>

      <div class="buttons">
        <a
          href="https://knime.com/modern-ui-feedback?src=knimeapp?utm_source=knimeapp"
          class="feedback"
        >
          Provide feedback via the forum
        </a>
        <FunctionButton
          class="switch-classic"
          @click="switchToJavaUI"
        >
          <SwitchIcon />
        </FunctionButton>
      </div>
    </div>
  </header>
</template>

<style lang="postcss" scoped>
@import "@/assets/mixins.css";

header {
  display: flex;
  height: var(--app-header-height);
  background-color: var(--knime-masala);
  border-bottom: 4px solid var(--knime-yellow);
  position: relative;

  /* smallish dark spacer */

  &::after {
    content: "";
    position: absolute;
    bottom: -4px;
    width: 100%;
    height: 1px;
    background: var(--darkening-mask-color);
  }

  & .toolbar {
    width: 100%;
    height: 100%;
    display: grid;
    grid-template-columns: 1fr auto;
    align-items: center;
    align-content: center;

    /* Feedback and Switch to classic ui buttons */

    & .buttons {
      display: flex;
      align-items: center;
      justify-content: center;
      margin-right: 10px;
      flex-shrink: 0;
      margin-left: 30px;

      & .feedback {
        margin-right: 10px;
        border: 1px solid var(--knime-dove-gray);
        line-height: 18px;
        font-size: 13px;
        font-family: "Roboto Condensed", sans-serif;
        color: white;
        padding: 6px 15px;
        border-radius: 40px;
        text-decoration: none;
        font-weight: 500;

        &:hover,
        &:focus {
          outline: none;
          background-color: var(--knime-dove-gray);
        }
      }

      & .switch-classic {
        border: 1px solid var(--knime-dove-gray);
        display: flex;
        align-items: center;
        justify-content: center;

        & svg {
<<<<<<< HEAD
          width: 18px;
          height: 18px;
          stroke: var(--knime-white);
          stroke-width: calc(36px / 18); /* get 1px stroke width */
=======
          @mixin svg-icon-size 26;

          stroke: var(--knime-white);
>>>>>>> 6de38bc2
        }
      }
    }

    & .application-name {
      display: flex;
      margin-left: -10px;

      & .text {
        color: var(--knime-white);
        font-family: "Roboto Condensed", sans-serif;
        font-size: 18px;
      }
    }

    & .project-tabs {
      padding: 0;
      min-width: 0;
      white-space: nowrap;
      list-style: none;

      & >>> .shadow-wrapper::before {
        background-image: none;
      }

      & >>> .shadow-wrapper::after {
        background-image: linear-gradient(90deg, hsl(0deg 0% 100% / 0%) 0%, var(--knime-masala) 100%);
      }

      & .wrapper {
        display: inline-flex;
        padding-left: -20px;
        margin-left: -24px;
        margin-right: -20px;

        & li {
          height: 49px;
          display: flex;
          align-items: center;
          justify-content: center;
          margin: 0 1px;
          padding-left: 10px;
          padding-bottom: 1px;
          text-align: center;
          white-space: nowrap;
          cursor: pointer;
          user-select: none;
          border-radius: 1px 1px 0 0;
          background-color: var(--knime-black);
          color: var(--knime-white);
          max-width: 300px;

          &:hover {
            background-color: var(--knime-masala);
          }

          & .text {
            color: var(--knime-white);
            font-family: "Roboto Condensed", sans-serif;
            font-size: 18px;
            padding: 10px 0;
            text-overflow: ellipsis;
            white-space: nowrap;
            overflow: hidden;
            min-width: 0;
            line-height: 21px;
            font-weight: 400;
          }

          /* Close workflow button */

          & .icon {
            margin-left: -20px;
            width: 32px;
            align-self: center;
            align-items: center;
            border-radius: 0;

            & svg {
              display: none;
            }
          }

          & .visible {
            height: 49px;
            background: linear-gradient(90deg, hsl(0deg 0% 100% / 0%) 0%, var(--knime-masala) 30%);

            & svg {
              display: block;
<<<<<<< HEAD
              height: 20px;
              width: 20px;
              stroke: var(--knime-gray-ultra-light);
              stroke-width: calc(32px / 30); /* get 1px stroke width */
=======

              @mixin svg-icon-size 20;

              stroke: var(--knime-white);
>>>>>>> 6de38bc2
            }

            &:hover svg {
              stroke: var(--knime-white);
            }
          }
        }

        & li.active {
          background-color: var(--knime-yellow);
          color: var(--knime-black);
          cursor: inherit;

          & .text {
            color: var(--knime-black);
          }

          & .visible {
            height: 49px;
            background: linear-gradient(90deg, hsl(0deg 0% 100% / 0%) 0%, var(--knime-yellow) 30%);

            & svg {
              stroke: var(--knime-masala);
            }

            &:hover svg {
              stroke: var(--knime-black);
            }
          }

          &:hover,
          &:focus {
            cursor: inherit;
            background-color: var(--knime-yellow);
          }
        }
      }
    }
  }

  & #knime-logo {
    display: flex;
    align-items: center;
    justify-content: center;
    width: var(--side-bar-width);
    background-color: var(--knime-black);
    text-align: center;
    height: 100%;
    margin-right: 25px;

    & svg {
      width: 26px;
      height: 26px;
    }

    &:hover,
    &:focus {
      cursor: pointer;
      background-color: var(--knime-masala);
    }
  }

  & #knime-logo.active-logo {
    background-color: var(--knime-yellow);
    pointer-events: none;

    & svg {
      fill: var(--knime-black);
    }

    &:hover,
    &:focus {
      cursor: inherit;
      background-color: var(--knime-yellow);
    }
  }
}
</style><|MERGE_RESOLUTION|>--- conflicted
+++ resolved
@@ -207,16 +207,9 @@
         justify-content: center;
 
         & svg {
-<<<<<<< HEAD
-          width: 18px;
-          height: 18px;
+          @mixin svg-icon-size 18;
+
           stroke: var(--knime-white);
-          stroke-width: calc(36px / 18); /* get 1px stroke width */
-=======
-          @mixin svg-icon-size 26;
-
-          stroke: var(--knime-white);
->>>>>>> 6de38bc2
         }
       }
     }
@@ -306,17 +299,10 @@
 
             & svg {
               display: block;
-<<<<<<< HEAD
-              height: 20px;
-              width: 20px;
+
+              @mixin svg-icon-size 20;
+
               stroke: var(--knime-gray-ultra-light);
-              stroke-width: calc(32px / 30); /* get 1px stroke width */
-=======
-
-              @mixin svg-icon-size 20;
-
-              stroke: var(--knime-white);
->>>>>>> 6de38bc2
             }
 
             &:hover svg {
