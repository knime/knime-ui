<script lang="ts">
import { defineComponent, markRaw } from "vue";
import { mapActions, mapState } from "vuex";

import FunctionButton from "webapps-common/ui/components/FunctionButton.vue";
import Carousel from "webapps-common/ui/components/Carousel.vue";
import HelpMenu from "./HelpMenu.vue";
import AppMenu from "./AppMenu.vue";
import ReloadIcon from "webapps-common/ui/assets/img/icons/reload.svg";
import CodeHtmlIcon from "webapps-common/ui/assets/img/icons/code-html.svg";
import CogIcon from "webapps-common/ui/assets/img/icons/cog.svg";
import HouseIcon from "webapps-common/ui/assets/img/icons/house.svg";
import ValueSwitch from "webapps-common/ui/components/forms/ValueSwitch.vue";
import { API } from "@api";
import { APP_ROUTES } from "@/router/appRoutes";

import SunIcon from "@/assets/sun.svg";
import MoonIcon from "@/assets/moon.svg";

import AppHeaderTab from "./AppHeaderTab.vue";

/**
 * Header Bar containing Logo, Open project tabs, and the 3 buttons Help, Preferences and Menu
 */
export default defineComponent({
  components: {
    AppHeaderTab,
    FunctionButton,
    Carousel,
    HelpMenu,
    AppMenu,
    HouseIcon,
    ReloadIcon,
    CodeHtmlIcon,
    CogIcon,
    ValueSwitch,
  },
  data() {
    return {
      windowWidth: 0,
      hoveredTab: null,
      activeProjectTab: null,
      lastActiveProject: null,
      activeMode: "light",
      modes: [
        { id: "light", icon: markRaw(SunIcon), text: "Light" },
        { id: "dark", icon: markRaw(MoonIcon), text: "Dark" },
      ],
    };
  },
  computed: {
    ...mapState("application", [
      "openProjects",
      "activeProjectId",
      "isLoadingWorkflow",
      "devMode",
      "dirtyProjectsMap",
      "mode",
    ]),

    isGetStartedPageActive() {
      return this.$route.name === APP_ROUTES.EntryPage.GetStartedPage;
    },

    isLogoActive() {
      return (
        this.openProjects.length === 0 ||
        (!this.activeProjectId && !this.isLoadingWorkflow) ||
        this.isGetStartedPageActive
      );
    },
  },
  watch: {
    activeProjectId: {
      handler() {
        // prevent tab color flashing when switching workflows
        if (this.activeProjectId) {
          this.activeProjectTab = this.activeProjectId;
        }
      },
      immediate: true,
    },
    mode: {
      handler(next, prev) {
        if (prev) {
          document.body.classList.remove(prev);
        }

        document.body.classList.add(next);
      },
      immediate: true,
    },
  },
  created() {
    this.setupResizeListener();
  },
  methods: {
    ...mapActions("workflow", ["closeWorkflow"]),

    setupResizeListener() {
      const onResize = () => {
        this.windowWidth = window.innerWidth;
      };

      window.addEventListener("resize", onResize);
      onResize();
    },

    reloadApp() {
      location.reload();
    },

    openInspector() {
      const remoteDebuggingPort =
        import.meta.env.KNIME_CEF_REMOTE_DEBUGGING_PORT || "8888";
      window.open(`http://localhost:${remoteDebuggingPort}/`, "_blank");
    },

    setGetStartedPageTab() {
      this.activeProjectTab = null;
      this.$router.push({ name: APP_ROUTES.EntryPage.GetStartedPage });
    },

    onProjectTabChange(projectId) {
      this.$router.push({
        name: APP_ROUTES.WorkflowPage,
        params: { projectId, workflowId: "root" },
      });
    },

    openKnimeUIPreferencePage() {
      API.desktop.openWebUIPreferencePage();
    },

    onModeChange(mode) {
      this.$store.commit("application/setMode", mode);
    },
  },
});
</script>

<template>
  <header>
    <div
      id="knime-logo"
      :class="[isLogoActive ? 'active-logo' : null]"
      @click="setGetStartedPageTab()"
    >
      <div class="text"><HouseIcon /> Home</div>
    </div>
    <div class="toolbar">
      <ul v-if="openProjects.length >= 1" class="project-tabs">
        <Carousel>
          <div class="wrapper">
            <AppHeaderTab
              v-for="{ name, projectId } in openProjects"
              :key="projectId"
              :name="name"
              :project-id="projectId"
              :window-width="windowWidth"
              :is-active="activeProjectTab === projectId"
              :has-unsaved-changes="Boolean(dirtyProjectsMap[projectId])"
              :is-hovered-over="hoveredTab === projectId"
              @hover="hoveredTab = $event"
              @switch-workflow="onProjectTabChange"
              @close-workflow="closeWorkflow($event)"
            />
          </div>
        </Carousel>
      </ul>
      <div v-else class="application-name">
        <span class="text">KNIME Analytics Platform 5</span>
      </div>

      <div class="buttons">
        <ValueSwitch
          v-model="activeMode"
          compact
          class="mode-switcher"
          :possible-values="modes"
<<<<<<< HEAD
          @update:model-value="onModeChange"
=======
>>>>>>> 8ab57eed
        />

        <FunctionButton
          v-if="devMode"
          class="header-button no-text"
          data-testid="dev-mode-only"
          title="Inspect Code (DEV MODE ONLY)"
          @click="openInspector()"
        >
          <CodeHtmlIcon />
        </FunctionButton>

        <FunctionButton
          v-if="devMode"
          class="header-button no-text"
          data-testid="dev-mode-only"
          title="Reload App (DEV MODE ONLY)"
          @click="reloadApp()"
        >
          <ReloadIcon />
        </FunctionButton>

        <HelpMenu data-testid="app-header-help-menu" />

        <FunctionButton
          class="header-button"
          title="Open preferences"
          data-testid="open-preferences"
          @click="openKnimeUIPreferencePage"
        >
          <CogIcon />
          Preferences
        </FunctionButton>

        <AppMenu data-testid="app-header-app-menu" />
      </div>
    </div>
  </header>
</template>

<style lang="postcss" scoped>
@import url("@/assets/mixins.css");

header {
  display: flex;
  height: var(--app-header-height);
  background-color: var(--knime-masala);
  border-bottom: 4px solid var(--knime-yellow);
  position: relative;

  /* override padding set by webapps-common grid */
  padding: initial;

  /* smallish dark spacer */
  &::after {
    content: "";
    position: absolute;
    bottom: -4px;
    width: 100%;
    height: 1px;
    background: v-bind("$colors.darkeningMask");
  }

  & .toolbar {
    width: 100%;
    height: 100%;
    display: grid;
    grid-template-columns: 1fr auto;
    align-items: center;
    align-content: center;

    /* right button bar: help, preferences and menu */
    & .buttons {
      display: flex;
      align-items: center;
      justify-content: center;
      flex-shrink: 0;
      margin-left: 30px;

      & .mode-switcher {
        --theme-value-switch-background-color: var(--knime-masala);

        --theme-value-switch-background-color-hover: var(
          --knime-gray-light-semi
        );

        --theme-value-switch-background-color-checked: var(--knime-white);
        --wrapper-height: 26;

        margin-right: 6px;
      }

      & .header-button,
      &:deep(.submenu-toggle) {
        border: 1px solid var(--knime-dove-gray);
        display: flex;
        margin-left: 0;
        margin-right: 5px;
        align-items: center;
        justify-content: center;
        color: var(--knime-white);
        height: 26px;
        padding: 10px;

        & svg {
          @mixin svg-icon-size 18;

          margin-right: 5px;
          stroke: var(--knime-white);
        }

        &.no-text {
          width: 26px;
          padding: 4px;

          & svg {
            margin: 0;
          }
        }
      }
    }

    & .application-name {
      display: flex;
      margin-left: -10px;

      & .text {
        color: var(--knime-white);
        font-size: 13px;
        font-weight: 500;
      }
    }

    & .project-tabs {
      padding: 0;
      min-width: 0;
      white-space: nowrap;
      list-style: none;

      & :deep(.shadow-wrapper) {
        margin-left: -24px;
      }

      & :deep(.shadow-wrapper::before) {
        background-image: none;
      }

      & :deep(.shadow-wrapper::after) {
        background-image: linear-gradient(
          90deg,
          hsl(0deg 0% 100% / 0%) 0%,
          var(--knime-masala) 100%
        );
      }

      & :deep(.carousel) {
        padding-left: 24px;
      }

      & .wrapper {
        display: inline-flex;
        margin-left: -24px;
        margin-right: -20px;
      }
    }
  }

  & #knime-logo {
    display: flex;
    align-items: center;
    justify-content: left;
    width: auto;
    background-color: var(--knime-masala);
    height: 100%;
    margin-right: 25px;
    padding: 0 10px;

    & .text {
      display: flex;
      border: 1px solid var(--knime-dove-gray);
      border-radius: var(--theme-button-function-border-radius, 9999px);
      height: 26px;
      align-self: center;
      vertical-align: middle;
      font-size: 13px;
      font-weight: 500;
      padding-left: 10px;
      padding-right: 10px;
      min-width: 45px;
      line-height: 26px;
      text-align: left;
      color: var(--knime-white);

      & svg {
        margin-right: 3px;
        margin-top: 2px;

        @mixin svg-icon-size 18;

        stroke: var(--knime-white);
      }
    }

    &.active-logo .text {
      color: var(--knime-black);
      background-color: var(--knime-yellow);
      border: 1px solid var(--knime-yellow);

      & svg {
        stroke: var(--knime-black);
      }
    }

    &:hover,
    &:focus {
      & .text {
        cursor: pointer;
        color: var(--knime-black);
        background-color: var(--knime-yellow);
        border: 1px solid var(--knime-yellow);

        & svg {
          stroke: var(--knime-black);
        }
      }
    }
  }
}
</style><|MERGE_RESOLUTION|>--- conflicted
+++ resolved
@@ -178,10 +178,7 @@
           compact
           class="mode-switcher"
           :possible-values="modes"
-<<<<<<< HEAD
           @update:model-value="onModeChange"
-=======
->>>>>>> 8ab57eed
         />
 
         <FunctionButton
