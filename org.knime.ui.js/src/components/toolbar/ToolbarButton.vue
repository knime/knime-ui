--- conflicted
+++ resolved
@@ -6,16 +6,7 @@
 </template>
 
 <style lang="postcss" scoped>
-<<<<<<< HEAD
-:slotted(.icon) {
-  width: calc(var(--icon-size) * 1px);
-  height: calc(var(--icon-size) * 1px);
-  stroke-width: calc(32px / var(--icon-size));
-  stroke: var(--knime-masala);
-}
-=======
 @import "@/assets/mixins.css";
->>>>>>> 1af19555
 
 button {
   --icon-size: 18;
@@ -40,16 +31,13 @@
     padding-left: 2px;
   }
 
-<<<<<<< HEAD
-=======
-  & svg {
+  :slotted(.icon) {
     @mixin svg-icon-size var(--icon-size);
 
     stroke: var(--knime-masala);
     margin: calc(var(--icon-margin) * 1px);
   }
 
->>>>>>> 1af19555
   &:disabled {
     opacity: 0.25;
     cursor: default;
