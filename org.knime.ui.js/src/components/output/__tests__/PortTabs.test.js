--- conflicted
+++ resolved
@@ -10,23 +10,16 @@
 jest.mock('@/components/common/PortIconRenderer', () => jest.fn());
 
 describe('PortTabs.vue', () => {
-<<<<<<< HEAD
-    const doShallowMount = (props = {}) => shallowMount(PortTabs, { props });
-=======
-    let doMount, wrapper, propsData;
-
     const mockFeatureFlags = {
         shouldDisplayEmbeddedViews: jest.fn(() => true)
     };
 
-    beforeEach(() => {
-        propsData = {};
-
-        doMount = () => {
-            wrapper = shallowMount(PortTabs, { propsData, mocks: { $features: mockFeatureFlags } });
-        };
+    const doShallowMount = (props = {}) => shallowMount(PortTabs, {
+        props,
+        global: {
+            mocks: { $features: mockFeatureFlags }
+        }
     });
->>>>>>> 1af19555
     
     afterEach(() => {
         jest.clearAllMocks();
@@ -129,7 +122,8 @@
 
     it('should not display view tab when feature flag is set to false', () => {
         mockFeatureFlags.shouldDisplayEmbeddedViews.mockImplementation(() => false);
-        propsData = {
+        
+        const wrapper = doShallowMount({
             hasViewTab: true,
             node: {
                 kind: 'node',
@@ -143,8 +137,7 @@
                     }
                 ]
             }
-        };
-        doMount();
+        });
 
         expect(wrapper.findComponent(TabBar).props().possibleValues).not.toEqual(
             expect.arrayContaining([
