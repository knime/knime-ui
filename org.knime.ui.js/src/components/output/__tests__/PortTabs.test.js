--- conflicted
+++ resolved
@@ -16,13 +16,8 @@
         jest.clearAllMocks();
     });
 
-<<<<<<< HEAD
     it('passes "modelValue" through', () => {
         const wrapper = doShallowMount({
-=======
-    it('passes "value" through', () => {
-        propsData = {
->>>>>>> 0ae3db73
             modelValue: '5',
             node: { outPorts: [] }
         });
@@ -30,13 +25,8 @@
         expect(wrapper.findComponent(TabBar).props('modelValue')).toBe('5');
     });
 
-<<<<<<< HEAD
     it('emits an "update:modelValue"-event if TabBar changes', async () => {
         const wrapper = doShallowMount({
-=======
-    it('emits an "input"-event if TabBar changes', async () => {
-        propsData = {
->>>>>>> 0ae3db73
             modelValue: '5',
             node: { outPorts: [] }
         });
@@ -73,7 +63,7 @@
     it('displays view tab as the first tab', () => {
         portIcon.mockReturnValue('portIcon');
             
-        propsData = {
+        const wrapper = doShallowMount({
             hasViewTab: true,
             node: {
                 kind: 'node',
@@ -87,8 +77,7 @@
                     }
                 ]
             }
-        };
-        doMount();
+        });
         
         expect(wrapper.findComponent(TabBar).props().possibleValues).toStrictEqual([
             { value: 'view', label: 'View', icon: expect.anything() },
