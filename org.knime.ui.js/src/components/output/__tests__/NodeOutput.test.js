/* eslint-disable max-params */
import * as Vue from 'vue';
import { shallowMount } from '@vue/test-utils';
import { mockVuexStore } from '@/test/test-utils/mockVuexStore';

import * as selectionStore from '@/store/selection';

import ReloadIcon from 'webapps-common/ui/assets/img/icons/reload.svg';

import * as $shapes from '@/style/shapes.mjs';
import * as $colors from '@/style/colors.mjs';

import NodeOutput from '../NodeOutput.vue';
import PortTabs from '../PortTabs.vue';

import PortViewTabOutput from '../PortViewTabOutput.vue';
import NodeViewTabOutput from '../NodeViewTabOutput.vue';

jest.mock('@api', () => ({ getPortView: jest.fn() }), { virtual: true });

jest.mock('@knime/ui-extension-service');

describe('NodeOutput.vue', () => {
    const FLOW_VARIABLE = 'flowVariable';
    const TABLE = 'table';
    const UNSUPPORTED = 'unsupported';
    
<<<<<<< HEAD
=======
    beforeAll(() => {
        const localVue = createLocalVue();
        localVue.use(Vuex);
    });

    const mockFeatureFlags = {
        shouldDisplayEmbeddedViews: jest.fn(() => true)
    };

>>>>>>> 1af19555
    const dummyNodes = {
        node1: {
            id: 'node1',
            outPorts: [{ typeId: 'flowVariable', index: 0 }, { typeId: 'table', index: 1 }],
            isLoaded: false,
            state: {
                executionState: 'UNSET'
            },
            allowedActions: {
                canExecute: false
            }
        }
    };

    const createNode = (customProperties) => ({ ...dummyNodes.node1, ...customProperties });

    const createStore = ({
        nodes = dummyNodes,
        selectedNodeIds = ['node1'],
        isDragging = jest.fn().mockReturnValue(false),
        executeNodes = jest.fn()
    } = {}) => {
        const workflow = {
            mutations: {
                update(state, action) {
                    action(state);
                }
            },
            state: {
                activeWorkflow: {
                    nodes,
                    state: {},
                    info: {
                        containerId: 'workflowId'
                    }
                }
            },
            getters: { isDragging },
            actions: { executeNodes }
        };

        const application = {
            state: {
                activeProjectId: 'projectId',
                availablePortTypes: {
                    [TABLE]: {
                        kind: 'table',
                        name: 'Data',
                        hasView: true
                    },
                    [FLOW_VARIABLE]: {
                        kind: 'flowVariable',
                        name: 'Flow Variable',
                        hasView: true
                    },
                    [UNSUPPORTED]: {
                        kind: 'unsupported',
                        name: 'Unsupported',
                        hasView: false
                    }
                }
            }
        };

        const $store = mockVuexStore({
            workflow,
            application,
            selection: selectionStore
        });
        $store.commit('selection/addNodesToSelection', selectedNodeIds);
        return $store;
    };

    const doMount = (store = null) => shallowMount(NodeOutput, {
<<<<<<< HEAD
        global: {
            plugins: [store || createStore()],
            mocks: { $shapes, $colors }
        }
=======
        mocks: { $store: store || createStore(), $colors, $shapes, $features: mockFeatureFlags }
>>>>>>> 1af19555
    });

    const placeholderMessage = (wrapper) => wrapper.find('.placeholder').text();
    const triggerOutputStateChange = async (wrapper, state) => {
        wrapper
            .findComponent(PortViewTabOutput)
            .vm.$emit('output-state-change', state);
        await Vue.nextTick();
    };

    describe('Selection check', () => {
        it('should render placeholder if no node is selected', () => {
            const store = createStore({ selectedNodeIds: [] });
            const wrapper = doMount(store);

            expect(placeholderMessage(wrapper)).toBe(
                'To show the node output, please select a configured or executed node.'
            );

            expect(wrapper.findComponent(PortTabs).exists()).toBe(false);
            expect(wrapper.find('.loading-icon').exists()).toBe(false);
            expect(wrapper.find('.action-button').exists()).toBe(false);
        });

        it('should render placeholder if more than one node is selected', () => {
            const nodes = { ...dummyNodes, node2: { ...dummyNodes.node1, id: 'node2' } };
            const store = createStore({ selectedNodeIds: ['node1', 'node2'], nodes });
            const wrapper = doMount(store);

            expect(placeholderMessage(wrapper)).toBe('To show the node output, please select only one node.');
            expect(wrapper.findComponent(PortTabs).exists()).toBe(false);
            expect(wrapper.find('.loading-icon').exists()).toBe(false);
            expect(wrapper.find('.action-button').exists()).toBe(false);
        });
    });

    it('should render the emitted error state from the PortView', async () => {
        const wrapper = doMount();
        const viewComponent = wrapper.findComponent(PortViewTabOutput);
        
        viewComponent.vm.$emit('output-state-change', { message: 'Some message' });

        await Vue.nextTick();
        expect(placeholderMessage(wrapper)).toBe('Some message');
    });
    
    it('should render the emitted error state from the NodeView', async () => {
        const wrapper = doMount();
        wrapper.findComponent(PortTabs).vm.$emit('update:modelValue', 'view');
        await Vue.nextTick();

        const viewComponent = wrapper.findComponent(NodeViewTabOutput);
        viewComponent.vm.$emit('output-state-change', { message: 'Some message' });

        await Vue.nextTick();
        expect(placeholderMessage(wrapper)).toBe('Some message');
    });

    it('should show loading indicator', async () => {
        const wrapper = doMount();
        const portView = wrapper.findComponent(PortViewTabOutput);
        
        portView.vm.$emit('output-state-change', { loading: true, message: 'Loading data' });

        await Vue.nextTick();
        expect(placeholderMessage(wrapper)).toBe('Loading data');
        expect(wrapper.findComponent(ReloadIcon).exists()).toBe(true);
    });
    
    it('should show execute node button and trigger node execution', async () => {
        const executeNodes = jest.fn();
        const node = createNode();
        const store = createStore({ executeNodes, nodes: { [node.id]: node }, selectedNodeIds: [node.id] });
        const wrapper = doMount(store);
        const portView = wrapper.findComponent(PortViewTabOutput);
        
        portView.vm.$emit('output-state-change', { message: 'Some error', error: { code: 'NODE_UNEXECUTED' } });
        await Vue.nextTick();

        expect(wrapper.find('.action-button').exists()).toBe(true);
        wrapper.find('.action-button').trigger('click');

        expect(executeNodes).toHaveBeenCalledWith(
            expect.any(Object),
            [node.id]
        );
    });

    it('should display placeholder when node is dragging', () => {
        const store = createStore({ isDragging: jest.fn(() => true) });
        const wrapper = doMount(store);

        expect(placeholderMessage(wrapper)).toBe('Node output will be loaded after moving is completed');
        expect(wrapper.findComponent(PortTabs).exists()).toBe(true);
        expect(wrapper.findComponent(PortTabs).props('disabled')).toBe(true);

        expect(wrapper.find('.loading-icon').exists()).toBe(false);
        expect(wrapper.find('.action-button').exists()).toBe(false);
    });

    describe('Updates', () => {
        it('node gets problem -> display error placeholder', async () => {
            const wrapper = doMount();

            expect(wrapper.find('.placeholder').exists()).toBe(false);
            
            await triggerOutputStateChange(wrapper, { message: 'Some Error' });
            
            expect(wrapper.find('.placeholder').exists()).toBe(true);
        });

        it('node loses problem -> default port is selected', async () => {
            const wrapper = doMount();

            await triggerOutputStateChange(wrapper, { message: 'Some Error' });
            expect(wrapper.find('.placeholder').exists()).toBe(true);
            
            await triggerOutputStateChange(wrapper, null);
            expect(wrapper.find('.placeholder').exists()).toBe(false);
            expect(wrapper.findComponent(PortViewTabOutput).props('selectedPortIndex')).toBe('1');
        });

        it('selected node changes -> default port is selected', async () => {
            // create a full node containing 2 ports (1 flowvariable + 1 extra port)
            const node1 = createNode({ id: 'node1' });
            // create a metanode with a single port
            const node2 = createNode({ id: 'node2', kind: 'metanode', outPorts: [dummyNodes.node1.outPorts[0]] });
            const store = createStore({
                nodes: { [node1.id]: node1, [node2.id]: node2 },
                selectedNodeIds: [node1.id]
            });
            const wrapper = doMount(store);

            // port should initially be 1 because regular nodes by default select the second port
            // since the first is the flowVariable port
            expect(wrapper.findComponent(PortViewTabOutput).props('selectedPortIndex')).toBe('1');

            // change from node1 -> node2
            store.commit('selection/clearSelection');
            store.commit('selection/addNodesToSelection', ['node2']);
            await Vue.nextTick();

            // the port should change to 0 because metanode has a single port
            expect(wrapper.findComponent(PortViewTabOutput).props('selectedPortIndex')).toBe('0');
        });

        describe('Select port', () => {
            const nodeWithPorts = createNode({
                id: '1',
                kind: 'node',
                outPorts: [{ typeId: FLOW_VARIABLE }, { typeId: TABLE }]
            });

            const nodeWithManyPorts = createNode({
                id: '2',
                kind: 'node',
                outPorts: [{ typeId: FLOW_VARIABLE }, { typeId: TABLE }, { typeId: TABLE }]
            });

            const nodeWithoutPort = createNode({
                id: '3',
                outPorts: []
            });

            const metanode = createNode({
                id: '4',
                kind: 'metanode',
                outPorts: [{ typeId: FLOW_VARIABLE }, { typeId: TABLE }]
            });

            const nodeWithView = createNode({
                id: '5',
                hasView: true,
                outPorts: [{ typeId: FLOW_VARIABLE }, { typeId: TABLE }]
            });

            it('selects the proper tab when handling nodes with views', async () => {
                const node2 = createNode({ ...nodeWithView, id: '6' });

                const store = createStore({
                    nodes: { [nodeWithView.id]: nodeWithView, [node2.id]: node2 },
                    selectedNodeIds: [nodeWithView.id]
                });
                const wrapper = doMount(store);

                // start from the right tab
                wrapper.findComponent(PortTabs).vm.$emit('update:modelValue', 'view');
                await Vue.nextTick();
                expect(wrapper.findComponent(NodeViewTabOutput).exists()).toBe(true);

                // select other node
                store.commit('selection/clearSelection');
                store.commit('selection/addNodesToSelection', [node2.id]);

                await Vue.nextTick();

                expect(wrapper.findComponent(PortViewTabOutput).exists()).toBe(false);
                expect(wrapper.findComponent(NodeViewTabOutput).exists()).toBe(true);
                expect(wrapper.findComponent(NodeViewTabOutput).props('selectedNode')).toEqual(node2);
            });

            test.each([
                ['node with port', () => nodeWithPorts, '1'],
                ['node without port', () => nodeWithoutPort, '0'],
                ['component with port', () => ({ ...nodeWithPorts, kind: 'component' }), '1'],
                ['component without port', () => ({ ...nodeWithoutPort, kind: 'component' }), '0'],
                ['metanode', () => metanode, '0']
            ])('default ports %s', async (_, getNode, expectedPort) => {
                const node = getNode();
                const store = createStore({
                    nodes: { [node.id]: node },
                    selectedNodeIds: [node.id]
                });
                const wrapper = doMount(store);
                await Vue.nextTick();
                
                expect(wrapper.findComponent(PortViewTabOutput).props('selectedPortIndex')).toBe(expectedPort);
            });

            test.each([
                ['tablePort to tablePort (keep port)', () => nodeWithPorts, () => nodeWithPorts, '1', '1'],
                ['tablePort to tablePort (change port)', () => nodeWithManyPorts, () => nodeWithPorts, '2', '1'],
                ['tablePort to flowVariablePort (change port)', () => nodeWithPorts, () => nodeWithoutPort, '1', '0'],
                ['flowVariable to flowVariable (keep port)', () => nodeWithPorts, () => nodeWithPorts, '0', '0'],
                ['metanodes first to nodes flow variable (keep port)', () => metanode, () => nodeWithPorts, '0', '0']
            ])('switch from %s', async (_, getNode1, getNode2, fromPort, toPort) => {
                const node1 = getNode1();
                const node2 = getNode2();

                const store = createStore({
                    nodes: { [node1.id]: node1, [node2.id]: node2 },
                    selectedNodeIds: [node1.id]
                });
                const wrapper = doMount(store);

                // start from the right port
                wrapper.findComponent(PortTabs).vm.$emit('update:modelValue', fromPort);
                await Vue.nextTick();

                // select other node
                store.commit('selection/clearSelection');
                store.commit('selection/addNodesToSelection', [node2.id]);

                await Vue.nextTick();

                expect(wrapper.findComponent(PortViewTabOutput).props('selectedPortIndex')).toBe(toPort);
            });
        });
    });

    it('should not display ViewTabOutput component when feature flag is set to false', async () => {
        mockFeatureFlags.shouldDisplayEmbeddedViews.mockImplementation(() => false);
        
        const wrapper = doMount();

        wrapper.findComponent(PortTabs).vm.$emit('update:modelValue', 'view');
        await Vue.nextTick();
        expect(wrapper.findComponent(NodeViewTabOutput).exists()).toBe(false);
    });
});<|MERGE_RESOLUTION|>--- conflicted
+++ resolved
@@ -24,19 +24,11 @@
     const FLOW_VARIABLE = 'flowVariable';
     const TABLE = 'table';
     const UNSUPPORTED = 'unsupported';
-    
-<<<<<<< HEAD
-=======
-    beforeAll(() => {
-        const localVue = createLocalVue();
-        localVue.use(Vuex);
-    });
 
     const mockFeatureFlags = {
         shouldDisplayEmbeddedViews: jest.fn(() => true)
     };
-
->>>>>>> 1af19555
+    
     const dummyNodes = {
         node1: {
             id: 'node1',
@@ -111,14 +103,10 @@
     };
 
     const doMount = (store = null) => shallowMount(NodeOutput, {
-<<<<<<< HEAD
         global: {
             plugins: [store || createStore()],
-            mocks: { $shapes, $colors }
+            mocks: { $shapes, $colors, $features: mockFeatureFlags }
         }
-=======
-        mocks: { $store: store || createStore(), $colors, $shapes, $features: mockFeatureFlags }
->>>>>>> 1af19555
     });
 
     const placeholderMessage = (wrapper) => wrapper.find('.placeholder').text();
