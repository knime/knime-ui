--- conflicted
+++ resolved
@@ -81,11 +81,7 @@
 <template>
   <TabBar
     name="output-port"
-<<<<<<< HEAD
     :model-value="modelValue"
-=======
-    :value="modelValue"
->>>>>>> 0ae3db73
     :disabled="disabled"
     :possible-values="possibleTabValues"
     @update:value="$emit('update:modelValue', $event)"
