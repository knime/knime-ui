--- conflicted
+++ resolved
@@ -28,20 +28,7 @@
     computed: {
         ...mapState('panel', ['activeTab', 'expanded']),
         ...mapState('nodeRepository', ['isDescriptionPanelOpen']),
-<<<<<<< HEAD
-        ...mapGetters('panel', ['isWorkflowMetaActive', 'isNodeRepositoryActive'])
-=======
         
-        extensionPanelTransition() {
-            // returns a functional component that is used as transition prop on <portal>. This way the transition
-            // behaves as without portal, see https://portal-vue.linusb.org/api/portal-target.html#transition
-            return {
-                render(h) {
-                    return h('transition', { props: { name: 'extension-panel' } }, this.$slots.default);
-                }
-            };
-        },
-
         sidebarSections() {
             return [
                 {
@@ -67,7 +54,6 @@
                 }
             ];
         }
->>>>>>> 0ae3db73
     },
     methods: {
         ...mapMutations('panel', ['setActiveTab', 'closePanel', 'toggleExpanded']),
@@ -120,21 +106,11 @@
         tag="span"
       >
         <NodeRepository
-<<<<<<< HEAD
-          v-if="isNodeRepositoryActive"
-=======
           v-show="isTabActive(TABS.NODE_REPOSITORY)"
->>>>>>> 0ae3db73
           key="node-repository"
         />
 
         <WorkflowMetadata
-<<<<<<< HEAD
-          v-if="isWorkflowMetaActive"
-          key="workflow-metadata"
-        />
-      </TransitionGroup>
-=======
           v-show="isTabActive(TABS.WORKFLOW_METADATA)"
           key="workflow-metadata"
         />
@@ -143,8 +119,7 @@
           v-show="isTabActive(TABS.NODE_DIALOG)"
           key="node-dialog"
         />
-      </transition-group>
->>>>>>> 0ae3db73
+      </TransitionGroup>
     </LeftCollapsiblePanel>
 
     <PortalTarget
@@ -211,6 +186,7 @@
     overflow-y: hidden;
   }
 }
+
 .tab-enter-active {
   transition: all 150ms ease-in;
 }
