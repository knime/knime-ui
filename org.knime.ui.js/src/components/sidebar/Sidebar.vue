--- conflicted
+++ resolved
@@ -9,11 +9,8 @@
 import WorkflowMetadata from '@/components/workflowMetadata/WorkflowMetadata.vue';
 import NodeRepository from '@/components/nodeRepository/NodeRepository.vue';
 import NodeDialogWrapper from '@/components/embeddedViews/NodeDialogWrapper.vue';
-<<<<<<< HEAD
 import SpaceExplorer from '@/components/spaceExplorer/SpaceExplorer.vue';
 
-=======
->>>>>>> 1687bb18
 import LeftCollapsiblePanel from './LeftCollapsiblePanel.vue';
 
 export default {
@@ -61,23 +58,6 @@
                     isExpanded: this.expanded,
                     onClick: () => this.clickItem(TABS.NODE_REPOSITORY)
                 },
-<<<<<<< HEAD
-                {
-                    title: 'Node dialog',
-                    icon: NodeCogIcon,
-                    isActive: this.isTabActive(TABS.NODE_DIALOG),
-                    isExpanded: this.expanded,
-                    onClick: () => this.clickItem(TABS.NODE_DIALOG)
-                },
-                {
-                    title: 'Space explorer',
-                    icon: CubeIcon,
-                    isActive: this.isTabActive(TABS.SPACE_EXPLORER),
-                    isExpanded: this.expanded,
-                    onClick: () => this.clickItem(TABS.SPACE_EXPLORER)
-                }
-            ];
-=======
                 this.$features.shouldDisplayEmbeddedDialogs()
                     ? {
                         title: 'Node dialog',
@@ -86,9 +66,15 @@
                         isExpanded: this.expanded,
                         onClick: () => this.clickItem(TABS.NODE_DIALOG)
                     }
-                    : null
+                    : null,
+                {
+                    title: 'Space explorer',
+                    icon: CubeIcon,
+                    isActive: this.isTabActive(TABS.SPACE_EXPLORER),
+                    isExpanded: this.expanded,
+                    onClick: () => this.clickItem(TABS.SPACE_EXPLORER)
+                }
             ].filter(Boolean);
->>>>>>> 1687bb18
         }
     },
     methods: {
