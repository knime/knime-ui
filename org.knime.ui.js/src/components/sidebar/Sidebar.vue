<script>
import { mapState, mapActions, mapMutations } from 'vuex';
import NodeCogIcon from 'webapps-common/ui/assets/img/icons/node-cog.svg';
import CubeIcon from 'webapps-common/ui/assets/img/icons/cube.svg';
import PlusIcon from 'webapps-common/ui/assets/img/icons/node-stack.svg';
import MetainfoIcon from '@/assets/metainfo.svg';

import { TABS } from '@/store/panel';
import NodeRepository from '@/components/nodeRepository/NodeRepository.vue';
import NodeDialogWrapper from '@/components/embeddedViews/NodeDialogWrapper.vue';
import SidebarSpaceExplorer from '@/components/sidebar/SidebarSpaceExplorer.vue';

import LeftCollapsiblePanel from './LeftCollapsiblePanel.vue';
import ContextAwareDescription from '@/components/sidebar/ContextAwareDescription.vue';

export default {
    components: {
        ContextAwareDescription,
        MetainfoIcon,
        SidebarSpaceExplorer,
        PlusIcon,
        LeftCollapsiblePanel,
        NodeRepository,
        NodeDialogWrapper
    },
    data() {
        return {
            TABS: Object.freeze(TABS)
        };
    },
    computed: {
        ...mapState('panel', ['activeTab', 'expanded']),
        ...mapState('application', ['activeProjectId']),
        ...mapState('nodeRepository', ['isDescriptionPanelOpen']),
<<<<<<< HEAD
        
=======

        extensionPanelTransition() {
            // returns a functional component that is used as transition prop on <portal>. This way the transition
            // behaves as without portal, see https://portal-vue.linusb.org/api/portal-target.html#transition
            return {
                render(h) {
                    return h('transition', { props: { name: 'extension-panel' } }, this.$slots.default);
                }
            };
        },

>>>>>>> 9244ed20
        sidebarSections() {
            return [
                {
                    title: 'Description',
                    icon: MetainfoIcon,
                    isActive: this.isTabActive(TABS.CONTEXT_AWARE_DESCRIPTION),
                    isExpanded: this.expanded,
                    onClick: () => this.clickItem(TABS.CONTEXT_AWARE_DESCRIPTION)
                },
                {
                    title: 'Node repository',
                    icon: PlusIcon,
                    isActive: this.isTabActive(TABS.NODE_REPOSITORY),
                    isExpanded: this.expanded,
                    onClick: () => this.clickItem(TABS.NODE_REPOSITORY)
                },
                this.$features.shouldDisplayEmbeddedDialogs()
                    ? {
                        title: 'Node dialog',
                        icon: NodeCogIcon,
                        isActive: this.isTabActive(TABS.NODE_DIALOG),
                        isExpanded: this.expanded,
                        onClick: () => this.clickItem(TABS.NODE_DIALOG)
                    }
                    : null,
                {
                    title: 'Space explorer',
                    icon: CubeIcon,
                    isActive: this.isTabActive(TABS.SPACE_EXPLORER),
                    isExpanded: this.expanded,
                    onClick: () => this.clickItem(TABS.SPACE_EXPLORER)
                }
            ].filter(Boolean);
        }
    },
    methods: {
        ...mapMutations('panel', ['closePanel', 'toggleExpanded']),
        ...mapActions('panel', ['setCurrentProjectActiveTab']),
        ...mapActions('nodeRepository', ['closeDescriptionPanel']),

        isTabActive(tabName) {
            const activeTab = this.activeTab[this.activeProjectId] || TABS.CONTEXT_AWARE_DESCRIPTION;
            return activeTab === tabName;
        },

        clickItem(tabName) {
            const isAlreadyActive = this.isTabActive(tabName);
            if (isAlreadyActive && this.expanded) {
                this.closePanel();
            } else {
                this.setCurrentProjectActiveTab(tabName);
            }

            this.closeDescriptionPanel();
        }
    }
};
</script>

<template>
  <div class="sidebar-wrapper">
    <nav>
      <ul>
        <li
          v-for="section in sidebarSections"
          :key="section.title"
          :title="section.title"
          :class="{ active: section.isActive, expanded: section.isExpanded }"
          @click="section.onClick"
        >
          <Component :is="section.icon" />
        </li>
      </ul>
    </nav>

    <LeftCollapsiblePanel
      id="left-panel"
      width="360px"
      title="Open sidebar"
      :expanded="expanded"
      :disabled="isDescriptionPanelOpen && isTabActive(TABS.NODE_REPOSITORY)"
      @toggle-expand="toggleExpanded"
    >
      <TransitionGroup
        name="tab"
        tag="span"
      >
        <NodeRepository
          v-show="isTabActive(TABS.NODE_REPOSITORY)"
          key="node-repository"
        />

        <ContextAwareDescription
          v-show="isTabActive(TABS.CONTEXT_AWARE_DESCRIPTION)"
          key="context-aware-description"
        />

        <NodeDialogWrapper
          v-if="$features.shouldDisplayEmbeddedDialogs()"
          v-show="isTabActive(TABS.NODE_DIALOG)"
          key="node-dialog"
        />
        <SidebarSpaceExplorer
          v-show="isTabActive(TABS.SPACE_EXPLORER)"
          key="space-explorer"
        />
      </TransitionGroup>
    </LeftCollapsiblePanel>

    <PortalTarget
      tag="div"
      name="extension-panel"
    />
  </div>
</template>

<style lang="postcss" scoped>
@import url("@/assets/mixins.css");

.sidebar-wrapper {
  display: flex;
  height: 100%;
  overflow: auto;
}

nav {
  width: var(--app-side-bar-buttons-width);
  background-color: var(--knime-black);

  & ul {
    display: contents;

    & li {
      height: 50px;
      width: 40px;
      display: flex;
      flex-direction: column;
      justify-content: center;
      align-items: center;
      background-color: var(--knime-silver-sand);
      border-bottom: 1px var(--knime-black) solid;
      transition: background-color 150ms ease-out;

      & svg {
        @mixin svg-icon-size 25;
      }

      &.active {
        background-color: var(--knime-porcelain);

        &.expanded {
          background-color: var(--knime-porcelain);
        }
      }

      &:hover {
        background-color: var(--knime-gray-ultra-light);
        cursor: pointer;

        & svg {
          stroke: var(--knime-masala);
        }
      }
    }
  }
}

#left-panel {
  flex: 0 0 auto;
  border-right: 1px solid var(--knime-silver-sand);

  & :deep(.container) {
    /* prevent scrollbar jump when switching between tabs in the LeftCollapsiblePanel */
    overflow-y: hidden;
  }
}

.tab-enter-active {
  transition: all 150ms ease-in;
}

.tab-leave-active {
  transition: all 150ms ease-out;
}

.tab-enter,
.tab-leave-to {
  opacity: 0;
}
</style><|MERGE_RESOLUTION|>--- conflicted
+++ resolved
@@ -32,21 +32,7 @@
         ...mapState('panel', ['activeTab', 'expanded']),
         ...mapState('application', ['activeProjectId']),
         ...mapState('nodeRepository', ['isDescriptionPanelOpen']),
-<<<<<<< HEAD
-        
-=======
-
-        extensionPanelTransition() {
-            // returns a functional component that is used as transition prop on <portal>. This way the transition
-            // behaves as without portal, see https://portal-vue.linusb.org/api/portal-target.html#transition
-            return {
-                render(h) {
-                    return h('transition', { props: { name: 'extension-panel' } }, this.$slots.default);
-                }
-            };
-        },
-
->>>>>>> 9244ed20
+
         sidebarSections() {
             return [
                 {
