--- conflicted
+++ resolved
@@ -8,26 +8,13 @@
  * @param {Number} [iconSize] The width of the rendered svg will be set to this size
  * @returns {Object} A Vue component
  */
-<<<<<<< HEAD
-export default (portConfig, iconSize) => ({
+export default (portConfig, iconSize = null) => ({
     render() {
         const port = { ...portConfig };
         delete port.nodeState;
         const g = createElement(Port, { port });
         
         const portSize = this.$shapes.portSize;
-=======
-export default (portConfig, iconSize = null) => ({
-    render(createElement) {
-        let port = { ...portConfig };
-        delete port.nodeState;
-        let g = createElement(Port, {
-            props: { port }
-        });
-
-
-        let portSize = this.$shapes.portSize;
->>>>>>> 69eb9b73
 
         const attrs = {
             viewBox: `-${portSize / 2} -${portSize / 2} ${portSize} ${portSize}`,
