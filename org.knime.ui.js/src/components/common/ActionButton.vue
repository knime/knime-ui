--- conflicted
+++ resolved
@@ -73,14 +73,10 @@
     }
   }
 
-<<<<<<< HEAD
   & :deep(svg) {
-=======
-  & >>> svg {
     /* divide by 20 to match the width & height of the NestedSvg component,
       and get a stroke width of 1px
     */
->>>>>>> 1af19555
     stroke-width: calc(32px / 20);
     stroke: var(--knime-masala);
     pointer-events: none;
