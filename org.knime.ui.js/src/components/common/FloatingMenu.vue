--- conflicted
+++ resolved
@@ -92,13 +92,9 @@
         };
         this.resizeObserver.observe(this.$el);
     },
-<<<<<<< HEAD
     beforeUnmount() {
-=======
-    beforeDestroy() {
         this.setInteractionsEnabled(true);
 
->>>>>>> 7590ce54
         // if kanvas currently exists (workflow is open) remove scroll event listener
         let kanvas = document.getElementById('kanvas');
         kanvas?.removeEventListener('scroll', this.onCanvasScroll);
