--- conflicted
+++ resolved
@@ -1,11 +1,5 @@
-<<<<<<< HEAD
 import * as Vue from 'vue';
-import { shallowMount } from '@vue/test-utils';
-=======
-import Vue from 'vue';
-import Vuex from 'vuex';
-import { createLocalVue, shallowMount, mount } from '@vue/test-utils';
->>>>>>> 9244ed20
+import { mount } from '@vue/test-utils';
 import { mockVuexStore } from '@/test/test-utils/mockVuexStore';
 
 import ReloadIcon from 'webapps-common/ui/assets/img/icons/reload.svg';
@@ -44,38 +38,25 @@
             hasNodeCollectionActive: false
         };
 
-        const createMocks = () => {
-            $store = mockVuexStore({
-                nodeRepository: {
-                    state: storeState,
-                    actions: {
-                        searchTopNodesNextPage: searchTopNodesNextPageMock,
-                        searchBottomNodesNextPage: searchBottomNodesNextPageMock,
-                        toggleShowingBottomNodes: toggleShowingBottomNodesMock
-                    },
-                    mutations: {
-                        setSearchScrollPosition: setSearchScrollPositionMock
-                    }
+        $store = mockVuexStore({
+            nodeRepository: {
+                state: storeState,
+                actions: {
+                    searchTopNodesNextPage: searchTopNodesNextPageMock,
+                    searchBottomNodesNextPage: searchBottomNodesNextPageMock,
+                    toggleShowingBottomNodes: toggleShowingBottomNodesMock
                 },
-                application: {
-                    state: applicationStoreState
+                mutations: {
+                    setSearchScrollPosition: setSearchScrollPositionMock
                 }
-            });
-<<<<<<< HEAD
-            wrapper = shallowMount(SearchResults, { global: { plugins: [$store] } });
-=======
-            return { $store };
-        };
-
-        doShallowMount = () => {
-            let mocks = createMocks();
-            wrapper = shallowMount(SearchResults, { mocks });
->>>>>>> 9244ed20
-        };
+            },
+            application: {
+                state: applicationStoreState
+            }
+        });
 
         doMount = () => {
-            let mocks = createMocks();
-            wrapper = mount(SearchResults, { mocks });
+            wrapper = mount(SearchResults, { global: { plugins: [$store] } });
         };
     });
 
