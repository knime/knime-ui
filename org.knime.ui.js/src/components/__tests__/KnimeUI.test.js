--- conflicted
+++ resolved
@@ -17,21 +17,12 @@
 jest.mock('@/components/embeddedViews/pagebuilderLoader');
 
 describe('KnimeUI.vue', () => {
-<<<<<<< HEAD
     let $store, doShallowMount, initializeApplication, wrapper, storeConfig, destroyApplication,
-=======
-    beforeAll(() => {
-        const localVue = createLocalVue();
-        localVue.use(Vuex);
-    });
+        setHasClipboardSupport;
 
     const mockFeatureFlags = {
         shouldLoadPageBuilder: jest.fn(() => true)
     };
-
-    let $store, doShallowMount, initializeApplication, wrapper, storeConfig, mocks, destroyApplication,
->>>>>>> 1af19555
-        setHasClipboardSupport;
 
     beforeEach(() => {
         initializeApplication = jest.fn().mockResolvedValue();
@@ -62,12 +53,13 @@
         };
 
         $store = mockVuexStore(storeConfig);
-<<<<<<< HEAD
-=======
-        mocks = { $store, $features: mockFeatureFlags };
->>>>>>> 1af19555
         doShallowMount = async () => {
-            wrapper = shallowMount(KnimeUI, { global: { plugins: [$store] } });
+            wrapper = shallowMount(KnimeUI, {
+                global: {
+                    plugins: [$store],
+                    mocks: { $features: mockFeatureFlags }
+                }
+            });
             // await promises during load
             await new Promise(r => setTimeout(r, 0));
         };
