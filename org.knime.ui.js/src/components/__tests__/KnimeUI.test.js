--- conflicted
+++ resolved
@@ -16,18 +16,12 @@
 
 describe('KnimeUI.vue', () => {
     let $store, doShallowMount, initializeApplication, wrapper, storeConfig, destroyApplication,
-        setHasClipboardSupport, $router;
+        setHasClipboardSupport, $router, $route;
 
     const mockFeatureFlags = {
         shouldLoadPageBuilder: jest.fn(() => true)
     };
 
-<<<<<<< HEAD
-=======
-    let $store, doShallowMount, initializeApplication, wrapper, storeConfig, mocks, destroyApplication,
-        setHasClipboardSupport, $router, $route;
-
->>>>>>> 9244ed20
     beforeEach(() => {
         initializeApplication = jest.fn().mockResolvedValue();
         destroyApplication = jest.fn();
@@ -74,23 +68,15 @@
             currentRoute: {},
             push: jest.fn()
         };
-<<<<<<< HEAD
-=======
+
         $route = {
             meta: { showUpdateBanner: false }
         };
-        mocks = {
-            $store,
-            $features: mockFeatureFlags,
-            $router,
-            $route
-        };
->>>>>>> 9244ed20
         doShallowMount = async () => {
             wrapper = shallowMount(KnimeUI, {
                 global: {
                     plugins: [$store],
-                    mocks: { $features: mockFeatureFlags, $router },
+                    mocks: { $features: mockFeatureFlags, $router, $route },
                     stubs: { RouterView: true }
                 }
             });
@@ -118,7 +104,7 @@
         $route.meta = { showUpdateBanner: true };
         await doShallowMount();
         await Vue.nextTick();
-                
+
         expect(wrapper.findComponent(UpdateBanner).exists()).toBe(true);
         expect(wrapper.find('.main-content-with-banner').exists()).toBe(true);
     });
@@ -144,7 +130,7 @@
             },
             projectId: 'project'
         };
-        
+
         await doShallowMount();
 
         // await fetch hook
@@ -154,14 +140,8 @@
         await Vue.nextTick();
 
         expect($router.push).toHaveBeenCalledWith({
-<<<<<<< HEAD
-            name: APP_ROUTES.WorkflowPage.name,
-            params: { projectId: 'project', workflowId: 'root' },
-            query: { skipGuards: true }
-=======
             name: APP_ROUTES.WorkflowPage,
             params: { projectId: 'project', workflowId: 'root', skipGuards: true }
->>>>>>> 9244ed20
         });
     });
 
@@ -218,7 +198,7 @@
 
             jest.spyOn(navigator.permissions, 'query');
             Object.assign(navigator, { clipboard: {} });
-            
+
             await doShallowMount();
             expect(setHasClipboardSupport).toHaveBeenCalledWith(expect.anything(), false);
         });
