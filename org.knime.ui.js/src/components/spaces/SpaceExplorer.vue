<<<<<<< HEAD
<script lang="ts">
import { defineComponent, type PropType } from 'vue';
import { mapActions, mapGetters, mapState } from 'vuex';
import { API } from '@api';

import CubeIcon from 'webapps-common/ui/assets/img/icons/cube.svg';
import TrashIcon from 'webapps-common/ui/assets/img/icons/trash.svg';
import PrivateSpaceIcon from 'webapps-common/ui/assets/img/icons/private-space.svg';
import Breadcrumb from 'webapps-common/ui/components/Breadcrumb.vue';
import Modal from 'webapps-common/ui/components/Modal.vue';
import Button from 'webapps-common/ui/components/Button.vue';
import MenuItems from 'webapps-common/ui/components/MenuItems.vue';
import NodePreview from 'webapps-common/ui/components/node/NodePreview.vue';
import type { MenuItem } from 'webapps-common/ui/components/MenuItemsBase.vue';

import { SpaceItem, type WorkflowGroupContent } from '@/api/gateway-api/generated-api';
import ComputerDesktopIcon from '@/assets/computer-desktop.svg';
import { APP_ROUTES } from '@/router/appRoutes';
import SmartLoader from '@/components/common/SmartLoader.vue';

import SpaceExplorerActions from './SpaceExplorerActions.vue';
import FileExplorer from './FileExplorer/FileExplorer.vue';
import type { FileExplorerItem, FileExplorerContextMenu } from './FileExplorer/types';

const ITEM_TYPES_TEXTS = {
    [SpaceItem.TypeEnum.WorkflowGroup]: 'folder',
    [SpaceItem.TypeEnum.Workflow]: 'workflow',
    [SpaceItem.TypeEnum.Component]: 'component',
    [SpaceItem.TypeEnum.WorkflowTemplate]: 'metanode',
    [SpaceItem.TypeEnum.Data]: 'data file'
} as const;

export default defineComponent({
    components: {
        SpaceExplorerActions,
        FileExplorer,
        MenuItems,
        NodePreview,
        Breadcrumb,
        SmartLoader,
        Modal,
        Button,
        TrashIcon
    },

    props: {
        mode: {
            type: String as PropType<'normal' | 'mini'>,
            default: 'normal',
            validator: (value: string) => ['normal', 'mini'].includes(value)
        }
=======
<script>
import { mapActions, mapGetters, mapState } from "vuex";
import { API } from "@api";

import CubeIcon from "webapps-common/ui/assets/img/icons/cube.svg";
import TrashIcon from "webapps-common/ui/assets/img/icons/trash.svg";
import PrivateSpaceIcon from "webapps-common/ui/assets/img/icons/private-space.svg";
import Breadcrumb from "webapps-common/ui/components/Breadcrumb.vue";
import Modal from "webapps-common/ui/components/Modal.vue";
import Button from "webapps-common/ui/components/Button.vue";

import ComputerDesktopIcon from "@/assets/computer-desktop.svg";
import ITEM_TYPES from "@/util/spaceItemTypes";
import { APP_ROUTES } from "@/router/appRoutes";
import SmartLoader from "@/components/common/SmartLoader.vue";

import SpaceExplorerActions from "./SpaceExplorerActions.vue";
import FileExplorer from "./FileExplorer/FileExplorer.vue";

const ITEM_TYPES_TEXTS = {
  [ITEM_TYPES.WorkflowGroup]: "folder",
  [ITEM_TYPES.Workflow]: "workflow",
  [ITEM_TYPES.Component]: "component",
  [ITEM_TYPES.Metanode]: "metanode",
  [ITEM_TYPES.Data]: "data file",
};

export default {
  components: {
    SpaceExplorerActions,
    FileExplorer,
    Breadcrumb,
    SmartLoader,
    Modal,
    Button,
    TrashIcon,
  },

  props: {
    mode: {
      type: String,
      default: "normal",
      validator: (value) => ["normal", "mini"].includes(value),
    },
  },

  emits: ["changeSelection", "itemChanged"],

  data() {
    return {
      selectedItems: [],
      isAboveCanvas: false,
      fileNodeTemplate: null,
      deleteModal: {
        deleteModalActive: false,
        modalMessage: null,
        items: [],
      },
    };
  },

  computed: {
    ...mapGetters("canvas", ["screenToCanvasCoordinates"]),
    ...mapState("canvas", ["getScrollContainerElement"]),
    ...mapState("application", [
      "openProjects",
      "fileExtensionToNodeTemplateId",
    ]),
    ...mapState("spaces", {
      activeSpace: (state) => state.activeSpace,
      activeSpaceProvider: (state) => state.activeSpaceProvider,
      startItemId: (state) => state.activeSpace?.startItemId,
      activeWorkflowGroup: (state) => state.activeSpace?.activeWorkflowGroup,
      spaceId: (state) => state.activeSpace?.spaceId,
      isLoading: (state) => state.isLoading,
    }),
    ...mapState("nodeRepository", ["nodesPerCategory"]),
    ...mapGetters("spaces", [
      "openedWorkflowItems",
      "openedFolderItems",
      "pathToItemId",
      "hasActiveHubSession",
      "activeSpaceInfo",
    ]),

    fileExplorerItems() {
      return this.activeWorkflowGroup.items.map((item) => ({
        ...item,
        displayOpenIndicator:
          this.openedWorkflowItems.includes(item.id) ||
          this.openedFolderItems.includes(item.id),

        canBeDeleted: !this.openedFolderItems.includes(item.id),
      }));
>>>>>>> fbe78a7f
    },

    isLocal() {
      return this.spaceId === "local";
    },

    homeBreadcrumbItem() {
      if (this.mode !== "mini") {
        return {
<<<<<<< HEAD
            selectedItems: [],
            isAboveCanvas: false,
            fileNodeTemplate: null,
            deleteModal: {
                deleteModalActive: false,
                modalMessage: null,
                items: []
            },
            nodeTemplate: null,
            shouldShowPreview: false
=======
          text: "Home",
          id: "root",
>>>>>>> fbe78a7f
        };
      }

      // use icons for mini mode
      let icon = ComputerDesktopIcon;
      if (!this.activeSpaceInfo.local) {
        icon = this.activeSpaceInfo.private ? PrivateSpaceIcon : CubeIcon;
      }
      return {
        title: this.activeSpaceInfo.name,
        icon,
        id: "root",
      };
    },

<<<<<<< HEAD
    computed: {
        ...mapGetters('canvas', ['screenToCanvasCoordinates']),
        ...mapState('canvas', ['getScrollContainerElement']),
        ...mapState('application', ['openProjects', 'fileExtensionToNodeTemplateId']),
        ...mapState('spaces', {
            activeSpace: state => state.activeSpace,
            activeSpaceProvider: state => state.activeSpaceProvider,
            startItemId: state => state.activeSpace?.startItemId as string,
            activeWorkflowGroup: state => state.activeSpace?.activeWorkflowGroup as WorkflowGroupContent,
            spaceId: state => state.activeSpace?.spaceId as string,
            isLoading: state => state.isLoading as boolean
        }),
        ...mapState('nodeRepository', ['nodesPerCategory']),
        ...mapGetters('spaces', [
            'openedWorkflowItems',
            'openedFolderItems',
            'pathToItemId',
            'hasActiveHubSession',
            'activeSpaceInfo'
        ]),

        fileExplorerItems(): Array<FileExplorerItem> {
            return this.activeWorkflowGroup.items.map(item => {
                const isOpen = this.openedWorkflowItems.includes(item.id) || this.openedFolderItems.includes(item.id);

                return {
                    ...item,
                    isOpen,
                    canBeRenamed: !isOpen,
                    canBeDeleted: !this.openedFolderItems.includes(item.id)
                };
            });
        },

        isLocal() {
            return this.spaceId === 'local';
        },

        homeBreadcrumbItem() {
            if (this.mode !== 'mini') {
                return {
                    text: 'Home',
                    id: 'root'
                };
            }

            // use icons for mini mode
            let icon = ComputerDesktopIcon;
            if (!this.activeSpaceInfo.local) {
                icon = this.activeSpaceInfo.private ? PrivateSpaceIcon : CubeIcon;
            }
            return {
                title: this.activeSpaceInfo.name,
                icon,
                id: 'root'
            };
        },

        breadcrumbItems() {
            if (!this.activeWorkflowGroup) {
                return [{
                    ...this.homeBreadcrumbItem,
                    clickable: false
                }];
            }

            const { path } = this.activeWorkflowGroup;
            const rootBreadcrumb = {
                ...this.homeBreadcrumbItem,
                clickable: path.length > 0
            };
            const lastPathIndex = path.length - 1;

            return [rootBreadcrumb].concat(
                path.map((pathItem, index) => ({
                    text: pathItem.name,
                    id: pathItem.id,
                    clickable: index !== lastPathIndex
                }))
            );
        },

        fullPath() {
            if (!this.activeWorkflowGroup) {
                return '';
            }
            const { path } = this.activeWorkflowGroup;
            return ['home'].concat(path.map(({ name }) => name)).join('/');
        },

        explorerDisabledActions() {
            return {
                uploadToHub: !this.hasActiveHubSession || this.selectedItems.length === 0,
                downloadToLocalSpace: this.isLocal || this.selectedItems.length === 0
            };
        }
=======
    breadcrumbItems() {
      if (!this.activeWorkflowGroup) {
        return [
          {
            ...this.homeBreadcrumbItem,
            clickable: false,
          },
        ];
      }

      const { path } = this.activeWorkflowGroup;
      const rootBreadcrumb = {
        ...this.homeBreadcrumbItem,
        clickable: path.length > 0,
      };
      const lastPathIndex = path.length - 1;

      return [rootBreadcrumb].concat(
        path.map((pathItem, index) => ({
          text: pathItem.name,
          id: pathItem.id,
          clickable: index !== lastPathIndex,
        }))
      );
>>>>>>> fbe78a7f
    },

    fullPath() {
      if (!this.activeWorkflowGroup) {
        return "";
      }
      const { path } = this.activeWorkflowGroup;
      return ["home"].concat(path.map(({ name }) => name)).join("/");
    },

    explorerDisabledActions() {
      return {
        uploadToHub:
          !this.hasActiveHubSession || this.selectedItems.length === 0,
        downloadToLocalSpace: this.isLocal || this.selectedItems.length === 0,
      };
    },
  },

  watch: {
    activeWorkflowGroup: {
      async handler(newData, oldData) {
        if (newData === null && oldData !== null) {
          await this.fetchWorkflowGroupContent(this.startItemId || "root");
        }
      },
      immediate: true,
    },
  },

  methods: {
    ...mapActions("nodeRepository", ["getNodeTemplate"]),
    ...mapActions("application", ["forceCloseProjects"]),
    async fetchWorkflowGroupContent(itemId) {
      await this.$store.dispatch("spaces/fetchWorkflowGroupContent", {
        itemId,
      });
    },

    onSelectionChange(selectedItems) {
      this.selectedItems = selectedItems;
      this.$emit("changeSelection", selectedItems);
    },

    async onChangeDirectory(pathId) {
      await this.$store.dispatch("spaces/changeDirectory", { pathId });

      this.$emit("itemChanged", this.pathToItemId(pathId));
    },

    async onOpenFile({ id }) {
      await this.$store.dispatch("spaces/openWorkflow", {
        workflowItemId: id,
        // send in router, so it can be used to navigate to an already open workflow
        $router: this.$router,
      });
    },

    onRenameFile({ itemId, newName }) {
      this.$store
        .dispatch("spaces/renameItem", { itemId, newName })
        .catch(() => {
          // TODO replace with a better notification alternative when available
          window.alert(
            `Could not rename the selected item with the new name "${newName}". Check for duplicates.`
          );
        });
    },

    onBreadcrumbClick({ id }) {
      this.fetchWorkflowGroupContent(id);
      this.$emit("itemChanged", id);
    },

    onDeleteItems({ items }) {
      const itemNameList = items
        .map((item) => `${ITEM_TYPES_TEXTS[item.type]} “${item.name}”`)
        .join(", ");

      this.deleteModal.modalMessage = `Do you want to delete the ${itemNameList}?`;

      this.deleteModal.items = items;
      this.deleteModal.deleteModalActive = true;
    },

<<<<<<< HEAD
    methods: {
        ...mapActions('nodeRepository', ['getNodeTemplate']),
        ...mapActions('application', ['forceCloseProjects']),
        async fetchWorkflowGroupContent(itemId) {
            await this.$store.dispatch('spaces/fetchWorkflowGroupContent', { itemId });
        },

        onSelectionChange(selectedItems) {
            this.selectedItems = selectedItems;
            this.$emit('changeSelection', selectedItems);
        },

        async onChangeDirectory(pathId) {
            await this.$store.dispatch('spaces/changeDirectory', { pathId });

            this.$emit('itemChanged', this.pathToItemId(pathId));
        },

        async onOpenFile({ id }) {
            await this.$store.dispatch('spaces/openWorkflow', {
                workflowItemId: id,
                // send in router, so it can be used to navigate to an already open workflow
                $router: this.$router
            });
        },

        onRenameFile({ itemId, newName }) {
            this.$store.dispatch('spaces/renameItem', { itemId, newName })
                .catch(() => {
                    // TODO replace with a better notification alternative when available
                    window.alert(
                        `Could not rename the selected item with the new name "${newName}". Check for duplicates.`
                    );
                });
        },

        async onBreadcrumbClick({ id }) {
            await this.fetchWorkflowGroupContent(id);
            this.$emit('itemChanged', id);
        },

        onDeleteItems({ items }) {
            const itemNameList = items
                .map((item) => `${ITEM_TYPES_TEXTS[item.type]} “${item.name}”`)
                .join(', ');

            this.deleteModal.modalMessage = `Do you want to delete the ${itemNameList}?`;

            this.deleteModal.items = items;
            this.deleteModal.deleteModalActive = true;
        },

        async deleteItems() {
            this.deleteModal.deleteModalActive = false;

            const itemIds = this.deleteModal.items.map(item => item.id);
            const relevantProjects = this.openProjects.filter(({ origin }) => itemIds.includes(origin.itemId));
            const projectIds = relevantProjects.map(({ projectId }) => projectId);
            let nextProjectId;
            if (projectIds.length) {
                nextProjectId = await this.forceCloseProjects({ projectIds });
            }

            await this.$store.dispatch('spaces/deleteItems', { itemIds });
            if (nextProjectId) {
                await this.$router.push({
                    name: APP_ROUTES.WorkflowPage,
                    params: { projectId: nextProjectId, workflowId: 'root' }
                });
            }
        },

        /**
         * @typedef Payload
         * @property {Array<string>} sourceItems
         * @property {String} targetItem
         * @property {(success: boolean) => void} onComplete
        */
        /**
         * @param {Payload} eventPayload
         * @returns {Void}
         */
        async onMoveItems({ sourceItems, targetItem, onComplete }) {
            const openedWorkflows = this.openProjects.filter(workflow => sourceItems.includes(workflow.origin.itemId));
            const isInsideFolder = this.openProjects.filter(
                (project) => project.origin.ancestorItemIds
                    .some((ancestorId) => sourceItems.includes(ancestorId))
            );

            if (openedWorkflows.length || isInsideFolder.length) {
                const openedWorkflowsNames = openedWorkflows.map(workflow => workflow.name);
                const isInsideFolderNames = isInsideFolder.map(workflow => workflow.name);
                const extraSpace = openedWorkflows.length && isInsideFolder.length ? '\n' : '';

                alert(`Following workflows are opened:\n
                 ${openedWorkflowsNames.map(name => `• ${name}`).join('\n') + extraSpace +
                 isInsideFolderNames.map(name => `• ${name}`).join('\n')}
                \nTo move your selected items, they have to be closed first`);

                onComplete(false);

                return;
            }

            const destWorkflowGroupItemId = this.pathToItemId(targetItem);
            const collisionStrategy = API.desktop.getNameCollisionStrategy({
                spaceProviderId: this.activeSpaceProvider.id,
                spaceId: this.activeSpace.spaceId,
                itemIds: sourceItems,
                destinationItemId: destWorkflowGroupItemId
            });

            if (collisionStrategy === 'CANCEL') {
                onComplete(false);

                return;
            }

            try {
                await this.$store.dispatch(
                    'spaces/moveItems',
                    { itemIds: sourceItems, destWorkflowGroupItemId, collisionStrategy }
                );

                onComplete(true);
            } catch (error) {
                consola.error(`There was a problem moving the items`, { error });
                onComplete(false);
            }
        },

        /**
         * @typedef Payload
         * @property {MouseEvent} event
         * @property {item} sourceItem
         * @property {isAboveCanvas: boolean, nodeTemplate: object) => void} onUpdate
        */
        /**
         * @param {Payload} eventPayload
         * @returns {Void}
         */
        async onDrag({ event, item }) {
            const nodeTemplateId = this.getNodeTemplateId(item);
            if (!nodeTemplateId) {
                return;
            }

            // check if item is above canvas
            const screenX = event.clientX - this.$shapes.nodeSize / 2;
            const screenY = event.clientY - this.$shapes.nodeSize / 2;

            const el = document.elementFromPoint(screenX, screenY);

            const kanvas = this.getScrollContainerElement();

            if (!this.nodeTemplate) {
                this.nodeTemplate = await this.getNodeTemplate(nodeTemplateId);
            }

            this.isAboveCanvas = kanvas.contains(el);
        },

        /**
         * @typedef Payload
         * @property {MouseEvent} event
         * @property {{ id: string }} sourceItem
         * @property {(success: boolean) => void} onComplete
        */
        /**
         * @param {Payload} eventPayload
         * @returns {Void}
         */
        async onDragEnd({ event, sourceItem, onComplete }) {
            this.nodeTemplate = null;

            const screenX = event.clientX - this.$shapes.nodeSize / 2;
            const screenY = event.clientY - this.$shapes.nodeSize / 2;

            const el = document.elementFromPoint(screenX, screenY);

            // skip behavior when not on the workflow
            if (this.$route.name !== APP_ROUTES.WorkflowPage) {
                onComplete(false);
                return;
            }

            const kanvas = this.getScrollContainerElement();

            if (!kanvas.contains(el)) {
                onComplete(false);
                return;
            }

            const nodeTemplateId = this.getNodeTemplateId(sourceItem);
            if (!nodeTemplateId) {
                onComplete(false);
                return;
            }

            try {
                const [x, y] = this.screenToCanvasCoordinates([screenX, screenY]);
                await this.$store.dispatch('workflow/addNode', {
                    position: { x, y },
                    spaceItemReference: {
                        itemId: sourceItem.id,
                        providerId: this.activeSpaceProvider.id,
                        spaceId: this.activeSpace.spaceId
                    },
                    nodeFactory: {
                        className: nodeTemplateId
                    }
                });
                onComplete(true);
            } catch (error) {
                onComplete(false);
                consola.error({ message: 'Error adding node via file to workflow', error });
                throw error;
            }
        },

        getNodeTemplateId(sourceItem: FileExplorerItem) {
            const sourceFileExtension = Object
                .keys(this.fileExtensionToNodeTemplateId)
                .find(extension => sourceItem.name.endsWith(extension));

            return this.fileExtensionToNodeTemplateId[sourceFileExtension];
        },

        fileExplorerContextMenuItems(
            getRenameOption: FileExplorerContextMenu.GetDefaultMenuOption,
            getDeleteOption: FileExplorerContextMenu.GetDefaultMenuOption,
            anchorItem: FileExplorerItem
        ): MenuItem[] {
            const openFileType = anchorItem.type === SpaceItem.TypeEnum.Workflow
                ? 'workflows'
                : 'folders';

            const renameOptionTitle = anchorItem.isOpen
                ? `Open ${openFileType} cannot be renamed`
                : '';

            return [
                {
                    id: 'another option',
                    text: 'Export',
                    title: 'Export',
                    disabled: false
                },
                getRenameOption(anchorItem, { title: renameOptionTitle }),
                getDeleteOption(anchorItem, {
                    title: anchorItem.canBeDeleted ? '' : 'Open folders cannot be deleted'
                })
            ];
        }
    }
});
=======
    async deleteItems() {
      this.deleteModal.deleteModalActive = false;

      const itemIds = this.deleteModal.items.map((item) => item.id);
      const relevantProjects = this.openProjects.filter(({ origin }) =>
        itemIds.includes(origin.itemId)
      );
      const projectIds = relevantProjects.map(({ projectId }) => projectId);
      let nextProjectId;
      if (projectIds.length) {
        nextProjectId = await this.forceCloseProjects({ projectIds });
      }

      await this.$store.dispatch("spaces/deleteItems", { itemIds });
      if (nextProjectId) {
        this.$router.push({
          name: APP_ROUTES.WorkflowPage,
          params: { projectId: nextProjectId, workflowId: "root" },
        });
      }
    },

    /**
     * @typedef Payload
     * @property {Array<string>} sourceItems
     * @property {String} targetItem
     * @property {(success: boolean) => void} onComplete
     */
    /**
     * @param {Payload} eventPayload
     * @returns {Void}
     */
    onMoveItems({ sourceItems, targetItem, onComplete }) {
      const openedWorkflows = this.openProjects.filter((workflow) =>
        sourceItems.includes(workflow.origin.itemId)
      );
      const isInsideFolder = this.openProjects.filter((project) =>
        project.origin.ancestorItemIds.some((ancestorId) =>
          sourceItems.includes(ancestorId)
        )
      );

      if (openedWorkflows.length || isInsideFolder.length) {
        const openedWorkflowsNames = openedWorkflows.map(
          (workflow) => workflow.name
        );
        const isInsideFolderNames = isInsideFolder.map(
          (workflow) => workflow.name
        );
        const extraSpace =
          openedWorkflows.length && isInsideFolder.length ? "\n" : "";

        alert(`Following workflows are opened:\n
                 ${
                   openedWorkflowsNames.map((name) => `• ${name}`).join("\n") +
                   extraSpace +
                   isInsideFolderNames.map((name) => `• ${name}`).join("\n")
                 }
                \nTo move your selected items, they have to be closed first`);

        onComplete(false);

        return;
      }

      const destWorkflowGroupItemId = this.pathToItemId(targetItem);
      const collisionStrategy = API.desktop.getNameCollisionStrategy({
        spaceProviderId: this.activeSpaceProvider.id,
        spaceId: this.activeSpace.spaceId,
        itemIds: sourceItems,
        destinationItemId: destWorkflowGroupItemId,
      });

      if (collisionStrategy === "CANCEL") {
        onComplete(false);

        return;
      }

      try {
        this.$store.dispatch("spaces/moveItems", {
          itemIds: sourceItems,
          destWorkflowGroupItemId,
          collisionStrategy,
        });

        onComplete(true);
      } catch (error) {
        consola.error("There was a problem moving the items", { error });
        onComplete(false);
      }
    },

    /**
     * @typedef Payload
     * @property {MouseEvent} event
     * @property {item} sourceItem
     * @property {isAboveCanvas: boolean, nodeTemplate: object) => void} onUpdate
     */
    /**
     * @param {Payload} eventPayload
     * @returns {Void}
     */
    async onDrag({ event, item, onUpdate }) {
      const nodeTemplateId = this.getNodeTemplateId(item);
      if (!nodeTemplateId) {
        return;
      }

      // check if item is above canvas
      const screenX = event.clientX - this.$shapes.nodeSize / 2;
      const screenY = event.clientY - this.$shapes.nodeSize / 2;

      const el = document.elementFromPoint(screenX, screenY);

      const kanvas = this.getScrollContainerElement();

      if (!this.nodeTemplate) {
        this.nodeTemplate = await this.getNodeTemplate(nodeTemplateId);
      }

      if (this.isAboveCanvas !== kanvas.contains(el) && el) {
        this.isAboveCanvas = kanvas.contains(el);
        onUpdate(this.isAboveCanvas, this.nodeTemplate);
      }
    },

    /**
     * @typedef Payload
     * @property {MouseEvent} event
     * @property {{ id: string }} sourceItem
     * @property {(success: boolean) => void} onComplete
     */
    /**
     * @param {Payload} eventPayload
     * @returns {Void}
     */
    async onDragEnd({ event, sourceItem, onComplete }) {
      this.nodeTemplate = null;

      const screenX = event.clientX - this.$shapes.nodeSize / 2;
      const screenY = event.clientY - this.$shapes.nodeSize / 2;

      const el = document.elementFromPoint(screenX, screenY);

      // skip behavior when not on the workflow
      if (this.$route.name !== APP_ROUTES.WorkflowPage) {
        onComplete(false);
        return;
      }

      const kanvas = this.getScrollContainerElement();

      if (!kanvas.contains(el)) {
        onComplete(false);
        return;
      }

      const nodeTemplateId = this.getNodeTemplateId(sourceItem);
      if (!nodeTemplateId) {
        onComplete(false);
        return;
      }

      try {
        const [x, y] = this.screenToCanvasCoordinates([screenX, screenY]);
        await this.$store.dispatch("workflow/addNode", {
          position: { x, y },
          spaceItemReference: {
            itemId: sourceItem.id,
            providerId: this.activeSpaceProvider.id,
            spaceId: this.activeSpace.spaceId,
          },
          nodeFactory: {
            className: nodeTemplateId,
          },
        });
        onComplete(true);
      } catch (error) {
        onComplete(false);
        consola.error({
          message: "Error adding node via file to workflow",
          error,
        });
        throw error;
      }
    },

    getNodeTemplateId(sourceItem) {
      const sourceFileExtension = Object.keys(
        this.fileExtensionToNodeTemplateId
      ).find((extension) => sourceItem.name.endsWith(extension));

      return this.fileExtensionToNodeTemplateId[sourceFileExtension];
    },
  },
};
>>>>>>> fbe78a7f
</script>

<template>
  <div :class="mode" class="space-explorer">
    <div class="breadcrumb-wrapper">
      <Breadcrumb :items="breadcrumbItems" @click-item="onBreadcrumbClick" />

      <SpaceExplorerActions
        v-if="mode === 'mini'"
        mode="mini"
        :is-local="isLocal"
        :disabled-actions="explorerDisabledActions"
        :has-active-hub-session="hasActiveHubSession"
        @action:create-workflow="
          $store.commit('spaces/setIsCreateWorkflowModalOpen', true)
        "
        @action:create-folder="$store.dispatch('spaces/createFolder')"
        @action:import-workflow="
          $store.dispatch('spaces/importToWorkflowGroup', {
            importType: 'WORKFLOW',
          })
        "
        @action:import-files="
          $store.dispatch('spaces/importToWorkflowGroup', {
            importType: 'FILES',
          })
        "
        @action:upload-to-hub="
          $store.dispatch('spaces/copyBetweenSpaces', {
            itemIds: selectedItems,
          })
        "
        @action:download-to-local-space="
          $store.dispatch('spaces/copyBetweenSpaces', {
            itemIds: selectedItems,
          })
        "
      />
    </div>

    <SmartLoader
      class="smart-loader"
      :loading="isLoading"
      :config="{
        initialDimensions: { height: '76px' },
        staggerStageCount: 1,
      }"
    >
      <FileExplorer
        v-if="activeWorkflowGroup"
        :mode="mode"
        :items="fileExplorerItems"
        :is-root-folder="activeWorkflowGroup.path.length === 0"
        :full-path="fullPath"
        @change-directory="onChangeDirectory"
        @change-selection="onSelectionChange"
        @open-file="onOpenFile"
        @rename-file="onRenameFile"
        @delete-items="onDeleteItems"
        @move-items="onMoveItems"
        @drag="onDrag"
        @dragend="onDragEnd"
      >
        <template
          v-if="nodeTemplate && isAboveCanvas"
          #customDragPreview
        >
          <NodePreview
            :type="nodeTemplate.type"
            :in-ports="nodeTemplate.inPorts"
            :out-ports="nodeTemplate.outPorts"
            :icon="nodeTemplate.icon"
          />
        </template>

        <template #contextMenu="{ getRenameOption, getDeleteOption, anchorItem, onItemClick }">
          <MenuItems
            menu-aria-label="Space explorer context menu"
            :items="fileExplorerContextMenuItems(getRenameOption, getDeleteOption, anchorItem.item)"
            @item-click="(_, item) => onItemClick(item)"
          />
        </template>
      </FileExplorer>
    </SmartLoader>
    <div>
      <Modal
        :active="
          deleteModal.deleteModalActive && Boolean(deleteModal.modalMessage)
        "
        title="Delete"
        style-type="info"
        @cancel="deleteModal.deleteModalActive = false"
      >
        <template #icon><TrashIcon /></template>
        <template #confirmation>{{ deleteModal.modalMessage }}</template>
        <template #controls>
          <Button with-border @click="deleteModal.deleteModalActive = false">
            Cancel
          </Button>
          <Button primary @click="deleteItems"> Ok </Button>
        </template>
      </Modal>
    </div>
  </div>
</template>

<style lang="postcss" scoped>
@import url("@/assets/mixins.css");

.space-explorer {
  position: relative;

  & .create-workflow-btn {
    position: absolute;
    right: 0;
    top: -34px;
  }

  @media only screen and (min-width: 1600px) {
    & .create-workflow-btn {
      position: absolute;
      right: -76px;
      top: 6px;
    }
  }
}

.breadcrumb-wrapper {
  position: relative;
  display: flex;
  justify-content: space-between;
  padding-bottom: 5px;
  margin-bottom: 12px;
  width: 100%;
  border-bottom: 1px solid var(--knime-silver-sand);
  align-items: center;

  & .create-workflow-mini-btn {
    margin-left: auto;
    margin-right: 5px;
  }

  & .breadcrumb {
    padding-bottom: 0;
    overflow-x: auto;
    white-space: pre;
    -ms-overflow-style: none; /* needed to hide scroll bar in edge */
    scrollbar-width: none; /* for firefox */
    user-select: none;
    font-size: 16px;
    margin-right: 8px;

    &::-webkit-scrollbar {
      display: none;
    }

    & :deep(ul > li > span) {
      color: var(--knime-dove-gray);

      &:last-child,
      &:hover {
        color: var(--knime-masala);
      }
    }
  }
}

.mini {
  padding: 5px 15px;
  height: 100%;
  overflow-y: auto;
  overflow-x: hidden;
}

.smart-loader {
  --smartloader-bg: var(--knime-gray-ultra-light);
  --smartloader-icon-size: 30;
}
</style><|MERGE_RESOLUTION|>--- conflicted
+++ resolved
@@ -1,57 +1,5 @@
-<<<<<<< HEAD
 <script lang="ts">
-import { defineComponent, type PropType } from 'vue';
-import { mapActions, mapGetters, mapState } from 'vuex';
-import { API } from '@api';
-
-import CubeIcon from 'webapps-common/ui/assets/img/icons/cube.svg';
-import TrashIcon from 'webapps-common/ui/assets/img/icons/trash.svg';
-import PrivateSpaceIcon from 'webapps-common/ui/assets/img/icons/private-space.svg';
-import Breadcrumb from 'webapps-common/ui/components/Breadcrumb.vue';
-import Modal from 'webapps-common/ui/components/Modal.vue';
-import Button from 'webapps-common/ui/components/Button.vue';
-import MenuItems from 'webapps-common/ui/components/MenuItems.vue';
-import NodePreview from 'webapps-common/ui/components/node/NodePreview.vue';
-import type { MenuItem } from 'webapps-common/ui/components/MenuItemsBase.vue';
-
-import { SpaceItem, type WorkflowGroupContent } from '@/api/gateway-api/generated-api';
-import ComputerDesktopIcon from '@/assets/computer-desktop.svg';
-import { APP_ROUTES } from '@/router/appRoutes';
-import SmartLoader from '@/components/common/SmartLoader.vue';
-
-import SpaceExplorerActions from './SpaceExplorerActions.vue';
-import FileExplorer from './FileExplorer/FileExplorer.vue';
-import type { FileExplorerItem, FileExplorerContextMenu } from './FileExplorer/types';
-
-const ITEM_TYPES_TEXTS = {
-    [SpaceItem.TypeEnum.WorkflowGroup]: 'folder',
-    [SpaceItem.TypeEnum.Workflow]: 'workflow',
-    [SpaceItem.TypeEnum.Component]: 'component',
-    [SpaceItem.TypeEnum.WorkflowTemplate]: 'metanode',
-    [SpaceItem.TypeEnum.Data]: 'data file'
-} as const;
-
-export default defineComponent({
-    components: {
-        SpaceExplorerActions,
-        FileExplorer,
-        MenuItems,
-        NodePreview,
-        Breadcrumb,
-        SmartLoader,
-        Modal,
-        Button,
-        TrashIcon
-    },
-
-    props: {
-        mode: {
-            type: String as PropType<'normal' | 'mini'>,
-            default: 'normal',
-            validator: (value: string) => ['normal', 'mini'].includes(value)
-        }
-=======
-<script>
+import { defineComponent, type PropType } from "vue";
 import { mapActions, mapGetters, mapState } from "vuex";
 import { API } from "@api";
 
@@ -61,27 +9,39 @@
 import Breadcrumb from "webapps-common/ui/components/Breadcrumb.vue";
 import Modal from "webapps-common/ui/components/Modal.vue";
 import Button from "webapps-common/ui/components/Button.vue";
-
+import MenuItems from "webapps-common/ui/components/MenuItems.vue";
+import NodePreview from "webapps-common/ui/components/node/NodePreview.vue";
+import type { MenuItem } from "webapps-common/ui/components/MenuItemsBase.vue";
+
+import {
+  SpaceItem,
+  type WorkflowGroupContent,
+} from "@/api/gateway-api/generated-api";
 import ComputerDesktopIcon from "@/assets/computer-desktop.svg";
-import ITEM_TYPES from "@/util/spaceItemTypes";
 import { APP_ROUTES } from "@/router/appRoutes";
 import SmartLoader from "@/components/common/SmartLoader.vue";
 
 import SpaceExplorerActions from "./SpaceExplorerActions.vue";
 import FileExplorer from "./FileExplorer/FileExplorer.vue";
+import type {
+  FileExplorerItem,
+  FileExplorerContextMenu,
+} from "./FileExplorer/types";
 
 const ITEM_TYPES_TEXTS = {
-  [ITEM_TYPES.WorkflowGroup]: "folder",
-  [ITEM_TYPES.Workflow]: "workflow",
-  [ITEM_TYPES.Component]: "component",
-  [ITEM_TYPES.Metanode]: "metanode",
-  [ITEM_TYPES.Data]: "data file",
-};
-
-export default {
+  [SpaceItem.TypeEnum.WorkflowGroup]: "folder",
+  [SpaceItem.TypeEnum.Workflow]: "workflow",
+  [SpaceItem.TypeEnum.Component]: "component",
+  [SpaceItem.TypeEnum.WorkflowTemplate]: "metanode",
+  [SpaceItem.TypeEnum.Data]: "data file",
+} as const;
+
+export default defineComponent({
   components: {
     SpaceExplorerActions,
     FileExplorer,
+    MenuItems,
+    NodePreview,
     Breadcrumb,
     SmartLoader,
     Modal,
@@ -91,9 +51,9 @@
 
   props: {
     mode: {
-      type: String,
+      type: String as PropType<"normal" | "mini">,
       default: "normal",
-      validator: (value) => ["normal", "mini"].includes(value),
+      validator: (value: string) => ["normal", "mini"].includes(value),
     },
   },
 
@@ -109,6 +69,8 @@
         modalMessage: null,
         items: [],
       },
+      nodeTemplate: null,
+      shouldShowPreview: false,
     };
   },
 
@@ -122,10 +84,11 @@
     ...mapState("spaces", {
       activeSpace: (state) => state.activeSpace,
       activeSpaceProvider: (state) => state.activeSpaceProvider,
-      startItemId: (state) => state.activeSpace?.startItemId,
-      activeWorkflowGroup: (state) => state.activeSpace?.activeWorkflowGroup,
-      spaceId: (state) => state.activeSpace?.spaceId,
-      isLoading: (state) => state.isLoading,
+      startItemId: (state) => state.activeSpace?.startItemId as string,
+      activeWorkflowGroup: (state) =>
+        state.activeSpace?.activeWorkflowGroup as WorkflowGroupContent,
+      spaceId: (state) => state.activeSpace?.spaceId as string,
+      isLoading: (state) => state.isLoading as boolean,
     }),
     ...mapState("nodeRepository", ["nodesPerCategory"]),
     ...mapGetters("spaces", [
@@ -136,16 +99,19 @@
       "activeSpaceInfo",
     ]),
 
-    fileExplorerItems() {
-      return this.activeWorkflowGroup.items.map((item) => ({
-        ...item,
-        displayOpenIndicator:
+    fileExplorerItems(): Array<FileExplorerItem> {
+      return this.activeWorkflowGroup.items.map((item) => {
+        const isOpen =
           this.openedWorkflowItems.includes(item.id) ||
-          this.openedFolderItems.includes(item.id),
-
-        canBeDeleted: !this.openedFolderItems.includes(item.id),
-      }));
->>>>>>> fbe78a7f
+          this.openedFolderItems.includes(item.id);
+
+        return {
+          ...item,
+          isOpen,
+          canBeRenamed: !isOpen,
+          canBeDeleted: !this.openedFolderItems.includes(item.id),
+        };
+      });
     },
 
     isLocal() {
@@ -155,21 +121,8 @@
     homeBreadcrumbItem() {
       if (this.mode !== "mini") {
         return {
-<<<<<<< HEAD
-            selectedItems: [],
-            isAboveCanvas: false,
-            fileNodeTemplate: null,
-            deleteModal: {
-                deleteModalActive: false,
-                modalMessage: null,
-                items: []
-            },
-            nodeTemplate: null,
-            shouldShowPreview: false
-=======
           text: "Home",
           id: "root",
->>>>>>> fbe78a7f
         };
       }
 
@@ -185,104 +138,6 @@
       };
     },
 
-<<<<<<< HEAD
-    computed: {
-        ...mapGetters('canvas', ['screenToCanvasCoordinates']),
-        ...mapState('canvas', ['getScrollContainerElement']),
-        ...mapState('application', ['openProjects', 'fileExtensionToNodeTemplateId']),
-        ...mapState('spaces', {
-            activeSpace: state => state.activeSpace,
-            activeSpaceProvider: state => state.activeSpaceProvider,
-            startItemId: state => state.activeSpace?.startItemId as string,
-            activeWorkflowGroup: state => state.activeSpace?.activeWorkflowGroup as WorkflowGroupContent,
-            spaceId: state => state.activeSpace?.spaceId as string,
-            isLoading: state => state.isLoading as boolean
-        }),
-        ...mapState('nodeRepository', ['nodesPerCategory']),
-        ...mapGetters('spaces', [
-            'openedWorkflowItems',
-            'openedFolderItems',
-            'pathToItemId',
-            'hasActiveHubSession',
-            'activeSpaceInfo'
-        ]),
-
-        fileExplorerItems(): Array<FileExplorerItem> {
-            return this.activeWorkflowGroup.items.map(item => {
-                const isOpen = this.openedWorkflowItems.includes(item.id) || this.openedFolderItems.includes(item.id);
-
-                return {
-                    ...item,
-                    isOpen,
-                    canBeRenamed: !isOpen,
-                    canBeDeleted: !this.openedFolderItems.includes(item.id)
-                };
-            });
-        },
-
-        isLocal() {
-            return this.spaceId === 'local';
-        },
-
-        homeBreadcrumbItem() {
-            if (this.mode !== 'mini') {
-                return {
-                    text: 'Home',
-                    id: 'root'
-                };
-            }
-
-            // use icons for mini mode
-            let icon = ComputerDesktopIcon;
-            if (!this.activeSpaceInfo.local) {
-                icon = this.activeSpaceInfo.private ? PrivateSpaceIcon : CubeIcon;
-            }
-            return {
-                title: this.activeSpaceInfo.name,
-                icon,
-                id: 'root'
-            };
-        },
-
-        breadcrumbItems() {
-            if (!this.activeWorkflowGroup) {
-                return [{
-                    ...this.homeBreadcrumbItem,
-                    clickable: false
-                }];
-            }
-
-            const { path } = this.activeWorkflowGroup;
-            const rootBreadcrumb = {
-                ...this.homeBreadcrumbItem,
-                clickable: path.length > 0
-            };
-            const lastPathIndex = path.length - 1;
-
-            return [rootBreadcrumb].concat(
-                path.map((pathItem, index) => ({
-                    text: pathItem.name,
-                    id: pathItem.id,
-                    clickable: index !== lastPathIndex
-                }))
-            );
-        },
-
-        fullPath() {
-            if (!this.activeWorkflowGroup) {
-                return '';
-            }
-            const { path } = this.activeWorkflowGroup;
-            return ['home'].concat(path.map(({ name }) => name)).join('/');
-        },
-
-        explorerDisabledActions() {
-            return {
-                uploadToHub: !this.hasActiveHubSession || this.selectedItems.length === 0,
-                downloadToLocalSpace: this.isLocal || this.selectedItems.length === 0
-            };
-        }
-=======
     breadcrumbItems() {
       if (!this.activeWorkflowGroup) {
         return [
@@ -307,7 +162,6 @@
           clickable: index !== lastPathIndex,
         }))
       );
->>>>>>> fbe78a7f
     },
 
     fullPath() {
@@ -377,8 +231,8 @@
         });
     },
 
-    onBreadcrumbClick({ id }) {
-      this.fetchWorkflowGroupContent(id);
+    async onBreadcrumbClick({ id }) {
+      await this.fetchWorkflowGroupContent(id);
       this.$emit("itemChanged", id);
     },
 
@@ -393,264 +247,6 @@
       this.deleteModal.deleteModalActive = true;
     },
 
-<<<<<<< HEAD
-    methods: {
-        ...mapActions('nodeRepository', ['getNodeTemplate']),
-        ...mapActions('application', ['forceCloseProjects']),
-        async fetchWorkflowGroupContent(itemId) {
-            await this.$store.dispatch('spaces/fetchWorkflowGroupContent', { itemId });
-        },
-
-        onSelectionChange(selectedItems) {
-            this.selectedItems = selectedItems;
-            this.$emit('changeSelection', selectedItems);
-        },
-
-        async onChangeDirectory(pathId) {
-            await this.$store.dispatch('spaces/changeDirectory', { pathId });
-
-            this.$emit('itemChanged', this.pathToItemId(pathId));
-        },
-
-        async onOpenFile({ id }) {
-            await this.$store.dispatch('spaces/openWorkflow', {
-                workflowItemId: id,
-                // send in router, so it can be used to navigate to an already open workflow
-                $router: this.$router
-            });
-        },
-
-        onRenameFile({ itemId, newName }) {
-            this.$store.dispatch('spaces/renameItem', { itemId, newName })
-                .catch(() => {
-                    // TODO replace with a better notification alternative when available
-                    window.alert(
-                        `Could not rename the selected item with the new name "${newName}". Check for duplicates.`
-                    );
-                });
-        },
-
-        async onBreadcrumbClick({ id }) {
-            await this.fetchWorkflowGroupContent(id);
-            this.$emit('itemChanged', id);
-        },
-
-        onDeleteItems({ items }) {
-            const itemNameList = items
-                .map((item) => `${ITEM_TYPES_TEXTS[item.type]} “${item.name}”`)
-                .join(', ');
-
-            this.deleteModal.modalMessage = `Do you want to delete the ${itemNameList}?`;
-
-            this.deleteModal.items = items;
-            this.deleteModal.deleteModalActive = true;
-        },
-
-        async deleteItems() {
-            this.deleteModal.deleteModalActive = false;
-
-            const itemIds = this.deleteModal.items.map(item => item.id);
-            const relevantProjects = this.openProjects.filter(({ origin }) => itemIds.includes(origin.itemId));
-            const projectIds = relevantProjects.map(({ projectId }) => projectId);
-            let nextProjectId;
-            if (projectIds.length) {
-                nextProjectId = await this.forceCloseProjects({ projectIds });
-            }
-
-            await this.$store.dispatch('spaces/deleteItems', { itemIds });
-            if (nextProjectId) {
-                await this.$router.push({
-                    name: APP_ROUTES.WorkflowPage,
-                    params: { projectId: nextProjectId, workflowId: 'root' }
-                });
-            }
-        },
-
-        /**
-         * @typedef Payload
-         * @property {Array<string>} sourceItems
-         * @property {String} targetItem
-         * @property {(success: boolean) => void} onComplete
-        */
-        /**
-         * @param {Payload} eventPayload
-         * @returns {Void}
-         */
-        async onMoveItems({ sourceItems, targetItem, onComplete }) {
-            const openedWorkflows = this.openProjects.filter(workflow => sourceItems.includes(workflow.origin.itemId));
-            const isInsideFolder = this.openProjects.filter(
-                (project) => project.origin.ancestorItemIds
-                    .some((ancestorId) => sourceItems.includes(ancestorId))
-            );
-
-            if (openedWorkflows.length || isInsideFolder.length) {
-                const openedWorkflowsNames = openedWorkflows.map(workflow => workflow.name);
-                const isInsideFolderNames = isInsideFolder.map(workflow => workflow.name);
-                const extraSpace = openedWorkflows.length && isInsideFolder.length ? '\n' : '';
-
-                alert(`Following workflows are opened:\n
-                 ${openedWorkflowsNames.map(name => `• ${name}`).join('\n') + extraSpace +
-                 isInsideFolderNames.map(name => `• ${name}`).join('\n')}
-                \nTo move your selected items, they have to be closed first`);
-
-                onComplete(false);
-
-                return;
-            }
-
-            const destWorkflowGroupItemId = this.pathToItemId(targetItem);
-            const collisionStrategy = API.desktop.getNameCollisionStrategy({
-                spaceProviderId: this.activeSpaceProvider.id,
-                spaceId: this.activeSpace.spaceId,
-                itemIds: sourceItems,
-                destinationItemId: destWorkflowGroupItemId
-            });
-
-            if (collisionStrategy === 'CANCEL') {
-                onComplete(false);
-
-                return;
-            }
-
-            try {
-                await this.$store.dispatch(
-                    'spaces/moveItems',
-                    { itemIds: sourceItems, destWorkflowGroupItemId, collisionStrategy }
-                );
-
-                onComplete(true);
-            } catch (error) {
-                consola.error(`There was a problem moving the items`, { error });
-                onComplete(false);
-            }
-        },
-
-        /**
-         * @typedef Payload
-         * @property {MouseEvent} event
-         * @property {item} sourceItem
-         * @property {isAboveCanvas: boolean, nodeTemplate: object) => void} onUpdate
-        */
-        /**
-         * @param {Payload} eventPayload
-         * @returns {Void}
-         */
-        async onDrag({ event, item }) {
-            const nodeTemplateId = this.getNodeTemplateId(item);
-            if (!nodeTemplateId) {
-                return;
-            }
-
-            // check if item is above canvas
-            const screenX = event.clientX - this.$shapes.nodeSize / 2;
-            const screenY = event.clientY - this.$shapes.nodeSize / 2;
-
-            const el = document.elementFromPoint(screenX, screenY);
-
-            const kanvas = this.getScrollContainerElement();
-
-            if (!this.nodeTemplate) {
-                this.nodeTemplate = await this.getNodeTemplate(nodeTemplateId);
-            }
-
-            this.isAboveCanvas = kanvas.contains(el);
-        },
-
-        /**
-         * @typedef Payload
-         * @property {MouseEvent} event
-         * @property {{ id: string }} sourceItem
-         * @property {(success: boolean) => void} onComplete
-        */
-        /**
-         * @param {Payload} eventPayload
-         * @returns {Void}
-         */
-        async onDragEnd({ event, sourceItem, onComplete }) {
-            this.nodeTemplate = null;
-
-            const screenX = event.clientX - this.$shapes.nodeSize / 2;
-            const screenY = event.clientY - this.$shapes.nodeSize / 2;
-
-            const el = document.elementFromPoint(screenX, screenY);
-
-            // skip behavior when not on the workflow
-            if (this.$route.name !== APP_ROUTES.WorkflowPage) {
-                onComplete(false);
-                return;
-            }
-
-            const kanvas = this.getScrollContainerElement();
-
-            if (!kanvas.contains(el)) {
-                onComplete(false);
-                return;
-            }
-
-            const nodeTemplateId = this.getNodeTemplateId(sourceItem);
-            if (!nodeTemplateId) {
-                onComplete(false);
-                return;
-            }
-
-            try {
-                const [x, y] = this.screenToCanvasCoordinates([screenX, screenY]);
-                await this.$store.dispatch('workflow/addNode', {
-                    position: { x, y },
-                    spaceItemReference: {
-                        itemId: sourceItem.id,
-                        providerId: this.activeSpaceProvider.id,
-                        spaceId: this.activeSpace.spaceId
-                    },
-                    nodeFactory: {
-                        className: nodeTemplateId
-                    }
-                });
-                onComplete(true);
-            } catch (error) {
-                onComplete(false);
-                consola.error({ message: 'Error adding node via file to workflow', error });
-                throw error;
-            }
-        },
-
-        getNodeTemplateId(sourceItem: FileExplorerItem) {
-            const sourceFileExtension = Object
-                .keys(this.fileExtensionToNodeTemplateId)
-                .find(extension => sourceItem.name.endsWith(extension));
-
-            return this.fileExtensionToNodeTemplateId[sourceFileExtension];
-        },
-
-        fileExplorerContextMenuItems(
-            getRenameOption: FileExplorerContextMenu.GetDefaultMenuOption,
-            getDeleteOption: FileExplorerContextMenu.GetDefaultMenuOption,
-            anchorItem: FileExplorerItem
-        ): MenuItem[] {
-            const openFileType = anchorItem.type === SpaceItem.TypeEnum.Workflow
-                ? 'workflows'
-                : 'folders';
-
-            const renameOptionTitle = anchorItem.isOpen
-                ? `Open ${openFileType} cannot be renamed`
-                : '';
-
-            return [
-                {
-                    id: 'another option',
-                    text: 'Export',
-                    title: 'Export',
-                    disabled: false
-                },
-                getRenameOption(anchorItem, { title: renameOptionTitle }),
-                getDeleteOption(anchorItem, {
-                    title: anchorItem.canBeDeleted ? '' : 'Open folders cannot be deleted'
-                })
-            ];
-        }
-    }
-});
-=======
     async deleteItems() {
       this.deleteModal.deleteModalActive = false;
 
@@ -666,7 +262,7 @@
 
       await this.$store.dispatch("spaces/deleteItems", { itemIds });
       if (nextProjectId) {
-        this.$router.push({
+        await this.$router.push({
           name: APP_ROUTES.WorkflowPage,
           params: { projectId: nextProjectId, workflowId: "root" },
         });
@@ -683,7 +279,7 @@
      * @param {Payload} eventPayload
      * @returns {Void}
      */
-    onMoveItems({ sourceItems, targetItem, onComplete }) {
+    async onMoveItems({ sourceItems, targetItem, onComplete }) {
       const openedWorkflows = this.openProjects.filter((workflow) =>
         sourceItems.includes(workflow.origin.itemId)
       );
@@ -731,7 +327,7 @@
       }
 
       try {
-        this.$store.dispatch("spaces/moveItems", {
+        await this.$store.dispatch("spaces/moveItems", {
           itemIds: sourceItems,
           destWorkflowGroupItemId,
           collisionStrategy,
@@ -754,7 +350,7 @@
      * @param {Payload} eventPayload
      * @returns {Void}
      */
-    async onDrag({ event, item, onUpdate }) {
+    async onDrag({ event, item }) {
       const nodeTemplateId = this.getNodeTemplateId(item);
       if (!nodeTemplateId) {
         return;
@@ -772,10 +368,7 @@
         this.nodeTemplate = await this.getNodeTemplate(nodeTemplateId);
       }
 
-      if (this.isAboveCanvas !== kanvas.contains(el) && el) {
-        this.isAboveCanvas = kanvas.contains(el);
-        onUpdate(this.isAboveCanvas, this.nodeTemplate);
-      }
+      this.isAboveCanvas = kanvas.contains(el);
     },
 
     /**
@@ -839,16 +432,45 @@
       }
     },
 
-    getNodeTemplateId(sourceItem) {
+    getNodeTemplateId(sourceItem: FileExplorerItem) {
       const sourceFileExtension = Object.keys(
         this.fileExtensionToNodeTemplateId
       ).find((extension) => sourceItem.name.endsWith(extension));
 
       return this.fileExtensionToNodeTemplateId[sourceFileExtension];
     },
+
+    fileExplorerContextMenuItems(
+      getRenameOption: FileExplorerContextMenu.GetDefaultMenuOption,
+      getDeleteOption: FileExplorerContextMenu.GetDefaultMenuOption,
+      anchorItem: FileExplorerItem
+    ): MenuItem[] {
+      const openFileType =
+        anchorItem.type === SpaceItem.TypeEnum.Workflow
+          ? "workflows"
+          : "folders";
+
+      const renameOptionTitle = anchorItem.isOpen
+        ? `Open ${openFileType} cannot be renamed`
+        : "";
+
+      return [
+        {
+          id: "another option",
+          text: "Export",
+          title: "Export",
+          disabled: false,
+        },
+        getRenameOption(anchorItem, { title: renameOptionTitle }),
+        getDeleteOption(anchorItem, {
+          title: anchorItem.canBeDeleted
+            ? ""
+            : "Open folders cannot be deleted",
+        }),
+      ];
+    },
   },
-};
->>>>>>> fbe78a7f
+});
 </script>
 
 <template>
@@ -912,10 +534,7 @@
         @drag="onDrag"
         @dragend="onDragEnd"
       >
-        <template
-          v-if="nodeTemplate && isAboveCanvas"
-          #customDragPreview
-        >
+        <template v-if="nodeTemplate && isAboveCanvas" #customDragPreview>
           <NodePreview
             :type="nodeTemplate.type"
             :in-ports="nodeTemplate.inPorts"
@@ -924,10 +543,23 @@
           />
         </template>
 
-        <template #contextMenu="{ getRenameOption, getDeleteOption, anchorItem, onItemClick }">
+        <template
+          #contextMenu="{
+            getRenameOption,
+            getDeleteOption,
+            anchorItem,
+            onItemClick,
+          }"
+        >
           <MenuItems
             menu-aria-label="Space explorer context menu"
-            :items="fileExplorerContextMenuItems(getRenameOption, getDeleteOption, anchorItem.item)"
+            :items="
+              fileExplorerContextMenuItems(
+                getRenameOption,
+                getDeleteOption,
+                anchorItem.item
+              )
+            "
             @item-click="(_, item) => onItemClick(item)"
           />
         </template>
