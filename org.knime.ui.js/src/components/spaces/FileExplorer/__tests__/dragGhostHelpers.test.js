import { expect, describe, it, vi } from "vitest";
import { gsap } from "gsap";
import { createDragGhosts } from "../dragGhostHelpers";

vi.mock("gsap", () => ({
  gsap: {
    to: (_, { onComplete }) => {
      onComplete();
    },
    killTweensOf: vi.fn(),
  },
}));

describe("dragGhostHelpers", () => {
  const setup = ({ selectedTargets = [], badgeCount = null } = {}) => {
    const dragTarget =
      selectedTargets.length > 0
        ? selectedTargets[0].targetEl
        : document.createElement("div");

    const targets =
      selectedTargets.length > 0
        ? selectedTargets
        : [{ targetEl: dragTarget, textContent: "" }];

    document.body.appendChild(dragTarget);
    const dragStartEvent = new Event("dragstart");
    const dataTransfer = {
      setDragImage: vi.fn(),
    };
    dragStartEvent.dataTransfer = dataTransfer;
    dragTarget.dispatchEvent(dragStartEvent);

    const result = createDragGhosts({
      selectedTargets: targets,
      dragStartEvent,
      badgeCount,
    });

    return { ...result, dataTransfer };
  };

  const getBadgeElement = (ghost) => ghost.querySelector("#drag-ghost-badge");

  it("should add the proper text in the ghost", () => {
    const selectedTargets = [
      { textContent: "MOCK", targetEl: document.createElement("div") },
    ];
    const { ghosts } = setup({ selectedTargets });

    expect(ghosts[0].innerText).toBe("MOCK");
  });

  it("should return replaceGhostPreview", () => {
    const selectedTargets = [
      { textContent: "MOCK", targetEl: document.createElement("div") },
    ];
    const { replaceGhostPreview } = setup({ selectedTargets });

    expect(replaceGhostPreview).not.toBeNull();
  });

  it("should add multiple ghosts", () => {
    const selectedTargets = [
      { textContent: "MOCK1", targetEl: document.createElement("div") },
      { textContent: "MOCK2", targetEl: document.createElement("div") },
      { textContent: "MOCK3", targetEl: document.createElement("div") },
    ];

    const { ghosts } = setup({ selectedTargets });
    expect(ghosts[0].innerText).toBe("MOCK3");
    expect(ghosts[1].innerText).toBe("MOCK2");
    expect(ghosts[2].innerText).toBe("MOCK1");
  });

  describe("badge", () => {
    it("should only add the badge to the last ghost", () => {
      const selectedTargets = [
        { textContent: "MOCK", targetEl: document.createElement("div") },
        { textContent: "MOCK2", targetEl: document.createElement("div") },
      ];
      const { ghosts } = setup({ selectedTargets, badgeCount: 10 });

      expect(getBadgeElement(ghosts[0])).toBeFalsy();
      expect(getBadgeElement(ghosts[1])).toBeTruthy();
    });

    it("should display the proper badge count (<99)", () => {
      const selectedTargets = [
        { textContent: "MOCK", targetEl: document.createElement("div") },
      ];
      const { ghosts } = setup({ selectedTargets, badgeCount: 10 });

<<<<<<< HEAD
    describe('badge', () => {
        it('should only add the badge to the last ghost', () => {
            const selectedTargets = [
                { textContent: 'MOCK', targetEl: document.createElement('div') },
                { textContent: 'MOCK2', targetEl: document.createElement('div') }
            ];
            const { ghosts } = setup({ selectedTargets, badgeCount: 10 });

            expect(getBadgeElement(ghosts[0])).toBeFalsy();
            expect(getBadgeElement(ghosts[1])).toBeTruthy();
        });

        it('should display the proper badge count (<99)', () => {
            const selectedTargets = [
                { textContent: 'MOCK', targetEl: document.createElement('div') }
            ];
            const { ghosts } = setup({ selectedTargets, badgeCount: 10 });

            expect(getBadgeElement(ghosts[0]).innerText).toBe('10');
        });

        it('should display the proper badge count (>99)', () => {
            const selectedTargets = [
                { textContent: 'MOCK', targetEl: document.createElement('div') }
            ];
            const { ghosts } = setup({ selectedTargets, badgeCount: 150 });

            expect(getBadgeElement(ghosts[0]).innerText).toBe('99+');
        });
=======
      expect(getBadgeElement(ghosts[0]).innerText).toBe(10);
>>>>>>> fbe78a7f
    });

    it("should display the proper badge count (>99)", () => {
      const selectedTargets = [
        { textContent: "MOCK", targetEl: document.createElement("div") },
      ];
      const { ghosts } = setup({ selectedTargets, badgeCount: 150 });

      expect(getBadgeElement(ghosts[0]).innerText).toBe("99+");
    });
  });

  it("should clear the default drag ghost image", () => {
    const { dataTransfer } = setup();

    expect(dataTransfer.setDragImage).toHaveBeenCalledWith(
      expect.any(Image),
      0,
      0
    );
  });

  it("should remove the ghosts, badge and cleaup animations", () => {
    const selectedTargets = [
      { textContent: "MOCK1", targetEl: document.createElement("div") },
      { textContent: "MOCK2", targetEl: document.createElement("div") },
    ];
    const { ghosts, removeGhosts } = setup({ selectedTargets, badgeCount: 10 });
    const badgeEl = getBadgeElement(ghosts[1]);
    removeGhosts();

    expect(gsap.killTweensOf).toHaveBeenCalledWith(ghosts[0]);
    expect(gsap.killTweensOf).toHaveBeenCalledWith(ghosts[1]);
    expect(gsap.killTweensOf).toHaveBeenCalledWith(badgeEl);
    expect(document.body.contains(ghosts[0])).toBe(false);
    expect(document.body.contains(ghosts[1])).toBe(false);
  });
});<|MERGE_RESOLUTION|>--- conflicted
+++ resolved
@@ -91,39 +91,7 @@
       ];
       const { ghosts } = setup({ selectedTargets, badgeCount: 10 });
 
-<<<<<<< HEAD
-    describe('badge', () => {
-        it('should only add the badge to the last ghost', () => {
-            const selectedTargets = [
-                { textContent: 'MOCK', targetEl: document.createElement('div') },
-                { textContent: 'MOCK2', targetEl: document.createElement('div') }
-            ];
-            const { ghosts } = setup({ selectedTargets, badgeCount: 10 });
-
-            expect(getBadgeElement(ghosts[0])).toBeFalsy();
-            expect(getBadgeElement(ghosts[1])).toBeTruthy();
-        });
-
-        it('should display the proper badge count (<99)', () => {
-            const selectedTargets = [
-                { textContent: 'MOCK', targetEl: document.createElement('div') }
-            ];
-            const { ghosts } = setup({ selectedTargets, badgeCount: 10 });
-
-            expect(getBadgeElement(ghosts[0]).innerText).toBe('10');
-        });
-
-        it('should display the proper badge count (>99)', () => {
-            const selectedTargets = [
-                { textContent: 'MOCK', targetEl: document.createElement('div') }
-            ];
-            const { ghosts } = setup({ selectedTargets, badgeCount: 150 });
-
-            expect(getBadgeElement(ghosts[0]).innerText).toBe('99+');
-        });
-=======
-      expect(getBadgeElement(ghosts[0]).innerText).toBe(10);
->>>>>>> fbe78a7f
+      expect(getBadgeElement(ghosts[0]).innerText).toBe("10");
     });
 
     it("should display the proper badge count (>99)", () => {
