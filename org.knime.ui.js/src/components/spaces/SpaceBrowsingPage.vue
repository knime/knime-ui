--- conflicted
+++ resolved
@@ -1,13 +1,10 @@
 <script>
-<<<<<<< HEAD
+import { mapGetters } from 'vuex';
 import Button from 'webapps-common/ui/components/Button.vue';
-=======
-import { mapGetters } from 'vuex';
 import ArrowLeftIcon from 'webapps-common/ui/assets/img/icons/arrow-left.svg';
 import CubeIcon from 'webapps-common/ui/assets/img/icons/cube.svg';
 import PrivateSpaceIcon from 'webapps-common/ui/assets/img/icons/private-space.svg';
 import { APP_ROUTES } from '@/router';
->>>>>>> 7772e16e
 import PageHeader from '@/components/common/PageHeader.vue';
 import ComputerDesktopIcon from '@/assets/computer-desktop.svg';
 import AddFileIcon from '@/assets/add-file.svg';
@@ -19,13 +16,10 @@
         ArrowLeftIcon,
         SpaceExplorer,
         ComputerDesktopIcon,
-<<<<<<< HEAD
         AddFileIcon,
         ImportWorkflowIcon,
         PageHeader,
         Button
-=======
-        PageHeader
     },
     computed: {
         ...mapGetters('spaces', ['activeSpaceInfo']),
@@ -55,7 +49,6 @@
         onBackButtonClick() {
             this.$router.push({ name: APP_ROUTES.EntryPage.SpaceSelectionPage });
         }
->>>>>>> 7772e16e
     }
 };
 </script>
