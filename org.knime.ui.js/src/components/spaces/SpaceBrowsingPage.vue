<script>
import { mapGetters } from 'vuex';
import ArrowLeftIcon from 'webapps-common/ui/assets/img/icons/arrow-left.svg';
import CubeIcon from 'webapps-common/ui/assets/img/icons/cube.svg';
import PrivateSpaceIcon from 'webapps-common/ui/assets/img/icons/private-space.svg';
import { APP_ROUTES } from '@/router';
import PageHeader from '@/components/common/PageHeader.vue';
import ComputerDesktopIcon from '@/assets/computer-desktop.svg';
import SpaceExplorer from './SpaceExplorer.vue';
import { mapState } from 'vuex';
import { APP_ROUTES } from '@/router';


export default {
    components: {
        ArrowLeftIcon,
        SpaceExplorer,
        ComputerDesktopIcon,
        PageHeader
    },
    computed: {
<<<<<<< HEAD
        ...mapState('spaces', ['spaceBrowser'])
    },
    async created() {
        if (this.spaceBrowser.spaceId) {
            await this.$store.dispatch('spaces/loadSpaceBrowserState');
        }
    },
    methods: {
        async onItemChanged(itemId) {
            // remember current path
            await this.$store.dispatch('spaces/saveSpaceBrowserState', { itemId });
        },
        async onBackButtonClick() {
            this.$store.commit('spaces/clearSpaceBrowserState');
            await this.$router.push({ name: APP_ROUTES.EntryPage.SpaceSelectionPage });
=======
        ...mapGetters('spaces', ['activeSpaceInfo']),
        spaceInfo() {
            if (this.activeSpaceInfo.local) {
                return {
                    title: 'Your Local Space',
                    subtitle: 'Local space',
                    icon: ComputerDesktopIcon
                };
            }

            return this.activeSpaceInfo.private
                ? {
                    title: this.activeSpaceInfo.name,
                    subtitle: 'Private space',
                    icon: PrivateSpaceIcon
                }
                : {
                    title: this.activeSpaceInfo.name,
                    subtitle: 'Public space',
                    icon: CubeIcon
                };
        }
    },
    methods: {
        onBackButtonClick() {
            this.$router.push({ name: APP_ROUTES.EntryPage.SpaceSelectionPage });
>>>>>>> 7772e16e
        }
    }
};
</script>

<template>
  <main ref="main">
    <PageHeader
<<<<<<< HEAD
      title="Your Local Space"
      subtitle="Local space"
      @click.native="onBackButtonClick"
=======
      :title="spaceInfo.title"
      :subtitle="spaceInfo.subtitle"
>>>>>>> 7772e16e
    >
      <template #button>
        <ArrowLeftIcon
          class="back-button"
          @click="onBackButtonClick"
        />
      </template>
      <template #icon>
        <Component :is="spaceInfo.icon" />
      </template>
    </PageHeader>

    <section class="toolbar-wrapper">
      <div class="grid-container">
        <div class="grid-item-12">
          <div class="toolbar" />
        </div>
      </div>
    </section>

    <section class="space-explorer-wrapper">
      <div class="grid-container">
        <div class="grid-item-12">
          <SpaceExplorer
            @item-changed="onItemChanged"
          />
        </div>
      </div>
    </section>
  </main>
</template>

<style lang="postcss" scoped>
@import "@/assets/mixins.css";

main {
  display: flex;
  flex-direction: column;
  background-color: var(--knime-white);
  overflow-y: scroll;
  height: 100%;
}

.toolbar-wrapper {
  min-height: 60px;
  background: var(--knime-gray-light-semi);

  & .grid-container,
  & .grid-item-12,
  & .toolbar {
    height: 100%;
  }

  & .toolbar {
    display: flex;
    align-items: center;
  }
}

.space-explorer-wrapper {
  background: var(--knime-porcelain);
  padding-top: 50px;
  padding-bottom: 80px;
  flex: 1;
}

.back-button {
  @mixin svg-icon-size 30;

  stroke: var(--knime-dove-gray);
  border-right: 1px solid var(--knime-silver-sand);
  padding-right: 10px;
  width: 40px;
  height: 60px;

  &:hover {
    cursor: pointer;
    stroke: var(--knime-masala);
  }
}

</style><|MERGE_RESOLUTION|>--- conflicted
+++ resolved
@@ -1,5 +1,5 @@
 <script>
-import { mapGetters } from 'vuex';
+import { mapGetters, mapState } from 'vuex';
 import ArrowLeftIcon from 'webapps-common/ui/assets/img/icons/arrow-left.svg';
 import CubeIcon from 'webapps-common/ui/assets/img/icons/cube.svg';
 import PrivateSpaceIcon from 'webapps-common/ui/assets/img/icons/private-space.svg';
@@ -7,8 +7,6 @@
 import PageHeader from '@/components/common/PageHeader.vue';
 import ComputerDesktopIcon from '@/assets/computer-desktop.svg';
 import SpaceExplorer from './SpaceExplorer.vue';
-import { mapState } from 'vuex';
-import { APP_ROUTES } from '@/router';
 
 
 export default {
@@ -19,23 +17,7 @@
         PageHeader
     },
     computed: {
-<<<<<<< HEAD
-        ...mapState('spaces', ['spaceBrowser'])
-    },
-    async created() {
-        if (this.spaceBrowser.spaceId) {
-            await this.$store.dispatch('spaces/loadSpaceBrowserState');
-        }
-    },
-    methods: {
-        async onItemChanged(itemId) {
-            // remember current path
-            await this.$store.dispatch('spaces/saveSpaceBrowserState', { itemId });
-        },
-        async onBackButtonClick() {
-            this.$store.commit('spaces/clearSpaceBrowserState');
-            await this.$router.push({ name: APP_ROUTES.EntryPage.SpaceSelectionPage });
-=======
+        ...mapState('spaces', ['spaceBrowser']),
         ...mapGetters('spaces', ['activeSpaceInfo']),
         spaceInfo() {
             if (this.activeSpaceInfo.local) {
@@ -59,10 +41,19 @@
                 };
         }
     },
+    async created() {
+        if (this.spaceBrowser.spaceId) {
+            await this.$store.dispatch('spaces/loadSpaceBrowserState');
+        }
+    },
     methods: {
+        async onItemChanged(itemId) {
+            // remember current path
+            await this.$store.dispatch('spaces/saveSpaceBrowserState', { itemId });
+        },
         onBackButtonClick() {
+            this.$store.commit('spaces/clearSpaceBrowserState');
             this.$router.push({ name: APP_ROUTES.EntryPage.SpaceSelectionPage });
->>>>>>> 7772e16e
         }
     }
 };
@@ -71,14 +62,8 @@
 <template>
   <main ref="main">
     <PageHeader
-<<<<<<< HEAD
-      title="Your Local Space"
-      subtitle="Local space"
-      @click.native="onBackButtonClick"
-=======
       :title="spaceInfo.title"
       :subtitle="spaceInfo.subtitle"
->>>>>>> 7772e16e
     >
       <template #button>
         <ArrowLeftIcon
