import Vuex from 'vuex';
import { createLocalVue, mount } from '@vue/test-utils';

import { mockVuexStore } from '@/test/test-utils';
import * as spacesStore from '@/store/spaces';

import Breadcrumb from 'webapps-common/ui/components/Breadcrumb.vue';
import { fetchWorkflowGroupContent, createWorkflow } from '@api';

import SpaceExplorer from '../SpaceExplorer.vue';
import FileExplorer from '../FileExplorer/FileExplorer.vue';

jest.mock('@api');

const fetchWorkflowGroupContentResponse = {
    id: 'root',
    path: [],
    items: [
        {
            id: '1',
            name: 'Folder 1',
            type: 'WorkflowGroup'
        },
        {
            id: '2',
            name: 'Folder 2',
            type: 'WorkflowGroup'
        },
        {
            id: '4',
            name: 'File 2',
            type: 'Workflow'
        }
    ]
};

describe('SpaceExplorer.vue', () => {
    beforeAll(() => {
        const localVue = createLocalVue();
        localVue.use(Vuex);
    });

    const doMount = ({
        props = {},
        mockResponse = fetchWorkflowGroupContentResponse,
        mockGetSpaceItems = null,
        openProjects = []
    } = {}) => {
        if (mockGetSpaceItems) {
            fetchWorkflowGroupContent.mockImplementation(mockGetSpaceItems);
        } else {
            fetchWorkflowGroupContent.mockResolvedValue(mockResponse);
        }

        createWorkflow.mockResolvedValue({ type: 'Workflow' });

        const store = mockVuexStore({
            spaces: spacesStore,
            application: {
                state: {
                    openProjects
                }
            }
        });

        const dispatchSpy = jest.spyOn(store, 'dispatch');
        const mockRouter = { push: () => {} };

        const $shortcuts = {
            get: jest.fn().mockImplementation(name => ({
                text: name,
                hotkeyText: 'hotkeyText'
            }))
        };

        const wrapper = mount(SpaceExplorer, {
            propsData: props,
            stubs: { NuxtLink: true },
            mocks: { $store: store, $router: mockRouter, $shortcuts }
        });

        return { wrapper, store, mockRouter, dispatchSpy };
    };

    const doMountAndLoad = async ({
        mockResponse = fetchWorkflowGroupContentResponse,
        mockGetSpaceItems = null,
        openProjects = []
    } = {}) => {
        const mountResult = doMount({
            mockResponse,
            mockGetSpaceItems,
            openProjects
        });

        await new Promise(r => setTimeout(r, 0));

        return mountResult;
    };

    it('should load root directory data on created', async () => {
        const { wrapper } = await doMountAndLoad();

        expect(wrapper.findComponent(FileExplorer).exists()).toBe(true);
        expect(wrapper.findComponent(FileExplorer).props('items')).toEqual(
            fetchWorkflowGroupContentResponse.items.map(item => ({
                ...item, displayOpenIndicator: false, canBeDeleted: true
            }))
        );
        expect(wrapper.findComponent(FileExplorer).props('isRootFolder')).toBe(true);
    });

    it('should load startItemId directory when data is reset', async () => {
        const { store } = await doMountAndLoad();

        // initial fetch of root has happened
        fetchWorkflowGroupContent.mockReset();

        store.state.spaces.activeSpace.startItemId = 'startItemId';
        store.commit('spaces/setActiveWorkflowGroupData', null);

        await new Promise(r => setTimeout(r, 0));

        expect(fetchWorkflowGroupContent).toHaveBeenCalledWith({
            spaceProviderId: 'local',
            spaceId: 'local',
            itemId: 'startItemId'
        });
    });

    it('should load data when navigating to a directory', async () => {
        const { wrapper } = await doMountAndLoad();

        fetchWorkflowGroupContent.mockReset();

        wrapper.findComponent(FileExplorer).vm.$emit('change-directory', '1234');
        expect(fetchWorkflowGroupContent).toHaveBeenCalledWith({
            spaceProviderId: 'local',
            spaceId: 'local',
            itemId: '1234'
        });
        await wrapper.vm.$nextTick();
        await wrapper.vm.$nextTick();
        expect(wrapper.emitted('item-changed')[0][0]).toBe('1234');
    });

    describe('Navigate back', () => {
        it('should load data when navigating back to the parent directory', async () => {
            const { wrapper } = await doMountAndLoad({
                mockResponse: {
                    ...fetchWorkflowGroupContentResponse,
                    path: [
                        { id: 'parentId', name: 'Parent Directory' },
                        { id: 'currentDirectoryId', name: 'Current Directory' }
                    ]
                }
            });

            fetchWorkflowGroupContent.mockReset();
            wrapper.findComponent(FileExplorer).vm.$emit('change-directory', '..');
            expect(fetchWorkflowGroupContent).toHaveBeenCalledWith({
                spaceProviderId: 'local',
                spaceId: 'local',
                itemId: 'parentId'
            });
        });

        it('should navigate to "root" when going back from 1 level below the root directory', async () => {
            const { wrapper } = await doMountAndLoad({
                mockResponse: {
                    ...fetchWorkflowGroupContentResponse,
                    path: [{ id: 'currentDirectoryId', name: 'Current Directory' }]
                }
            });

            fetchWorkflowGroupContent.mockReset();
            wrapper.findComponent(FileExplorer).vm.$emit('change-directory', '..');
            expect(fetchWorkflowGroupContent).toHaveBeenCalledWith({
                spaceProviderId: 'local',
                spaceId: 'local',
                itemId: 'root'
            });
        });
    });

    it('should navigate via the breadcrumb', async () => {
        const { wrapper } = await doMountAndLoad({
            mockResponse: {
                ...fetchWorkflowGroupContentResponse,
                path: [
                    { id: 'parentId', name: 'Parent Directory' },
                    { id: 'currentDirectoryId', name: 'Current Directory' }
                ]
            }
        });

        wrapper.findComponent(Breadcrumb).vm.$emit('click-item', { id: 'parentId' });
        expect(fetchWorkflowGroupContent).toHaveBeenCalledWith({
            spaceProviderId: 'local',
            spaceId: 'local',
            itemId: 'parentId'
        });
        expect(wrapper.emitted('item-changed')[0][0]).toBe('parentId');
    });

    describe('Open indicator', () => {
        it('should set the openIndicator for open workflows', async () => {
            const openProjects = [
                { origin: { spaceId: 'local', itemId: fetchWorkflowGroupContentResponse.items[2].id } }
            ];
            const { wrapper } = await doMountAndLoad({ openProjects });
            expect(wrapper.findComponent(FileExplorer).props('items')[2]).toEqual(
                expect.objectContaining({ displayOpenIndicator: true })
            );
        });

        it('should set the openIndicator for folders with open workflows', async () => {
            const openProjects = [{
                origin: {
                    spaceId: 'local',
                    itemId: '8',
                    ancestorItemIds: ['1', '7']
                }
            }];
            const { wrapper } = await doMountAndLoad({ openProjects });
            expect(wrapper.findComponent(FileExplorer).props('items')[0]).toEqual(
                expect.objectContaining({ displayOpenIndicator: true })
            );
        });
    });

    describe('Can be deleted', () => {
        it('open workflows should not be deletable', async () => {
            const openProjects = [
                { origin: { spaceId: 'local', itemId: fetchWorkflowGroupContentResponse.items[2].id } }
            ];
            const { wrapper } = await doMountAndLoad({ openProjects });
            expect(wrapper.findComponent(FileExplorer).props('items')[0]).toEqual(
                expect.objectContaining({ canBeDeleted: true })
            );
            expect(wrapper.findComponent(FileExplorer).props('items')[2]).toEqual(
                expect.objectContaining({ canBeDeleted: false })
            );
        });

        it('folders with open workflows should not be deletable', async () => {
            const openProjects = [{
                origin: {
                    spaceId: 'local',
                    itemId: '8',
                    ancestorItemIds: ['1', '7']
                }
            }];
            const { wrapper } = await doMountAndLoad({ openProjects });
            expect(wrapper.findComponent(FileExplorer).props('items')[0]).toEqual(
                expect.objectContaining({ canBeDeleted: false })
            );
            expect(wrapper.findComponent(FileExplorer).props('items')[2]).toEqual(
                expect.objectContaining({ canBeDeleted: true })
            );
        });
    });

    it('should open workflows', async () => {
        const { wrapper, dispatchSpy, mockRouter } = await doMountAndLoad();
        wrapper.findComponent(FileExplorer).vm.$emit('open-file', { id: 'dummy' });

        expect(dispatchSpy).toHaveBeenCalledWith('spaces/openWorkflow', {
            workflowItemId: 'dummy',
            $router: mockRouter
        });
    });

    it('should delete item', async () => {
        const items = [{
            type: 'Workflow',
            name: 'WORKFLOW_NAME',
            id: 'item0'
        }];
        jest.spyOn(window, 'confirm').mockImplementation(() => true);
        const { wrapper, dispatchSpy } = await doMountAndLoad();

        wrapper.findComponent(FileExplorer).vm.$emit('delete-items', { items });
        expect(window.confirm).toHaveBeenCalledWith('Do you want to delete the workflow WORKFLOW_NAME?');
        expect(dispatchSpy).toHaveBeenCalledWith('spaces/deleteItems', { itemIds: ['item0'] });
    });

    it('should not delete item on negative response', async () => {
        const items = [{
            type: 'Workflow',
            name: 'WORKFLOW_NAME',
            id: 'item0'
        }];
        jest.spyOn(window, 'confirm').mockImplementation(() => false);
        const { wrapper, dispatchSpy } = await doMountAndLoad();

        wrapper.findComponent(FileExplorer).vm.$emit('delete-items', { items });
        expect(window.confirm).toHaveBeenCalledWith('Do you want to delete the workflow WORKFLOW_NAME?');
        expect(dispatchSpy).not.toHaveBeenCalledWith('spaces/deleteItems', { itemIds: ['item0'] });
    });

    it('should handle create workflow for "normal" mode', async () => {
        const { wrapper, store, dispatchSpy } = doMount();
        store.state.spaces.activeSpace = {
            spaceId: 'local',
            activeWorkflowGroup: {
                path: [],
                items: []
            }
        };
        await wrapper.vm.$nextTick();

        const createWorkflowButton = wrapper.find('.create-workflow-btn');
        expect(createWorkflowButton.exists()).toBe(true);

        createWorkflowButton.vm.$emit('click');
        expect(dispatchSpy).toHaveBeenCalledWith('spaces/createWorkflow');
    });

    it('should show buttons for space that is local and in the mini mode', async () => {
        const { wrapper, store } = doMount({ props: { mode: 'mini' } });
        store.state.spaces.activeSpace = {
            spaceId: 'local',
            activeWorkflowGroup: {
                path: [],
                items: []
            }
        };

        await wrapper.vm.$nextTick();
        expect(wrapper.find('.buttons').exists()).toBe(true);
    });

    it('should not show buttons in the mini mode in space that is not local', async () => {
        const { wrapper, store } = doMount({ props: { mode: 'mini' } });
        store.state.spaces.activeSpace = {
            spaceId: 'somerandomhub',
            activeWorkflowGroup: {
                path: [],
                items: []
            }
        };

        await wrapper.vm.$nextTick();
        expect(wrapper.find('.buttons').exists()).toBe(false);
    });

    it('should only show create workflow button on the local space', async () => {
        const { wrapper, store } = doMount();
        store.state.spaces.activeSpace = {
            spaceId: 'local',
            activeWorkflowGroup: {
                path: [],
                items: []
            }
        };

        await wrapper.vm.$nextTick();
        expect(wrapper.find('.create-workflow-btn').exists()).toBe(true);
    });

    it('should not show create workflow button in space that is not local', async () => {
        const { wrapper, store } = doMount();
        store.state.spaces.activeSpace = {
            spaceId: 'someSpace',
            activeWorkflowGroup: {
                path: [],
                items: []
            }
        };

        await wrapper.vm.$nextTick();
        expect(wrapper.find('.create-workflow-btn').exists()).toBe(false);
    });

    it('should handle create workflow for "mini" mode', async () => {
        const { wrapper, store, dispatchSpy } = doMount({ props: { mode: 'mini' } });
        store.state.spaces.activeSpace = {
            spaceId: 'local',
            activeWorkflowGroup: {
                path: [],
                items: []
            }
        };
        await wrapper.vm.$nextTick();

        expect(wrapper.find('.create-workflow-mini-btn').exists()).toBe(true);

        wrapper.find('.create-workflow-mini-btn').trigger('click');
        expect(dispatchSpy).toHaveBeenCalledWith('spaces/createWorkflow');
    });

<<<<<<< HEAD
    it('should rename Items', async () => {
        const { wrapper, store, dispatchSpy } = doMount();
=======
    it('should handle import workflow for "mini" mode', async () => {
        const { wrapper, store, dispatchSpy } = doMount({ props: { mode: 'mini' } });
>>>>>>> c4dc6397
        store.state.spaces.activeSpace = {
            spaceId: 'local',
            activeWorkflowGroup: {
                path: [],
                items: []
            }
        };
        await wrapper.vm.$nextTick();

<<<<<<< HEAD
        const itemId = '12345';
        const newName = 'some name';
        wrapper.findComponent(FileExplorer).vm.$emit('rename-file', { itemId, newName });
        expect(dispatchSpy).toHaveBeenCalledWith('spaces/renameItem', { itemId, newName });
=======
        wrapper.find("[title='Import workflow']").trigger('click');
        expect(dispatchSpy).toHaveBeenCalledWith('spaces/importToWorkflowGroup', { importType: 'WORKFLOW' });
    });

    it('should handle import files for "mini" mode', async () => {
        const { wrapper, store, dispatchSpy } = doMount({ props: { mode: 'mini' } });
        store.state.spaces.activeSpace = {
            spaceId: 'local',
            activeWorkflowGroup: {
                path: [],
                items: []
            }
        };
        await wrapper.vm.$nextTick();

        wrapper.find("[title='Add file']").trigger('click');
        expect(dispatchSpy).toHaveBeenCalledWith('spaces/importToWorkflowGroup', { importType: 'FILES' });
>>>>>>> c4dc6397
    });

    it('should display the loader only after a specific timeout', async () => {
        jest.useFakeTimers();

        const { wrapper } = doMount({
            mockGetSpaceItems: () => new Promise(resolve => {
                setTimeout(() => {
                    resolve(fetchWorkflowGroupContentResponse);
                }, 300);
            })
        });

        const advanceTime = async (timeMs) => {
            jest.advanceTimersByTime(timeMs);
            await wrapper.vm.$nextTick();
        };

        // total time now: 0ms
        // initially loading should not be yet visible
        expect(wrapper.find('.loading').exists()).toBe(false);
        expect(wrapper.findComponent(FileExplorer).exists()).toBe(false);

        // total time now: 50ms
        // after waiting for 50ms it should still not be visible
        await advanceTime(50);
        expect(wrapper.findComponent(FileExplorer).exists()).toBe(false);
        expect(wrapper.find('.loading').exists()).toBe(false);

        // total time now: 350ms
        // after waiting for 300ms it should now be displayed since it crossed the threshold
        await advanceTime(300);
        expect(wrapper.findComponent(FileExplorer).exists()).toBe(false);
        expect(wrapper.find('.loading').exists()).toBe(true);

        // total time now: 550ms
        // after waiting for 200ms the data should be loaded now, so loading is not visible
        await advanceTime(200);
        expect(wrapper.findComponent(FileExplorer).exists()).toBe(true);
        expect(wrapper.find('.loading').exists()).toBe(false);
    });
});<|MERGE_RESOLUTION|>--- conflicted
+++ resolved
@@ -390,28 +390,34 @@
         expect(dispatchSpy).toHaveBeenCalledWith('spaces/createWorkflow');
     });
 
-<<<<<<< HEAD
     it('should rename Items', async () => {
         const { wrapper, store, dispatchSpy } = doMount();
-=======
-    it('should handle import workflow for "mini" mode', async () => {
-        const { wrapper, store, dispatchSpy } = doMount({ props: { mode: 'mini' } });
->>>>>>> c4dc6397
-        store.state.spaces.activeSpace = {
-            spaceId: 'local',
-            activeWorkflowGroup: {
-                path: [],
-                items: []
-            }
-        };
-        await wrapper.vm.$nextTick();
-
-<<<<<<< HEAD
+        store.state.spaces.activeSpace = {
+            spaceId: 'local',
+            activeWorkflowGroup: {
+                path: [],
+                items: []
+            }
+        };
+        await wrapper.vm.$nextTick();
+
         const itemId = '12345';
         const newName = 'some name';
         wrapper.findComponent(FileExplorer).vm.$emit('rename-file', { itemId, newName });
         expect(dispatchSpy).toHaveBeenCalledWith('spaces/renameItem', { itemId, newName });
-=======
+    });
+
+    it('should handle import workflow for "mini" mode', async () => {
+        const { wrapper, store, dispatchSpy } = doMount({ props: { mode: 'mini' } });
+        store.state.spaces.activeSpace = {
+            spaceId: 'local',
+            activeWorkflowGroup: {
+                path: [],
+                items: []
+            }
+        };
+        await wrapper.vm.$nextTick();
+
         wrapper.find("[title='Import workflow']").trigger('click');
         expect(dispatchSpy).toHaveBeenCalledWith('spaces/importToWorkflowGroup', { importType: 'WORKFLOW' });
     });
@@ -429,7 +435,6 @@
 
         wrapper.find("[title='Add file']").trigger('click');
         expect(dispatchSpy).toHaveBeenCalledWith('spaces/importToWorkflowGroup', { importType: 'FILES' });
->>>>>>> c4dc6397
     });
 
     it('should display the loader only after a specific timeout', async () => {
