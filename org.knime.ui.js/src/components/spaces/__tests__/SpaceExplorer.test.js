--- conflicted
+++ resolved
@@ -199,14 +199,6 @@
         });
     });
 
-<<<<<<< HEAD
-    it('should display the loader only after a specific timeout', async () => {
-        fetchWorkflowGroupContent.mockImplementation(() => new Promise(resolve => {
-            setTimeout(() => {
-                resolve(fetchWorkflowGroupContentResponse);
-            }, 1000);
-        }));
-=======
     it('should handle create workflow for "normal" mode', () => {
         const { wrapper, store, dispatchSpy } = doMount();
         store.state.spaces.activeSpace = {
@@ -216,7 +208,6 @@
                 items: []
             }
         };
->>>>>>> 2f9f701e
 
         const createWorkflowButton = wrapper.find('.create-workflow-btn');
         expect(createWorkflowButton.exists()).toBe(true);
@@ -255,7 +246,6 @@
         const advanceTime = async (timeMs) => {
             jest.advanceTimersByTime(timeMs);
             await wrapper.vm.$nextTick();
-            await wrapper.vm.$nextTick();
         };
 
         // total time now: 0ms
