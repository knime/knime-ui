<<<<<<< HEAD
/* eslint-disable max-lines */
import { expect, describe, it, vi } from 'vitest';
import { flushPromises, mount } from '@vue/test-utils';
import { nextTick } from 'vue';
=======
import { expect, describe, it, vi } from "vitest";
/* eslint-disable max-lines */
import { nextTick } from "vue";
import { mount } from "@vue/test-utils";
>>>>>>> fbe78a7f

import { deepMocked, mockVuexStore } from "@/test/utils";
import * as spacesStore from "@/store/spaces";

<<<<<<< HEAD
import Breadcrumb from 'webapps-common/ui/components/Breadcrumb.vue';
import Modal from 'webapps-common/ui/components/Modal.vue';
import NodePreview from 'webapps-common/ui/components/node/NodePreview.vue';

import { API } from '@api';
import { APP_ROUTES } from '@/router/appRoutes';

import SpaceExplorer from '../SpaceExplorer.vue';
import SpaceExplorerActions from '../SpaceExplorerActions.vue';
import FileExplorer from '../FileExplorer/FileExplorer.vue';
import { SpaceItem } from '@/api/gateway-api/generated-api';
=======
import Breadcrumb from "webapps-common/ui/components/Breadcrumb.vue";
import { API } from "@api";
import Modal from "webapps-common/ui/components/Modal.vue";
import { APP_ROUTES } from "@/router";

import SpaceExplorer from "../SpaceExplorer.vue";
import SpaceExplorerActions from "../SpaceExplorerActions.vue";
import FileExplorer from "../FileExplorer/FileExplorer.vue";
>>>>>>> fbe78a7f

const mockedAPI = deepMocked(API);

const fetchWorkflowGroupContentResponse = {
  id: "root",
  path: [],
  items: [
    {
      id: "1",
      name: "Folder 1",
      type: "WorkflowGroup",
    },
    {
      id: "2",
      name: "Folder 2",
      type: "WorkflowGroup",
    },
    {
      id: "4",
      name: "File 2",
      type: "Workflow",
    },
  ],
};

describe("SpaceExplorer.vue", () => {
  const doMount = ({
    props = {},
    mockResponse = fetchWorkflowGroupContentResponse,
    mockGetSpaceItems = null,
    openProjects = [],
    fileExtensionToNodeTemplateId = {},
  } = {}) => {
    if (mockGetSpaceItems) {
      mockedAPI.space.listWorkflowGroup.mockImplementation(mockGetSpaceItems);
    } else {
      mockedAPI.space.listWorkflowGroup.mockResolvedValue(mockResponse);
    }

    mockedAPI.space.createWorkflow.mockResolvedValue({ type: "Workflow" });

    const store = mockVuexStore({
      spaces: spacesStore,
      application: {
        state: {
          openProjects,
          fileExtensionToNodeTemplateId,
        },
        actions: {
          updateGlobalLoader: vi.fn(),
          forceCloseProjects: vi.fn(),
        },
      },
      workflow: {
        actions: {
          addNode: () => {},
        },
      },
      canvas: {
        getters: {
          screenToCanvasCoordinates: vi.fn().mockReturnValue(() => [5, 5]),
        },
        state: {
          getScrollContainerElement: vi
            .fn()
            .mockReturnValue({ contains: vi.fn().mockReturnValue(true) }),
        },
      },
      nodeRepository: {
        actions: {
          getNodeTemplate: vi.fn().mockReturnValue({
            id: "test.id",
            name: "test.test",
            type: "type",
            inPorts: [],
            outPorts: [],
            icon: "icon",
          }),
        },
      },
    });

    const dispatchSpy = vi.spyOn(store, "dispatch");
    const commitSpy = vi.spyOn(store, "commit");
    const mockRouter = { push: () => {} };
    const mockRoute = { name: "" };

    const $shortcuts = {
      get: vi.fn().mockImplementation((name) => ({
        text: name,
        hotkeyText: "hotkeyText",
      })),
    };

    const wrapper = mount(SpaceExplorer, {
      props,
      global: {
        plugins: [store],
        stubs: { NuxtLink: true, FocusTrap: true },
        mocks: {
          $router: mockRouter,
          $route: mockRoute,
          $shortcuts,
          $shapes: { nodeSize: 32 },
        },
      },
    });

    return { wrapper, store, mockRouter, mockRoute, dispatchSpy, commitSpy };
  };

  const doMountAndLoad = async ({
    props = {},
    mockResponse = fetchWorkflowGroupContentResponse,
    mockGetSpaceItems = null,
    openProjects = [],
    fileExtensionToNodeTemplateId = {},
  } = {}) => {
    const mountResult = doMount({
      props,
      mockResponse,
      mockGetSpaceItems,
      openProjects,
      fileExtensionToNodeTemplateId,
    });

    await new Promise((r) => setTimeout(r, 0));

    return mountResult;
  };

  it("should load root directory data on created", async () => {
    const { wrapper } = await doMountAndLoad();

    expect(wrapper.findComponent(FileExplorer).exists()).toBe(true);
    expect(wrapper.findComponent(FileExplorer).props("items")).toEqual(
      fetchWorkflowGroupContentResponse.items.map((item) => ({
        ...item,
        displayOpenIndicator: false,
        canBeDeleted: true,
      }))
    );
    expect(wrapper.findComponent(FileExplorer).props("isRootFolder")).toBe(
      true
    );
  });

  it("should load startItemId directory when data is reset", async () => {
    const { store } = await doMountAndLoad();

    // initial fetch of root has happened
    mockedAPI.space.listWorkflowGroup.mockReset();

    store.state.spaces.activeSpace.startItemId = "startItemId";
    store.commit("spaces/setActiveWorkflowGroupData", null);

    await new Promise((r) => setTimeout(r, 0));

    expect(mockedAPI.space.listWorkflowGroup).toHaveBeenCalledWith({
      spaceProviderId: "local",
      spaceId: "local",
      itemId: "startItemId",
    });
  });

  it("should load data when navigating to a directory", async () => {
    const { wrapper } = await doMountAndLoad();

    mockedAPI.space.listWorkflowGroup.mockReset();

    wrapper.findComponent(FileExplorer).vm.$emit("changeDirectory", "1234");
    expect(mockedAPI.space.listWorkflowGroup).toHaveBeenCalledWith({
      spaceProviderId: "local",
      spaceId: "local",
      itemId: "1234",
    });

    await new Promise((r) => setTimeout(r, 0));
    expect(wrapper.emitted("itemChanged")[0][0]).toBe("1234");
  });

  describe("navigate back", () => {
    it("should load data when navigating back to the parent directory", async () => {
      const { wrapper } = await doMountAndLoad({
        mockResponse: {
          ...fetchWorkflowGroupContentResponse,
          path: [
            { id: "parentId", name: "Parent Directory" },
            { id: "currentDirectoryId", name: "Current Directory" },
          ],
        },
      });

      mockedAPI.space.listWorkflowGroup.mockReset();
      wrapper.findComponent(FileExplorer).vm.$emit("changeDirectory", "..");
      expect(mockedAPI.space.listWorkflowGroup).toHaveBeenCalledWith({
        spaceProviderId: "local",
        spaceId: "local",
        itemId: "parentId",
      });
    });

    it('should navigate to "root" when going back from 1 level below the root directory', async () => {
      const { wrapper } = await doMountAndLoad({
        mockResponse: {
          ...fetchWorkflowGroupContentResponse,
          path: [{ id: "currentDirectoryId", name: "Current Directory" }],
        },
      });

      mockedAPI.space.listWorkflowGroup.mockReset();
      wrapper.findComponent(FileExplorer).vm.$emit("changeDirectory", "..");
      expect(mockedAPI.space.listWorkflowGroup).toHaveBeenCalledWith({
        spaceProviderId: "local",
        spaceId: "local",
        itemId: "root",
      });
    });
  });

  it("should navigate via the breadcrumb", async () => {
    const { wrapper } = await doMountAndLoad({
      mockResponse: {
        ...fetchWorkflowGroupContentResponse,
        path: [
          { id: "parentId", name: "Parent Directory" },
          { id: "currentDirectoryId", name: "Current Directory" },
        ],
      },
    });

    wrapper
      .findComponent(Breadcrumb)
      .vm.$emit("click-item", { id: "parentId" });
    expect(mockedAPI.space.listWorkflowGroup).toHaveBeenCalledWith({
      spaceProviderId: "local",
      spaceId: "local",
      itemId: "parentId",
    });
    expect(wrapper.emitted("itemChanged")[0][0]).toBe("parentId");
  });

  describe("open indicator", () => {
    it("should set the openIndicator for open workflows", async () => {
      const openProjects = [
        {
          origin: {
            spaceId: "local",
            itemId: fetchWorkflowGroupContentResponse.items[2].id,
          },
        },
      ];
      const { wrapper } = await doMountAndLoad({ openProjects });
      expect(wrapper.findComponent(FileExplorer).props("items")[2]).toEqual(
        expect.objectContaining({ displayOpenIndicator: true })
      );
    });

    it("should set the openIndicator for folders with open workflows", async () => {
      const openProjects = [
        {
          origin: {
            spaceId: "local",
            itemId: "8",
            ancestorItemIds: ["1", "7"],
          },
        },
      ];
      const { wrapper } = await doMountAndLoad({ openProjects });
      expect(wrapper.findComponent(FileExplorer).props("items")[0]).toEqual(
        expect.objectContaining({ displayOpenIndicator: true })
      );
    });
  });

  describe("can be deleted", () => {
    it("folders with open workflows should not be deletable", async () => {
      const openProjects = [
        {
          origin: {
            spaceId: "local",
            itemId: "8",
            ancestorItemIds: ["1", "7"],
          },
        },
      ];
      const { wrapper } = await doMountAndLoad({ openProjects });
      expect(wrapper.findComponent(FileExplorer).props("items")[0]).toEqual(
        expect.objectContaining({ canBeDeleted: false })
      );
      expect(wrapper.findComponent(FileExplorer).props("items")[2]).toEqual(
        expect.objectContaining({ canBeDeleted: true })
      );
    });
  });

  it("should open workflows", async () => {
    const { wrapper, dispatchSpy, mockRouter } = await doMountAndLoad();
    wrapper.findComponent(FileExplorer).vm.$emit("openFile", { id: "dummy" });

    expect(dispatchSpy).toHaveBeenCalledWith("spaces/openWorkflow", {
      workflowItemId: "dummy",
      $router: mockRouter,
    });
  });

  it("should show delete modal on deleteItems", async () => {
    const items = [
      {
        type: "Workflow",
        name: "WORKFLOW_NAME",
        id: "item0",
      },
    ];
    const { wrapper } = await doMountAndLoad();

    wrapper.findComponent(FileExplorer).vm.$emit("deleteItems", { items });
    expect(wrapper.vm.$data.deleteModal.deleteModalActive).toBeTruthy();
  });

  it("should trigger closeItems before deleteItems onDeleteItems", async () => {
    const items = [
      {
        type: "Workflow",
        name: "WORKFLOW_NAME",
        id: "item0",
      },
    ];
    const openProjects = [
      {
        origin: {
          spaceId: "local",
          itemId: "item0",
          ancestorItemIds: ["1", "7"],
        },
        name: "test2",
        projectId: "testPID",
      },
    ];
    const { wrapper, dispatchSpy } = await doMountAndLoad({ openProjects });

    wrapper.findComponent(FileExplorer).vm.$emit("deleteItems", { items });
    await wrapper.vm.deleteItems();

    expect(dispatchSpy).toHaveBeenNthCalledWith(
      2,
      "application/forceCloseProjects",
      { projectIds: [openProjects[0].projectId] }
    );

    expect(dispatchSpy).toHaveBeenNthCalledWith(3, "spaces/deleteItems", {
      itemIds: ["item0"],
    });
  });

  it("should not delete item on negative response", async () => {
    const items = [
      {
        type: "Workflow",
        name: "WORKFLOW_NAME",
        id: "item0",
      },
    ];
    vi.spyOn(window, "confirm").mockImplementation(() => false);
    const { wrapper, dispatchSpy } = await doMountAndLoad();

    wrapper.findComponent(FileExplorer).vm.$emit("deleteItems", { items });
    expect(wrapper.vm.$data.deleteModal.deleteModalActive).toBeTruthy();
    wrapper.findComponent(Modal).vm.$emit("cancel");
    expect(dispatchSpy).not.toHaveBeenCalledWith("spaces/deleteItems", {
      itemIds: ["item0"],
    });
  });

  describe("mini mode", () => {
    it("should handle create workflow", async () => {
      const { wrapper, store, commitSpy } = doMount({
        props: { mode: "mini" },
      });
      store.state.spaces.activeSpace = {
        spaceId: "local",
        activeWorkflowGroup: {
          path: [],
          items: [],
        },
      };
      await nextTick();

      wrapper
        .findComponent(SpaceExplorerActions)
        .vm.$emit("action:createWorkflow");
      expect(commitSpy).toHaveBeenCalledWith(
        "spaces/setIsCreateWorkflowModalOpen",
        true
      );
    });

    it("should handle import workflow", async () => {
      const { wrapper, store, dispatchSpy } = doMount({
        props: { mode: "mini" },
      });
      store.state.spaces.activeSpace = {
        spaceId: "local",
        activeWorkflowGroup: {
          path: [],
          items: [],
        },
      };
      await nextTick();

      wrapper
        .findComponent(SpaceExplorerActions)
        .vm.$emit("action:importWorkflow");
      expect(dispatchSpy).toHaveBeenCalledWith("spaces/importToWorkflowGroup", {
        importType: "WORKFLOW",
      });
    });

    it("should handle import files", async () => {
      const { wrapper, store, dispatchSpy } = doMount({
        props: { mode: "mini" },
      });
      store.state.spaces.activeSpace = {
        spaceId: "local",
        activeWorkflowGroup: {
          path: [],
          items: [],
        },
      };
      await nextTick();

      wrapper
        .findComponent(SpaceExplorerActions)
        .vm.$emit("action:importFiles");
      expect(dispatchSpy).toHaveBeenCalledWith("spaces/importToWorkflowGroup", {
        importType: "FILES",
      });
    });

    it("should handle create folder", async () => {
      const { wrapper, store, dispatchSpy } = doMount({
        props: { mode: "mini" },
      });
      store.state.spaces.activeSpace = {
        spaceId: "local",
        activeWorkflowGroup: {
          path: [],
          items: [],
        },
      };
      await nextTick();

      wrapper
        .findComponent(SpaceExplorerActions)
        .vm.$emit("action:createFolder");
      expect(dispatchSpy).toHaveBeenCalledWith("spaces/createFolder");
    });

    it("should handle uploading to Hub", async () => {
      const { wrapper, store, dispatchSpy } = await doMountAndLoad({
        props: { mode: "mini" },
      });
      store.state.spaces.activeSpace = {
        spaceId: "local",
        activeWorkflowGroup: {
          path: [],
          items: [],
        },
      };

      wrapper
        .findComponent(FileExplorer)
        .vm.$emit("changeSelection", ["1", "2"]);
      await nextTick();

      wrapper
        .findComponent(SpaceExplorerActions)
        .vm.$emit("action:uploadToHub");
      expect(dispatchSpy).toHaveBeenCalledWith("spaces/copyBetweenSpaces", {
        itemIds: ["1", "2"],
      });
    });

    it("should handle downloading to local space", async () => {
      const { wrapper, store, dispatchSpy } = await doMountAndLoad({
        props: { mode: "mini" },
      });
      store.state.spaces = {
        activeSpace: {
          spaceId: "hub1",
        },
        activeSpaceProvider: {
          spaces: [
            {
              id: "randomhub",
              name: "My public space",
              private: false,
            },
          ],
        },
      };

      wrapper
        .findComponent(FileExplorer)
        .vm.$emit("changeSelection", ["1", "2"]);
      await nextTick();

      wrapper
        .findComponent(SpaceExplorerActions)
        .vm.$emit("action:downloadToLocalSpace");
      expect(dispatchSpy).toHaveBeenCalledWith("spaces/copyBetweenSpaces", {
        itemIds: ["1", "2"],
      });
    });

    it("should only allow uploading to hub when there is a selection and a connected hub session", async () => {
      const { wrapper, store } = doMount({ props: { mode: "mini" } });
      store.state.spaces.activeSpace = {
        spaceId: "local",
        activeWorkflowGroup: {
          path: [],
          items: [],
        },
      };
      await nextTick();

      expect(
        wrapper.findComponent(SpaceExplorerActions).props("disabledActions")
      ).toEqual({
        uploadToHub: true,
        downloadToLocalSpace: true,
      });

      // simulate active selection
      wrapper
        .findComponent(FileExplorer)
        .vm.$emit("changeSelection", ["1", "2"]);

      await nextTick();

      expect(
        wrapper.findComponent(SpaceExplorerActions).props("disabledActions")
      ).toEqual({
        uploadToHub: true,
        downloadToLocalSpace: true,
      });

      // simulate 1 hub connected
      store.state.spaces.spaceProviders = {
        hub1: { connected: true },
      };

      await nextTick();

      expect(
        wrapper.findComponent(SpaceExplorerActions).props("disabledActions")
      ).toEqual({
        uploadToHub: false,
        downloadToLocalSpace: true,
      });
    });

    it("should only allow downloading to local when there is a selection and a connected hub session", async () => {
      const { wrapper, store } = doMount({ props: { mode: "mini" } });
      store.state.spaces.activeSpace = {
        spaceId: "local",
        activeWorkflowGroup: {
          path: [],
          items: [],
        },
      };
      await nextTick();

      expect(
        wrapper.findComponent(SpaceExplorerActions).props("disabledActions")
      ).toEqual({
        uploadToHub: true,
        downloadToLocalSpace: true,
      });

      // simulate active selection
      wrapper
        .findComponent(FileExplorer)
        .vm.$emit("changeSelection", ["1", "2"]);

      await nextTick();

      expect(
        wrapper.findComponent(SpaceExplorerActions).props("disabledActions")
      ).toEqual({
        uploadToHub: true,
        downloadToLocalSpace: true,
      });

      store.state.spaces = {
        activeSpace: {
          spaceId: "hub1",
        },
        activeSpaceProvider: {
          spaces: [
            {
              id: "randomhub",
              name: "My public space",
              private: false,
            },
<<<<<<< HEAD
            nodeRepository: {
                actions: {
                    getNodeTemplate: vi.fn().mockReturnValue({
                        id: 'test.id',
                        name: 'test.test',
                        type: 'type',
                        inPorts: [],
                        outPorts: [],
                        icon: 'data:image/icon'
                    })
                }
            }
        });

        const dispatchSpy = vi.spyOn(store, 'dispatch');
        const commitSpy = vi.spyOn(store, 'commit');
        const mockRouter = { push: () => {} };
        const mockRoute = { name: '' };

        const $shortcuts = {
            get: vi.fn().mockImplementation(name => ({
                text: name,
                hotkeyText: 'hotkeyText'
            }))
        };

        const wrapper = mount(SpaceExplorer, {
            props,
            global: {
                plugins: [store],
                stubs: { NuxtLink: true, FocusTrap: true, NodePreview: true },
                mocks: {
                    $router: mockRouter,
                    $route: mockRoute,
                    $shortcuts,
                    $shapes: { nodeSize: 32 }
                }
            }
        });

        return { wrapper, store, mockRouter, mockRoute, dispatchSpy, commitSpy };
=======
          ],
        },
      };

      await nextTick();

      expect(
        wrapper.findComponent(SpaceExplorerActions).props("disabledActions")
      ).toEqual({
        uploadToHub: true,
        downloadToLocalSpace: false,
      });
    });
  });

  it("should rename items", async () => {
    const { wrapper, store, dispatchSpy } = doMount();
    store.state.spaces.activeSpace = {
      spaceId: "local",
      activeWorkflowGroup: {
        path: [],
        items: [],
      },
>>>>>>> fbe78a7f
    };
    await nextTick();

    const itemId = "12345";
    const newName = "some name";
    wrapper
      .findComponent(FileExplorer)
      .vm.$emit("renameFile", { itemId, newName });
    expect(dispatchSpy).toHaveBeenCalledWith("spaces/renameItem", {
      itemId,
      newName,
    });
  });

  describe("move items", () => {
    it("should move items", async () => {
      mockedAPI.desktop.getNameCollisionStrategy.mockReturnValue("OVERWRITE");
      const { wrapper, dispatchSpy } = doMount();
      await new Promise((r) => setTimeout(r, 0));

      const sourceItems = ["id1", "id2"];
      const targetItem = "group1";
      const onComplete = vi.fn();
      wrapper
        .findComponent(FileExplorer)
        .vm.$emit("moveItems", { sourceItems, targetItem, onComplete });
      await nextTick();

      expect(dispatchSpy).toHaveBeenCalledWith("spaces/moveItems", {
        itemIds: sourceItems,
        destWorkflowGroupItemId: targetItem,
        collisionStrategy: "OVERWRITE",
      });

      expect(onComplete).toHaveBeenCalledWith(true);
    });

    it("should move items to root", async () => {
      mockedAPI.desktop.getNameCollisionStrategy.mockReturnValue("OVERWRITE");
      const { wrapper, dispatchSpy } = doMount({
        mockResponse: {
          ...fetchWorkflowGroupContentResponse,
          path: [{ id: "currentDirectoryId", name: "Current Directory" }],
        },
      });
      await new Promise((r) => setTimeout(r, 0));

      const sourceItems = ["id1", "id2"];
      const targetItem = "..";
      const onComplete = vi.fn();
      wrapper.findComponent(FileExplorer).vm.$emit("moveItems", {
        sourceItems,
        targetItem,
        onComplete,
      });
      await nextTick();

      expect(dispatchSpy).toHaveBeenCalledWith("spaces/moveItems", {
        itemIds: sourceItems,
        destWorkflowGroupItemId: "root",
        collisionStrategy: "OVERWRITE",
      });
      expect(onComplete).toHaveBeenCalledWith(true);
    });

    it("should move items back to the parent directory", async () => {
      mockedAPI.desktop.getNameCollisionStrategy.mockReturnValue("OVERWRITE");
      const { wrapper, dispatchSpy } = await doMount({
        mockResponse: {
          ...fetchWorkflowGroupContentResponse,
          path: [
            { id: "parentId", name: "Parent Directory" },
            { id: "currentDirectoryId", name: "Current Directory" },
          ],
        },
      });

      await new Promise((r) => setTimeout(r, 0));

      const sourceItems = ["id1", "id2"];
      const targetItem = "..";
      const onComplete = vi.fn();
      wrapper
        .findComponent(FileExplorer)
        .vm.$emit("moveItems", { sourceItems, targetItem, onComplete });
      await nextTick();

      expect(dispatchSpy).toHaveBeenCalledWith("spaces/moveItems", {
        itemIds: sourceItems,
        destWorkflowGroupItemId: "parentId",
        collisionStrategy: "OVERWRITE",
      });
      expect(onComplete).toHaveBeenCalledWith(true);
    });

    it("should not move items if collision handling returns cancel", async () => {
      mockedAPI.desktop.getNameCollisionStrategy.mockReturnValue("CANCEL");
      const { wrapper, dispatchSpy } = doMount();
      await new Promise((r) => setTimeout(r, 0));

      const sourceItems = ["id1", "id2"];
      const targetItem = "group1";
      const onComplete = vi.fn();
      wrapper
        .findComponent(FileExplorer)
        .vm.$emit("moveItems", { sourceItems, targetItem, onComplete });

      expect(dispatchSpy).not.toHaveBeenCalledWith("spaces/moveItems", {
        itemIds: sourceItems,
        destWorkflowGroupItemId: targetItem,
        collisionStrategy: "CANCEL",
      });
      await nextTick();
      expect(onComplete).toHaveBeenCalledWith(false);
    });

    it("should show alert if at least one of the moved workflows is opened", async () => {
      const openProjects = [
        {
          origin: {
            spaceId: "local",
            itemId: "id2",
            ancestorItemIds: ["1", "7"],
          },
          name: "test2",
        },
      ];
      const { wrapper } = doMount({ openProjects });
      await new Promise((r) => setTimeout(r, 0));

      window.alert = vi.fn();
      const sourceItems = ["id1", "id2"];
      const targetItem = "group1";
      const onComplete = vi.fn();
      wrapper
        .findComponent(FileExplorer)
        .vm.$emit("moveItems", { sourceItems, targetItem, onComplete });

      expect(window.alert).toHaveBeenCalledWith(
        // eslint-disable-next-line vitest/no-conditional-tests
        expect.stringContaining("Following workflows are opened:" && "• test2")
      );
      await nextTick();
      expect(onComplete).toHaveBeenCalledWith(false);
    });
  });

  it("should not attempt to add a node to canvas when the workflow is not displayed", async () => {
    document.elementFromPoint = vi.fn().mockReturnValue(null);
    const { wrapper, dispatchSpy, mockRoute } = await doMountAndLoad();

    mockRoute.name = APP_ROUTES.SpaceBrowsingPage;

    const onComplete = vi.fn();
    wrapper.findComponent(FileExplorer).vm.$emit("dragend", {
      event: new MouseEvent("dragend"),
      sourceItem: { id: "0" },
      onComplete,
    });

    expect(dispatchSpy).not.toHaveBeenCalledWith(
      "workflow/addNode",
      expect.anything()
    );
    await nextTick();
    expect(onComplete).toHaveBeenCalledWith(false);
  });

  it("should add a node to canvas when dragged from the file explorer", async () => {
    document.elementFromPoint = vi.fn().mockReturnValue(null);
    const { wrapper, store, dispatchSpy, mockRoute } = await doMountAndLoad({
      fileExtensionToNodeTemplateId: {
        test: "org.knime.test.test.nodeFactory",
      },
      mockResponse: {
        id: "test.id",
        path: [],
        items: [
          {
            id: "4",
            name: "testFile.test",
            type: "Workflow",
          },
        ],
      },
    });

    mockRoute.name = APP_ROUTES.WorkflowPage;
    store.state.spaces.activeSpaceProvider = {
      id: "local",
    };

<<<<<<< HEAD
    it('should load root directory data on created', async () => {
        const { wrapper } = await doMountAndLoad();

        expect(wrapper.findComponent(FileExplorer).exists()).toBe(true);
        expect(wrapper.findComponent(FileExplorer).props('items')).toEqual(
            fetchWorkflowGroupContentResponse.items.map(item => ({
                ...item,
                isOpen: false,
                canBeDeleted: true,
                canBeRenamed: true
            }))
        );
        expect(wrapper.findComponent(FileExplorer).props('isRootFolder')).toBe(true);
    });

    it('should load startItemId directory when data is reset', async () => {
        const { store } = await doMountAndLoad();

        // initial fetch of root has happened
        mockedAPI.space.listWorkflowGroup.mockReset();

        store.state.spaces.activeSpace.startItemId = 'startItemId';
        store.commit('spaces/setActiveWorkflowGroupData', null);

        await new Promise(r => setTimeout(r, 0));

        expect(mockedAPI.space.listWorkflowGroup).toHaveBeenCalledWith({
            spaceProviderId: 'local',
            spaceId: 'local',
            itemId: 'startItemId'
        });
    });

    describe('navigate', () => {
        it('should load data when navigating to a directory', async () => {
            const { wrapper } = await doMountAndLoad();

            mockedAPI.space.listWorkflowGroup.mockReset();

            wrapper.findComponent(FileExplorer).vm.$emit('changeDirectory', '1234');
            expect(mockedAPI.space.listWorkflowGroup).toHaveBeenCalledWith({
                spaceProviderId: 'local',
                spaceId: 'local',
                itemId: '1234'
            });

            await new Promise(r => setTimeout(r, 0));
            expect(wrapper.emitted('itemChanged')[0][0]).toBe('1234');
        });

        it('should navigate via the breadcrumb', async () => {
            const { wrapper } = await doMountAndLoad({
                mockResponse: {
                    ...fetchWorkflowGroupContentResponse,
                    path: [
                        { id: 'parentId', name: 'Parent Directory' },
                        { id: 'currentDirectoryId', name: 'Current Directory' }
                    ]
                }
            });

            wrapper.findComponent(Breadcrumb).vm.$emit('click-item', { id: 'parentId' });
            expect(mockedAPI.space.listWorkflowGroup).toHaveBeenCalledWith({
                spaceProviderId: 'local',
                spaceId: 'local',
                itemId: 'parentId'
            });
            await flushPromises();
            expect(wrapper.emitted('itemChanged')[0][0]).toBe('parentId');
        });

        it('should load data when navigating back to the parent directory', async () => {
            const { wrapper } = await doMountAndLoad({
                mockResponse: {
                    ...fetchWorkflowGroupContentResponse,
                    path: [
                        { id: 'parentId', name: 'Parent Directory' },
                        { id: 'currentDirectoryId', name: 'Current Directory' }
                    ]
                }
            });

            mockedAPI.space.listWorkflowGroup.mockReset();
            wrapper.findComponent(FileExplorer).vm.$emit('changeDirectory', '..');
            expect(mockedAPI.space.listWorkflowGroup).toHaveBeenCalledWith({
                spaceProviderId: 'local',
                spaceId: 'local',
                itemId: 'parentId'
            });
        });

        it('should navigate to "root" when going back from 1 level below the root directory', async () => {
            const { wrapper } = await doMountAndLoad({
                mockResponse: {
                    ...fetchWorkflowGroupContentResponse,
                    path: [{ id: 'currentDirectoryId', name: 'Current Directory' }]
                }
            });

            mockedAPI.space.listWorkflowGroup.mockReset();
            wrapper.findComponent(FileExplorer).vm.$emit('changeDirectory', '..');
            expect(mockedAPI.space.listWorkflowGroup).toHaveBeenCalledWith({
                spaceProviderId: 'local',
                spaceId: 'local',
                itemId: 'root'
            });
        });
    });

    describe('open indicator', () => {
        it('should set the openIndicator for open workflows', async () => {
            const openProjects = [
                { origin: { spaceId: 'local', itemId: fetchWorkflowGroupContentResponse.items[2].id } }
            ];
            const { wrapper } = await doMountAndLoad({ openProjects });
            expect(wrapper.findComponent(FileExplorer).props('items')[2]).toEqual(
                expect.objectContaining({ isOpen: true })
            );
        });

        it('should set the openIndicator for folders with open workflows', async () => {
            const openProjects = [{
                origin: {
                    spaceId: 'local',
                    itemId: '8',
                    ancestorItemIds: ['1', '7']
                }
            }];
            const { wrapper } = await doMountAndLoad({ openProjects });
            expect(wrapper.findComponent(FileExplorer).props('items')[0]).toEqual(
                expect.objectContaining({ isOpen: true })
            );
        });
    });

    it('should open workflows', async () => {
        const { wrapper, dispatchSpy, mockRouter } = await doMountAndLoad();
        wrapper.findComponent(FileExplorer).vm.$emit('openFile', {
            id: 'dummy',
            name: 'dummy',
            type: SpaceItem.TypeEnum.Workflow,
            canBeRenamed: true,
            canBeDeleted: true,
            isOpen: false
        });

        expect(dispatchSpy).toHaveBeenCalledWith('spaces/openWorkflow', {
            workflowItemId: 'dummy',
            $router: mockRouter
        });
    });

    describe('renaming', () => {
        it('should rename items', async () => {
            const { wrapper, store, dispatchSpy } = doMount();
            store.state.spaces.activeSpace = {
                spaceId: 'local',
                activeWorkflowGroup: {
                    path: [],
                    items: []
                }
            };
            await nextTick();

            const itemId = '12345';
            const newName = 'some name';
            wrapper.findComponent(FileExplorer).vm.$emit('renameFile', { itemId, newName });
            expect(dispatchSpy).toHaveBeenCalledWith('spaces/renameItem', { itemId, newName });
        });

        it('should not allow renaming open workflows or folders with open workflows', async () => {
            const openProjects = [
                {
                    origin: {
                        spaceId: 'local',
                        itemId: '8',
                        ancestorItemIds: ['1', '7']
                    }
                },
                {
                    origin: {
                        spaceId: 'local',
                        itemId: '4'
                    }
                }
            ];
            const { wrapper } = await doMountAndLoad({ openProjects });
            expect(wrapper.findComponent(FileExplorer).props('items')[0]).toEqual(
                expect.objectContaining({ canBeRenamed: false })
            );
            expect(wrapper.findComponent(FileExplorer).props('items')[1]).toEqual(
                expect.objectContaining({ canBeRenamed: true })
            );
            expect(wrapper.findComponent(FileExplorer).props('items')[2]).toEqual(
                expect.objectContaining({ canBeRenamed: false })
            );
        });
    });

    describe('deleting', () => {
        it('should not allow deleting folders with open workflows', async () => {
            const openProjects = [{
                origin: {
                    spaceId: 'local',
                    itemId: '8',
                    ancestorItemIds: ['1', '7']
                }
            }];
            const { wrapper } = await doMountAndLoad({ openProjects });
            expect(wrapper.findComponent(FileExplorer).props('items')[0]).toEqual(
                expect.objectContaining({ canBeDeleted: false })
            );
            expect(wrapper.findComponent(FileExplorer).props('items')[2]).toEqual(
                expect.objectContaining({ canBeDeleted: true })
            );
        });

        it('should show delete modal on deleteItems', async () => {
            const items = [{
                id: 'item0',
                name: 'WORKFLOW_NAME',
                canBeDeleted: true,
                canBeRenamed: true,
                isOpen: false,
                type: SpaceItem.TypeEnum.Workflow
            }];
            const { wrapper } = await doMountAndLoad();

            wrapper.findComponent(FileExplorer).vm.$emit('deleteItems', { items });
            expect(wrapper.vm.$data.deleteModal.deleteModalActive).toBeTruthy();
        });

        it('should trigger closeItems before deleteItems onDeleteItems', async () => {
            const items = [{
                id: 'item0',
                name: 'WORKFLOW_NAME',
                canBeDeleted: true,
                canBeRenamed: true,
                isOpen: false,
                type: SpaceItem.TypeEnum.Workflow
            }];
            const openProjects = [{
                origin: {
                    spaceId: 'local',
                    itemId: 'item0',
                    ancestorItemIds: ['1', '7']
                },
                name: 'test2',
                projectId: 'testPID'
            }];
            const { wrapper, dispatchSpy } = await doMountAndLoad({ openProjects });

            wrapper.findComponent(FileExplorer).vm.$emit('deleteItems', { items });
            await wrapper.vm.deleteItems();

            expect(dispatchSpy).toHaveBeenNthCalledWith(
                2,
                'application/forceCloseProjects',
                { projectIds: [openProjects[0].projectId] }
            );

            expect(dispatchSpy).toHaveBeenNthCalledWith(
                3,
                'spaces/deleteItems',
                { itemIds: ['item0'] }
            );
        });

        it('should not delete item on negative response', async () => {
            const items = [{
                id: 'item0',
                name: 'WORKFLOW_NAME',
                canBeDeleted: true,
                canBeRenamed: true,
                isOpen: false,
                type: SpaceItem.TypeEnum.Workflow
            }];
            vi.spyOn(window, 'confirm').mockImplementation(() => false);
            const { wrapper, dispatchSpy } = await doMountAndLoad();

            wrapper.findComponent(FileExplorer).vm.$emit('deleteItems', { items });
            expect(wrapper.vm.$data.deleteModal.deleteModalActive).toBeTruthy();
            wrapper.findComponent(Modal).vm.$emit('cancel');
            expect(dispatchSpy).not.toHaveBeenCalledWith('spaces/deleteItems', { itemIds: ['item0'] });
        });
    });

    describe('mini mode', () => {
        it('should handle create workflow', async () => {
            const { wrapper, store, commitSpy } = doMount({ props: { mode: 'mini' } });
            store.state.spaces.activeSpace = {
                spaceId: 'local',
                activeWorkflowGroup: {
                    path: [],
                    items: []
                }
            };
            await nextTick();

            wrapper.findComponent(SpaceExplorerActions).vm.$emit('action:createWorkflow');
            expect(commitSpy).toHaveBeenCalledWith('spaces/setIsCreateWorkflowModalOpen', true);
        });

        it('should handle import workflow', async () => {
            const { wrapper, store, dispatchSpy } = doMount({ props: { mode: 'mini' } });
            store.state.spaces.activeSpace = {
                spaceId: 'local',
                activeWorkflowGroup: {
                    path: [],
                    items: []
                }
            };
            await nextTick();

            wrapper.findComponent(SpaceExplorerActions).vm.$emit('action:importWorkflow');
            expect(dispatchSpy).toHaveBeenCalledWith('spaces/importToWorkflowGroup', { importType: 'WORKFLOW' });
        });

        it('should handle import files', async () => {
            const { wrapper, store, dispatchSpy } = doMount({ props: { mode: 'mini' } });
            store.state.spaces.activeSpace = {
                spaceId: 'local',
                activeWorkflowGroup: {
                    path: [],
                    items: []
                }
            };
            await nextTick();

            wrapper.findComponent(SpaceExplorerActions).vm.$emit('action:importFiles');
            expect(dispatchSpy).toHaveBeenCalledWith('spaces/importToWorkflowGroup', { importType: 'FILES' });
        });

        it('should handle create folder', async () => {
            const { wrapper, store, dispatchSpy } = doMount({ props: { mode: 'mini' } });
            store.state.spaces.activeSpace = {
                spaceId: 'local',
                activeWorkflowGroup: {
                    path: [],
                    items: []
                }
            };
            await nextTick();

            wrapper.findComponent(SpaceExplorerActions).vm.$emit('action:createFolder');
            expect(dispatchSpy).toHaveBeenCalledWith('spaces/createFolder');
        });

        it('should handle uploading to Hub', async () => {
            const { wrapper, store, dispatchSpy } = await doMountAndLoad({ props: { mode: 'mini' } });
            store.state.spaces.activeSpace = {
                spaceId: 'local',
                activeWorkflowGroup: {
                    path: [],
                    items: []
                }
            };

            wrapper.findComponent(FileExplorer).vm.$emit('changeSelection', ['1', '2']);
            await nextTick();

            wrapper.findComponent(SpaceExplorerActions).vm.$emit('action:uploadToHub');
            expect(dispatchSpy).toHaveBeenCalledWith('spaces/copyBetweenSpaces', { itemIds: ['1', '2'] });
        });

        it('should handle downloading to local space', async () => {
            const { wrapper, store, dispatchSpy } = await doMountAndLoad({ props: { mode: 'mini' } });
            store.state.spaces = {
                activeSpace: {
                    spaceId: 'hub1'
                },
                activeSpaceProvider: {
                    spaces: [
                        {
                            id: 'randomhub',
                            name: 'My public space',
                            private: false
                        }
                    ]
                }
            };

            wrapper.findComponent(FileExplorer).vm.$emit('changeSelection', ['1', '2']);
            await nextTick();

            wrapper.findComponent(SpaceExplorerActions).vm.$emit('action:downloadToLocalSpace');
            expect(dispatchSpy).toHaveBeenCalledWith('spaces/copyBetweenSpaces', { itemIds: ['1', '2'] });
        });

        it('should only allow uploading to hub when there is a selection and a connected hub session', async () => {
            const { wrapper, store } = doMount({ props: { mode: 'mini' } });
            store.state.spaces.activeSpace = {
                spaceId: 'local',
                activeWorkflowGroup: {
                    path: [],
                    items: []
                }
            };
            await nextTick();

            expect(wrapper.findComponent(SpaceExplorerActions).props('disabledActions')).toEqual({
                uploadToHub: true,
                downloadToLocalSpace: true
            });

            // simulate active selection
            wrapper.findComponent(FileExplorer).vm.$emit('changeSelection', ['1', '2']);

            await nextTick();

            expect(wrapper.findComponent(SpaceExplorerActions).props('disabledActions')).toEqual({
                uploadToHub: true,
                downloadToLocalSpace: true
            });

            // simulate 1 hub connected
            store.state.spaces.spaceProviders = {
                hub1: { connected: true }
            };

            await nextTick();

            expect(wrapper.findComponent(SpaceExplorerActions).props('disabledActions')).toEqual({
                uploadToHub: false,
                downloadToLocalSpace: true
            });
        });

        it('should only allow downloading to local when there is a selection and a connected hub session', async () => {
            const { wrapper, store } = doMount({ props: { mode: 'mini' } });
            store.state.spaces.activeSpace = {
                spaceId: 'local',
                activeWorkflowGroup: {
                    path: [],
                    items: []
                }
            };
            await nextTick();

            expect(wrapper.findComponent(SpaceExplorerActions).props('disabledActions')).toEqual({
                uploadToHub: true,
                downloadToLocalSpace: true
            });

            // simulate active selection
            wrapper.findComponent(FileExplorer).vm.$emit('changeSelection', ['1', '2']);

            await nextTick();

            expect(wrapper.findComponent(SpaceExplorerActions).props('disabledActions')).toEqual({
                uploadToHub: true,
                downloadToLocalSpace: true
            });

            store.state.spaces = {
                activeSpace: {
                    spaceId: 'hub1'
                },
                activeSpaceProvider: {
                    spaces: [
                        {
                            id: 'randomhub',
                            name: 'My public space',
                            private: false
                        }
                    ]
                }
            };

            await nextTick();

            expect(wrapper.findComponent(SpaceExplorerActions).props('disabledActions')).toEqual({
                uploadToHub: true,
                downloadToLocalSpace: false
            });
        });
    });

    describe('move items', () => {
        it('should move items', async () => {
            mockedAPI.desktop.getNameCollisionStrategy.mockReturnValue('OVERWRITE');
            const { wrapper, dispatchSpy } = doMount();
            await new Promise(r => setTimeout(r, 0));

            const sourceItems = ['id1', 'id2'];
            const targetItem = 'group1';
            const onComplete = vi.fn();
            wrapper.findComponent(FileExplorer).vm.$emit('moveItems', { sourceItems, targetItem, onComplete });
            await nextTick();

            expect(dispatchSpy).toHaveBeenCalledWith(
                'spaces/moveItems',
                { itemIds: sourceItems, destWorkflowGroupItemId: targetItem, collisionStrategy: 'OVERWRITE' }
            );
            await flushPromises();

            expect(onComplete).toHaveBeenCalledWith(true);
        });

        it('should move items to root', async () => {
            mockedAPI.desktop.getNameCollisionStrategy.mockReturnValue('OVERWRITE');
            const { wrapper, dispatchSpy } = doMount({
                mockResponse: {
                    ...fetchWorkflowGroupContentResponse,
                    path: [{ id: 'currentDirectoryId', name: 'Current Directory' }]
                }
            });
            await new Promise(r => setTimeout(r, 0));

            const sourceItems = ['id1', 'id2'];
            const targetItem = '..';
            const onComplete = vi.fn();
            wrapper.findComponent(FileExplorer).vm.$emit('moveItems', {
                sourceItems,
                targetItem,
                onComplete
            });
            await nextTick();

            expect(dispatchSpy).toHaveBeenCalledWith(
                'spaces/moveItems',
                { itemIds: sourceItems, destWorkflowGroupItemId: 'root', collisionStrategy: 'OVERWRITE' }
            );
            await flushPromises();
            expect(onComplete).toHaveBeenCalledWith(true);
        });

        it('should move items back to the parent directory', async () => {
            mockedAPI.desktop.getNameCollisionStrategy.mockReturnValue('OVERWRITE');
            const { wrapper, dispatchSpy } = await doMount({
                mockResponse: {
                    ...fetchWorkflowGroupContentResponse,
                    path: [
                        { id: 'parentId', name: 'Parent Directory' },
                        { id: 'currentDirectoryId', name: 'Current Directory' }
                    ]
                }
            });

            await new Promise(r => setTimeout(r, 0));

            const sourceItems = ['id1', 'id2'];
            const targetItem = '..';
            const onComplete = vi.fn();
            wrapper.findComponent(FileExplorer).vm.$emit('moveItems', { sourceItems, targetItem, onComplete });
            await nextTick();

            expect(dispatchSpy).toHaveBeenCalledWith(
                'spaces/moveItems',
                { itemIds: sourceItems, destWorkflowGroupItemId: 'parentId', collisionStrategy: 'OVERWRITE' }
            );
            await flushPromises();
            expect(onComplete).toHaveBeenCalledWith(true);
        });

        it('should not move items if collision handling returns cancel', async () => {
            mockedAPI.desktop.getNameCollisionStrategy.mockReturnValue('CANCEL');
            const { wrapper, dispatchSpy } = doMount();
            await new Promise(r => setTimeout(r, 0));

            const sourceItems = ['id1', 'id2'];
            const targetItem = 'group1';
            const onComplete = vi.fn();
            wrapper.findComponent(FileExplorer).vm.$emit('moveItems', { sourceItems, targetItem, onComplete });

            expect(dispatchSpy).not.toHaveBeenCalledWith(
                'spaces/moveItems',
                { itemIds: sourceItems, destWorkflowGroupItemId: targetItem, collisionStrategy: 'CANCEL' }
            );
            await nextTick();
            expect(onComplete).toHaveBeenCalledWith(false);
        });

        it('should show alert if at least one of the moved workflows is opened', async () => {
            const openProjects = [{
                origin: {
                    spaceId: 'local',
                    itemId: 'id2',
                    ancestorItemIds: ['1', '7']
                },
                name: 'test2'
            }];
            const { wrapper } = doMount({ openProjects });
            await new Promise(r => setTimeout(r, 0));

            window.alert = vi.fn();
            const sourceItems = ['id1', 'id2'];
            const targetItem = 'group1';
            const onComplete = vi.fn();
            wrapper.findComponent(FileExplorer).vm.$emit('moveItems', { sourceItems, targetItem, onComplete });

            expect(window.alert).toHaveBeenCalledWith(
                // eslint-disable-next-line vitest/no-conditional-tests
                expect.stringContaining('Following workflows are opened:' && '• test2')
            );
            await nextTick();
            expect(onComplete).toHaveBeenCalledWith(false);
        });
    });

    describe('add node to workflow canvas', () => {
        it('should not attempt to add a node to canvas when the workflow is not displayed', async () => {
            document.elementFromPoint = vi.fn().mockReturnValue(null);
            const { wrapper, dispatchSpy, mockRoute } = await doMountAndLoad();

            mockRoute.name = APP_ROUTES.SpaceBrowsingPage;

            const onComplete = vi.fn();
            const sourceItem = {
                id: '0',
                name: 'WORKFLOW_NAME',
                canBeDeleted: true,
                canBeRenamed: true,
                isOpen: false,
                type: SpaceItem.TypeEnum.Workflow
            };
            const event = new MouseEvent('dragend') as DragEvent;
            wrapper.findComponent(FileExplorer).vm.$emit('dragend', {
                event,
                sourceItem,
                onComplete
            });

            expect(dispatchSpy).not.toHaveBeenCalledWith(
                'workflow/addNode',
                expect.anything()
            );
            await nextTick();
            expect(onComplete).toHaveBeenCalledWith(false);
        });

        it('should add a node to canvas when dragged from the file explorer', async () => {
            document.elementFromPoint = vi.fn().mockReturnValue(null);
            const { wrapper, store, dispatchSpy, mockRoute } = await doMountAndLoad(
                {
                    fileExtensionToNodeTemplateId: { test: 'org.knime.test.test.nodeFactory' },
                    mockResponse: {
                        id: 'test.id',
                        path: [],
                        items: [
                            {
                                id: '4',
                                name: 'testFile.test',
                                type: 'Workflow'
                            }
                        ]
                    }
                }
            );

            mockRoute.name = APP_ROUTES.WorkflowPage;
            store.state.spaces.activeSpaceProvider = {
                id: 'local'
            };

            const event = new MouseEvent('dragend') as DragEvent;
            const sourceItem = {
                id: '0',
                name: 'file.test',
                canBeDeleted: true,
                canBeRenamed: true,
                isOpen: false,
                type: SpaceItem.TypeEnum.Workflow
            };
            const onComplete = vi.fn();

            wrapper.findComponent(FileExplorer).vm.$emit('dragend', {
                event,
                sourceItem,
                onComplete
            });

            expect(dispatchSpy).toHaveBeenNthCalledWith(
                2,
                'workflow/addNode',
                {
                    nodeFactory: {
                        className: 'org.knime.test.test.nodeFactory'
                    },
                    position: { x: 5, y: 5 },
                    spaceItemReference: { itemId: '0', providerId: 'local', spaceId: 'local' }
                }
            );
            await new Promise(r => setTimeout(r, 0));
            expect(onComplete).toHaveBeenCalledWith(true);
        });

        it('should display the NodePreview when dragging supported file above canvas', async () => {
            document.elementFromPoint = vi.fn().mockReturnValue({ id: 'someElementThatIsNotNull' });
            const { wrapper, store, mockRoute } = await doMountAndLoad(
                {
                    fileExtensionToNodeTemplateId: { test: 'org.knime.test.test.nodeFactory' },
                    mockResponse: {
                        id: 'test.id',
                        path: [],
                        items: [
                            {
                                id: '4',
                                name: 'testFile.test',
                                type: 'Workflow'
                            }
                        ]
                    }
                }
            );

            mockRoute.name = APP_ROUTES.WorkflowPage;
            store.state.spaces.activeSpaceProvider = {
                id: 'local'
            };

            const item = {
                id: '0',
                name: 'testfile.test',
                canBeDeleted: true,
                canBeRenamed: true,
                isOpen: false,
                type: SpaceItem.TypeEnum.Workflow
            };
            const event = new MouseEvent('dragend') as DragEvent;

            wrapper.findComponent(FileExplorer).vm.$emit('drag', { event, item });

            await new Promise(r => setTimeout(r, 0));
            expect(wrapper.findComponent(NodePreview).exists()).toBe(true);
        });
=======
    const onComplete = vi.fn();
    wrapper.findComponent(FileExplorer).vm.$emit("dragend", {
      event: new MouseEvent("dragend"),
      sourceItem: { id: "0", name: "file.test" },
      onComplete,
    });

    expect(dispatchSpy).toHaveBeenNthCalledWith(2, "workflow/addNode", {
      nodeFactory: {
        className: "org.knime.test.test.nodeFactory",
      },
      position: { x: 5, y: 5 },
      spaceItemReference: {
        itemId: "0",
        providerId: "local",
        spaceId: "local",
      },
    });
    await new Promise((r) => setTimeout(r, 0));
    expect(onComplete).toHaveBeenCalledWith(true);
  });

  it("should call onUpdate when dragging supported file above canvas", async () => {
    document.elementFromPoint = vi
      .fn()
      .mockReturnValue({ id: "someElementThatIsNotNull" });
    const { wrapper, store, mockRoute } = await doMountAndLoad({
      fileExtensionToNodeTemplateId: {
        test: "org.knime.test.test.nodeFactory",
      },
      mockResponse: {
        id: "test.id",
        path: [],
        items: [
          {
            id: "4",
            name: "testFile.test",
            type: "Workflow",
          },
        ],
      },
    });

    mockRoute.name = APP_ROUTES.WorkflowPage;
    store.state.spaces.activeSpaceProvider = {
      id: "local",
    };

    const onUpdate = vi.fn();
    wrapper.findComponent(FileExplorer).vm.$emit("drag", {
      event: new MouseEvent("drag"),
      item: { id: "4", name: "testFile.test", type: "Workflow" },
      onUpdate,
    });

    await new Promise((r) => setTimeout(r, 0));
    expect(onUpdate).toHaveBeenCalledWith(true, {
      icon: "icon",
      id: "test.id",
      inPorts: [],
      name: "test.test",
      outPorts: [],
      type: "type",
>>>>>>> fbe78a7f
    });
  });
});<|MERGE_RESOLUTION|>--- conflicted
+++ resolved
@@ -1,40 +1,22 @@
-<<<<<<< HEAD
 /* eslint-disable max-lines */
-import { expect, describe, it, vi } from 'vitest';
-import { flushPromises, mount } from '@vue/test-utils';
-import { nextTick } from 'vue';
-=======
 import { expect, describe, it, vi } from "vitest";
-/* eslint-disable max-lines */
+import { flushPromises, mount } from "@vue/test-utils";
 import { nextTick } from "vue";
-import { mount } from "@vue/test-utils";
->>>>>>> fbe78a7f
 
 import { deepMocked, mockVuexStore } from "@/test/utils";
 import * as spacesStore from "@/store/spaces";
 
-<<<<<<< HEAD
-import Breadcrumb from 'webapps-common/ui/components/Breadcrumb.vue';
-import Modal from 'webapps-common/ui/components/Modal.vue';
-import NodePreview from 'webapps-common/ui/components/node/NodePreview.vue';
-
-import { API } from '@api';
-import { APP_ROUTES } from '@/router/appRoutes';
-
-import SpaceExplorer from '../SpaceExplorer.vue';
-import SpaceExplorerActions from '../SpaceExplorerActions.vue';
-import FileExplorer from '../FileExplorer/FileExplorer.vue';
-import { SpaceItem } from '@/api/gateway-api/generated-api';
-=======
 import Breadcrumb from "webapps-common/ui/components/Breadcrumb.vue";
+import Modal from "webapps-common/ui/components/Modal.vue";
+import NodePreview from "webapps-common/ui/components/node/NodePreview.vue";
+
 import { API } from "@api";
-import Modal from "webapps-common/ui/components/Modal.vue";
-import { APP_ROUTES } from "@/router";
+import { APP_ROUTES } from "@/router/appRoutes";
 
 import SpaceExplorer from "../SpaceExplorer.vue";
 import SpaceExplorerActions from "../SpaceExplorerActions.vue";
 import FileExplorer from "../FileExplorer/FileExplorer.vue";
->>>>>>> fbe78a7f
+import { SpaceItem } from "@/api/gateway-api/generated-api";
 
 const mockedAPI = deepMocked(API);
 
@@ -111,7 +93,7 @@
             type: "type",
             inPorts: [],
             outPorts: [],
-            icon: "icon",
+            icon: "data:image/icon",
           }),
         },
       },
@@ -133,7 +115,7 @@
       props,
       global: {
         plugins: [store],
-        stubs: { NuxtLink: true, FocusTrap: true },
+        stubs: { NuxtLink: true, FocusTrap: true, NodePreview: true },
         mocks: {
           $router: mockRouter,
           $route: mockRoute,
@@ -173,8 +155,9 @@
     expect(wrapper.findComponent(FileExplorer).props("items")).toEqual(
       fetchWorkflowGroupContentResponse.items.map((item) => ({
         ...item,
-        displayOpenIndicator: false,
+        isOpen: false,
         canBeDeleted: true,
+        canBeRenamed: true,
       }))
     );
     expect(wrapper.findComponent(FileExplorer).props("isRootFolder")).toBe(
@@ -200,23 +183,46 @@
     });
   });
 
-  it("should load data when navigating to a directory", async () => {
-    const { wrapper } = await doMountAndLoad();
-
-    mockedAPI.space.listWorkflowGroup.mockReset();
-
-    wrapper.findComponent(FileExplorer).vm.$emit("changeDirectory", "1234");
-    expect(mockedAPI.space.listWorkflowGroup).toHaveBeenCalledWith({
-      spaceProviderId: "local",
-      spaceId: "local",
-      itemId: "1234",
-    });
-
-    await new Promise((r) => setTimeout(r, 0));
-    expect(wrapper.emitted("itemChanged")[0][0]).toBe("1234");
-  });
-
-  describe("navigate back", () => {
+  describe("navigate", () => {
+    it("should load data when navigating to a directory", async () => {
+      const { wrapper } = await doMountAndLoad();
+
+      mockedAPI.space.listWorkflowGroup.mockReset();
+
+      wrapper.findComponent(FileExplorer).vm.$emit("changeDirectory", "1234");
+      expect(mockedAPI.space.listWorkflowGroup).toHaveBeenCalledWith({
+        spaceProviderId: "local",
+        spaceId: "local",
+        itemId: "1234",
+      });
+
+      await new Promise((r) => setTimeout(r, 0));
+      expect(wrapper.emitted("itemChanged")[0][0]).toBe("1234");
+    });
+
+    it("should navigate via the breadcrumb", async () => {
+      const { wrapper } = await doMountAndLoad({
+        mockResponse: {
+          ...fetchWorkflowGroupContentResponse,
+          path: [
+            { id: "parentId", name: "Parent Directory" },
+            { id: "currentDirectoryId", name: "Current Directory" },
+          ],
+        },
+      });
+
+      wrapper
+        .findComponent(Breadcrumb)
+        .vm.$emit("click-item", { id: "parentId" });
+      expect(mockedAPI.space.listWorkflowGroup).toHaveBeenCalledWith({
+        spaceProviderId: "local",
+        spaceId: "local",
+        itemId: "parentId",
+      });
+      await flushPromises();
+      expect(wrapper.emitted("itemChanged")[0][0]).toBe("parentId");
+    });
+
     it("should load data when navigating back to the parent directory", async () => {
       const { wrapper } = await doMountAndLoad({
         mockResponse: {
@@ -255,28 +261,6 @@
     });
   });
 
-  it("should navigate via the breadcrumb", async () => {
-    const { wrapper } = await doMountAndLoad({
-      mockResponse: {
-        ...fetchWorkflowGroupContentResponse,
-        path: [
-          { id: "parentId", name: "Parent Directory" },
-          { id: "currentDirectoryId", name: "Current Directory" },
-        ],
-      },
-    });
-
-    wrapper
-      .findComponent(Breadcrumb)
-      .vm.$emit("click-item", { id: "parentId" });
-    expect(mockedAPI.space.listWorkflowGroup).toHaveBeenCalledWith({
-      spaceProviderId: "local",
-      spaceId: "local",
-      itemId: "parentId",
-    });
-    expect(wrapper.emitted("itemChanged")[0][0]).toBe("parentId");
-  });
-
   describe("open indicator", () => {
     it("should set the openIndicator for open workflows", async () => {
       const openProjects = [
@@ -289,7 +273,7 @@
       ];
       const { wrapper } = await doMountAndLoad({ openProjects });
       expect(wrapper.findComponent(FileExplorer).props("items")[2]).toEqual(
-        expect.objectContaining({ displayOpenIndicator: true })
+        expect.objectContaining({ isOpen: true })
       );
     });
 
@@ -305,13 +289,52 @@
       ];
       const { wrapper } = await doMountAndLoad({ openProjects });
       expect(wrapper.findComponent(FileExplorer).props("items")[0]).toEqual(
-        expect.objectContaining({ displayOpenIndicator: true })
+        expect.objectContaining({ isOpen: true })
       );
     });
   });
 
-  describe("can be deleted", () => {
-    it("folders with open workflows should not be deletable", async () => {
+  it("should open workflows", async () => {
+    const { wrapper, dispatchSpy, mockRouter } = await doMountAndLoad();
+    wrapper.findComponent(FileExplorer).vm.$emit("openFile", {
+      id: "dummy",
+      name: "dummy",
+      type: SpaceItem.TypeEnum.Workflow,
+      canBeRenamed: true,
+      canBeDeleted: true,
+      isOpen: false,
+    });
+
+    expect(dispatchSpy).toHaveBeenCalledWith("spaces/openWorkflow", {
+      workflowItemId: "dummy",
+      $router: mockRouter,
+    });
+  });
+
+  describe("renaming", () => {
+    it("should rename items", async () => {
+      const { wrapper, store, dispatchSpy } = doMount();
+      store.state.spaces.activeSpace = {
+        spaceId: "local",
+        activeWorkflowGroup: {
+          path: [],
+          items: [],
+        },
+      };
+      await nextTick();
+
+      const itemId = "12345";
+      const newName = "some name";
+      wrapper
+        .findComponent(FileExplorer)
+        .vm.$emit("renameFile", { itemId, newName });
+      expect(dispatchSpy).toHaveBeenCalledWith("spaces/renameItem", {
+        itemId,
+        newName,
+      });
+    });
+
+    it("should not allow renaming open workflows or folders with open workflows", async () => {
       const openProjects = [
         {
           origin: {
@@ -320,6 +343,36 @@
             ancestorItemIds: ["1", "7"],
           },
         },
+        {
+          origin: {
+            spaceId: "local",
+            itemId: "4",
+          },
+        },
+      ];
+      const { wrapper } = await doMountAndLoad({ openProjects });
+      expect(wrapper.findComponent(FileExplorer).props("items")[0]).toEqual(
+        expect.objectContaining({ canBeRenamed: false })
+      );
+      expect(wrapper.findComponent(FileExplorer).props("items")[1]).toEqual(
+        expect.objectContaining({ canBeRenamed: true })
+      );
+      expect(wrapper.findComponent(FileExplorer).props("items")[2]).toEqual(
+        expect.objectContaining({ canBeRenamed: false })
+      );
+    });
+  });
+
+  describe("deleting", () => {
+    it("should not allow deleting folders with open workflows", async () => {
+      const openProjects = [
+        {
+          origin: {
+            spaceId: "local",
+            itemId: "8",
+            ancestorItemIds: ["1", "7"],
+          },
+        },
       ];
       const { wrapper } = await doMountAndLoad({ openProjects });
       expect(wrapper.findComponent(FileExplorer).props("items")[0]).toEqual(
@@ -329,83 +382,82 @@
         expect.objectContaining({ canBeDeleted: true })
       );
     });
-  });
-
-  it("should open workflows", async () => {
-    const { wrapper, dispatchSpy, mockRouter } = await doMountAndLoad();
-    wrapper.findComponent(FileExplorer).vm.$emit("openFile", { id: "dummy" });
-
-    expect(dispatchSpy).toHaveBeenCalledWith("spaces/openWorkflow", {
-      workflowItemId: "dummy",
-      $router: mockRouter,
-    });
-  });
-
-  it("should show delete modal on deleteItems", async () => {
-    const items = [
-      {
-        type: "Workflow",
-        name: "WORKFLOW_NAME",
-        id: "item0",
-      },
-    ];
-    const { wrapper } = await doMountAndLoad();
-
-    wrapper.findComponent(FileExplorer).vm.$emit("deleteItems", { items });
-    expect(wrapper.vm.$data.deleteModal.deleteModalActive).toBeTruthy();
-  });
-
-  it("should trigger closeItems before deleteItems onDeleteItems", async () => {
-    const items = [
-      {
-        type: "Workflow",
-        name: "WORKFLOW_NAME",
-        id: "item0",
-      },
-    ];
-    const openProjects = [
-      {
-        origin: {
-          spaceId: "local",
-          itemId: "item0",
-          ancestorItemIds: ["1", "7"],
-        },
-        name: "test2",
-        projectId: "testPID",
-      },
-    ];
-    const { wrapper, dispatchSpy } = await doMountAndLoad({ openProjects });
-
-    wrapper.findComponent(FileExplorer).vm.$emit("deleteItems", { items });
-    await wrapper.vm.deleteItems();
-
-    expect(dispatchSpy).toHaveBeenNthCalledWith(
-      2,
-      "application/forceCloseProjects",
-      { projectIds: [openProjects[0].projectId] }
-    );
-
-    expect(dispatchSpy).toHaveBeenNthCalledWith(3, "spaces/deleteItems", {
-      itemIds: ["item0"],
-    });
-  });
-
-  it("should not delete item on negative response", async () => {
-    const items = [
-      {
-        type: "Workflow",
-        name: "WORKFLOW_NAME",
-        id: "item0",
-      },
-    ];
-    vi.spyOn(window, "confirm").mockImplementation(() => false);
-    const { wrapper, dispatchSpy } = await doMountAndLoad();
-
-    wrapper.findComponent(FileExplorer).vm.$emit("deleteItems", { items });
-    expect(wrapper.vm.$data.deleteModal.deleteModalActive).toBeTruthy();
-    wrapper.findComponent(Modal).vm.$emit("cancel");
-    expect(dispatchSpy).not.toHaveBeenCalledWith("spaces/deleteItems", {
-      itemIds: ["item0"],
+
+    it("should show delete modal on deleteItems", async () => {
+      const items = [
+        {
+          id: "item0",
+          name: "WORKFLOW_NAME",
+          canBeDeleted: true,
+          canBeRenamed: true,
+          isOpen: false,
+          type: SpaceItem.TypeEnum.Workflow,
+        },
+      ];
+      const { wrapper } = await doMountAndLoad();
+
+      wrapper.findComponent(FileExplorer).vm.$emit("deleteItems", { items });
+      expect(wrapper.vm.$data.deleteModal.deleteModalActive).toBeTruthy();
+    });
+
+    it("should trigger closeItems before deleteItems onDeleteItems", async () => {
+      const items = [
+        {
+          id: "item0",
+          name: "WORKFLOW_NAME",
+          canBeDeleted: true,
+          canBeRenamed: true,
+          isOpen: false,
+          type: SpaceItem.TypeEnum.Workflow,
+        },
+      ];
+      const openProjects = [
+        {
+          origin: {
+            spaceId: "local",
+            itemId: "item0",
+            ancestorItemIds: ["1", "7"],
+          },
+          name: "test2",
+          projectId: "testPID",
+        },
+      ];
+      const { wrapper, dispatchSpy } = await doMountAndLoad({ openProjects });
+
+      wrapper.findComponent(FileExplorer).vm.$emit("deleteItems", { items });
+      await wrapper.vm.deleteItems();
+
+      expect(dispatchSpy).toHaveBeenNthCalledWith(
+        2,
+        "application/forceCloseProjects",
+        { projectIds: [openProjects[0].projectId] }
+      );
+
+      expect(dispatchSpy).toHaveBeenNthCalledWith(3, "spaces/deleteItems", {
+        itemIds: ["item0"],
+      });
+    });
+
+    it("should not delete item on negative response", async () => {
+      const items = [
+        {
+          id: "item0",
+          name: "WORKFLOW_NAME",
+          canBeDeleted: true,
+          canBeRenamed: true,
+          isOpen: false,
+          type: SpaceItem.TypeEnum.Workflow,
+        },
+      ];
+      vi.spyOn(window, "confirm").mockImplementation(() => false);
+      const { wrapper, dispatchSpy } = await doMountAndLoad();
+
+      wrapper.findComponent(FileExplorer).vm.$emit("deleteItems", { items });
+      expect(wrapper.vm.$data.deleteModal.deleteModalActive).toBeTruthy();
+      wrapper.findComponent(Modal).vm.$emit("cancel");
+      expect(dispatchSpy).not.toHaveBeenCalledWith("spaces/deleteItems", {
+        itemIds: ["item0"],
+      });
     });
   });
 
@@ -640,49 +692,6 @@
               name: "My public space",
               private: false,
             },
-<<<<<<< HEAD
-            nodeRepository: {
-                actions: {
-                    getNodeTemplate: vi.fn().mockReturnValue({
-                        id: 'test.id',
-                        name: 'test.test',
-                        type: 'type',
-                        inPorts: [],
-                        outPorts: [],
-                        icon: 'data:image/icon'
-                    })
-                }
-            }
-        });
-
-        const dispatchSpy = vi.spyOn(store, 'dispatch');
-        const commitSpy = vi.spyOn(store, 'commit');
-        const mockRouter = { push: () => {} };
-        const mockRoute = { name: '' };
-
-        const $shortcuts = {
-            get: vi.fn().mockImplementation(name => ({
-                text: name,
-                hotkeyText: 'hotkeyText'
-            }))
-        };
-
-        const wrapper = mount(SpaceExplorer, {
-            props,
-            global: {
-                plugins: [store],
-                stubs: { NuxtLink: true, FocusTrap: true, NodePreview: true },
-                mocks: {
-                    $router: mockRouter,
-                    $route: mockRoute,
-                    $shortcuts,
-                    $shapes: { nodeSize: 32 }
-                }
-            }
-        });
-
-        return { wrapper, store, mockRouter, mockRoute, dispatchSpy, commitSpy };
-=======
           ],
         },
       };
@@ -698,29 +707,6 @@
     });
   });
 
-  it("should rename items", async () => {
-    const { wrapper, store, dispatchSpy } = doMount();
-    store.state.spaces.activeSpace = {
-      spaceId: "local",
-      activeWorkflowGroup: {
-        path: [],
-        items: [],
-      },
->>>>>>> fbe78a7f
-    };
-    await nextTick();
-
-    const itemId = "12345";
-    const newName = "some name";
-    wrapper
-      .findComponent(FileExplorer)
-      .vm.$emit("renameFile", { itemId, newName });
-    expect(dispatchSpy).toHaveBeenCalledWith("spaces/renameItem", {
-      itemId,
-      newName,
-    });
-  });
-
   describe("move items", () => {
     it("should move items", async () => {
       mockedAPI.desktop.getNameCollisionStrategy.mockReturnValue("OVERWRITE");
@@ -740,6 +726,7 @@
         destWorkflowGroupItemId: targetItem,
         collisionStrategy: "OVERWRITE",
       });
+      await flushPromises();
 
       expect(onComplete).toHaveBeenCalledWith(true);
     });
@@ -769,6 +756,7 @@
         destWorkflowGroupItemId: "root",
         collisionStrategy: "OVERWRITE",
       });
+      await flushPromises();
       expect(onComplete).toHaveBeenCalledWith(true);
     });
 
@@ -799,6 +787,7 @@
         destWorkflowGroupItemId: "parentId",
         collisionStrategy: "OVERWRITE",
       });
+      await flushPromises();
       expect(onComplete).toHaveBeenCalledWith(true);
     });
 
@@ -854,843 +843,133 @@
     });
   });
 
-  it("should not attempt to add a node to canvas when the workflow is not displayed", async () => {
-    document.elementFromPoint = vi.fn().mockReturnValue(null);
-    const { wrapper, dispatchSpy, mockRoute } = await doMountAndLoad();
-
-    mockRoute.name = APP_ROUTES.SpaceBrowsingPage;
-
-    const onComplete = vi.fn();
-    wrapper.findComponent(FileExplorer).vm.$emit("dragend", {
-      event: new MouseEvent("dragend"),
-      sourceItem: { id: "0" },
-      onComplete,
-    });
-
-    expect(dispatchSpy).not.toHaveBeenCalledWith(
-      "workflow/addNode",
-      expect.anything()
-    );
-    await nextTick();
-    expect(onComplete).toHaveBeenCalledWith(false);
-  });
-
-  it("should add a node to canvas when dragged from the file explorer", async () => {
-    document.elementFromPoint = vi.fn().mockReturnValue(null);
-    const { wrapper, store, dispatchSpy, mockRoute } = await doMountAndLoad({
-      fileExtensionToNodeTemplateId: {
-        test: "org.knime.test.test.nodeFactory",
-      },
-      mockResponse: {
-        id: "test.id",
-        path: [],
-        items: [
-          {
-            id: "4",
-            name: "testFile.test",
-            type: "Workflow",
-          },
-        ],
-      },
-    });
-
-    mockRoute.name = APP_ROUTES.WorkflowPage;
-    store.state.spaces.activeSpaceProvider = {
-      id: "local",
-    };
-
-<<<<<<< HEAD
-    it('should load root directory data on created', async () => {
-        const { wrapper } = await doMountAndLoad();
-
-        expect(wrapper.findComponent(FileExplorer).exists()).toBe(true);
-        expect(wrapper.findComponent(FileExplorer).props('items')).toEqual(
-            fetchWorkflowGroupContentResponse.items.map(item => ({
-                ...item,
-                isOpen: false,
-                canBeDeleted: true,
-                canBeRenamed: true
-            }))
-        );
-        expect(wrapper.findComponent(FileExplorer).props('isRootFolder')).toBe(true);
-    });
-
-    it('should load startItemId directory when data is reset', async () => {
-        const { store } = await doMountAndLoad();
-
-        // initial fetch of root has happened
-        mockedAPI.space.listWorkflowGroup.mockReset();
-
-        store.state.spaces.activeSpace.startItemId = 'startItemId';
-        store.commit('spaces/setActiveWorkflowGroupData', null);
-
-        await new Promise(r => setTimeout(r, 0));
-
-        expect(mockedAPI.space.listWorkflowGroup).toHaveBeenCalledWith({
-            spaceProviderId: 'local',
-            spaceId: 'local',
-            itemId: 'startItemId'
-        });
-    });
-
-    describe('navigate', () => {
-        it('should load data when navigating to a directory', async () => {
-            const { wrapper } = await doMountAndLoad();
-
-            mockedAPI.space.listWorkflowGroup.mockReset();
-
-            wrapper.findComponent(FileExplorer).vm.$emit('changeDirectory', '1234');
-            expect(mockedAPI.space.listWorkflowGroup).toHaveBeenCalledWith({
-                spaceProviderId: 'local',
-                spaceId: 'local',
-                itemId: '1234'
-            });
-
-            await new Promise(r => setTimeout(r, 0));
-            expect(wrapper.emitted('itemChanged')[0][0]).toBe('1234');
-        });
-
-        it('should navigate via the breadcrumb', async () => {
-            const { wrapper } = await doMountAndLoad({
-                mockResponse: {
-                    ...fetchWorkflowGroupContentResponse,
-                    path: [
-                        { id: 'parentId', name: 'Parent Directory' },
-                        { id: 'currentDirectoryId', name: 'Current Directory' }
-                    ]
-                }
-            });
-
-            wrapper.findComponent(Breadcrumb).vm.$emit('click-item', { id: 'parentId' });
-            expect(mockedAPI.space.listWorkflowGroup).toHaveBeenCalledWith({
-                spaceProviderId: 'local',
-                spaceId: 'local',
-                itemId: 'parentId'
-            });
-            await flushPromises();
-            expect(wrapper.emitted('itemChanged')[0][0]).toBe('parentId');
-        });
-
-        it('should load data when navigating back to the parent directory', async () => {
-            const { wrapper } = await doMountAndLoad({
-                mockResponse: {
-                    ...fetchWorkflowGroupContentResponse,
-                    path: [
-                        { id: 'parentId', name: 'Parent Directory' },
-                        { id: 'currentDirectoryId', name: 'Current Directory' }
-                    ]
-                }
-            });
-
-            mockedAPI.space.listWorkflowGroup.mockReset();
-            wrapper.findComponent(FileExplorer).vm.$emit('changeDirectory', '..');
-            expect(mockedAPI.space.listWorkflowGroup).toHaveBeenCalledWith({
-                spaceProviderId: 'local',
-                spaceId: 'local',
-                itemId: 'parentId'
-            });
-        });
-
-        it('should navigate to "root" when going back from 1 level below the root directory', async () => {
-            const { wrapper } = await doMountAndLoad({
-                mockResponse: {
-                    ...fetchWorkflowGroupContentResponse,
-                    path: [{ id: 'currentDirectoryId', name: 'Current Directory' }]
-                }
-            });
-
-            mockedAPI.space.listWorkflowGroup.mockReset();
-            wrapper.findComponent(FileExplorer).vm.$emit('changeDirectory', '..');
-            expect(mockedAPI.space.listWorkflowGroup).toHaveBeenCalledWith({
-                spaceProviderId: 'local',
-                spaceId: 'local',
-                itemId: 'root'
-            });
-        });
-    });
-
-    describe('open indicator', () => {
-        it('should set the openIndicator for open workflows', async () => {
-            const openProjects = [
-                { origin: { spaceId: 'local', itemId: fetchWorkflowGroupContentResponse.items[2].id } }
-            ];
-            const { wrapper } = await doMountAndLoad({ openProjects });
-            expect(wrapper.findComponent(FileExplorer).props('items')[2]).toEqual(
-                expect.objectContaining({ isOpen: true })
-            );
-        });
-
-        it('should set the openIndicator for folders with open workflows', async () => {
-            const openProjects = [{
-                origin: {
-                    spaceId: 'local',
-                    itemId: '8',
-                    ancestorItemIds: ['1', '7']
-                }
-            }];
-            const { wrapper } = await doMountAndLoad({ openProjects });
-            expect(wrapper.findComponent(FileExplorer).props('items')[0]).toEqual(
-                expect.objectContaining({ isOpen: true })
-            );
-        });
-    });
-
-    it('should open workflows', async () => {
-        const { wrapper, dispatchSpy, mockRouter } = await doMountAndLoad();
-        wrapper.findComponent(FileExplorer).vm.$emit('openFile', {
-            id: 'dummy',
-            name: 'dummy',
-            type: SpaceItem.TypeEnum.Workflow,
-            canBeRenamed: true,
-            canBeDeleted: true,
-            isOpen: false
-        });
-
-        expect(dispatchSpy).toHaveBeenCalledWith('spaces/openWorkflow', {
-            workflowItemId: 'dummy',
-            $router: mockRouter
-        });
-    });
-
-    describe('renaming', () => {
-        it('should rename items', async () => {
-            const { wrapper, store, dispatchSpy } = doMount();
-            store.state.spaces.activeSpace = {
-                spaceId: 'local',
-                activeWorkflowGroup: {
-                    path: [],
-                    items: []
-                }
-            };
-            await nextTick();
-
-            const itemId = '12345';
-            const newName = 'some name';
-            wrapper.findComponent(FileExplorer).vm.$emit('renameFile', { itemId, newName });
-            expect(dispatchSpy).toHaveBeenCalledWith('spaces/renameItem', { itemId, newName });
-        });
-
-        it('should not allow renaming open workflows or folders with open workflows', async () => {
-            const openProjects = [
-                {
-                    origin: {
-                        spaceId: 'local',
-                        itemId: '8',
-                        ancestorItemIds: ['1', '7']
-                    }
-                },
-                {
-                    origin: {
-                        spaceId: 'local',
-                        itemId: '4'
-                    }
-                }
-            ];
-            const { wrapper } = await doMountAndLoad({ openProjects });
-            expect(wrapper.findComponent(FileExplorer).props('items')[0]).toEqual(
-                expect.objectContaining({ canBeRenamed: false })
-            );
-            expect(wrapper.findComponent(FileExplorer).props('items')[1]).toEqual(
-                expect.objectContaining({ canBeRenamed: true })
-            );
-            expect(wrapper.findComponent(FileExplorer).props('items')[2]).toEqual(
-                expect.objectContaining({ canBeRenamed: false })
-            );
-        });
-    });
-
-    describe('deleting', () => {
-        it('should not allow deleting folders with open workflows', async () => {
-            const openProjects = [{
-                origin: {
-                    spaceId: 'local',
-                    itemId: '8',
-                    ancestorItemIds: ['1', '7']
-                }
-            }];
-            const { wrapper } = await doMountAndLoad({ openProjects });
-            expect(wrapper.findComponent(FileExplorer).props('items')[0]).toEqual(
-                expect.objectContaining({ canBeDeleted: false })
-            );
-            expect(wrapper.findComponent(FileExplorer).props('items')[2]).toEqual(
-                expect.objectContaining({ canBeDeleted: true })
-            );
-        });
-
-        it('should show delete modal on deleteItems', async () => {
-            const items = [{
-                id: 'item0',
-                name: 'WORKFLOW_NAME',
-                canBeDeleted: true,
-                canBeRenamed: true,
-                isOpen: false,
-                type: SpaceItem.TypeEnum.Workflow
-            }];
-            const { wrapper } = await doMountAndLoad();
-
-            wrapper.findComponent(FileExplorer).vm.$emit('deleteItems', { items });
-            expect(wrapper.vm.$data.deleteModal.deleteModalActive).toBeTruthy();
-        });
-
-        it('should trigger closeItems before deleteItems onDeleteItems', async () => {
-            const items = [{
-                id: 'item0',
-                name: 'WORKFLOW_NAME',
-                canBeDeleted: true,
-                canBeRenamed: true,
-                isOpen: false,
-                type: SpaceItem.TypeEnum.Workflow
-            }];
-            const openProjects = [{
-                origin: {
-                    spaceId: 'local',
-                    itemId: 'item0',
-                    ancestorItemIds: ['1', '7']
-                },
-                name: 'test2',
-                projectId: 'testPID'
-            }];
-            const { wrapper, dispatchSpy } = await doMountAndLoad({ openProjects });
-
-            wrapper.findComponent(FileExplorer).vm.$emit('deleteItems', { items });
-            await wrapper.vm.deleteItems();
-
-            expect(dispatchSpy).toHaveBeenNthCalledWith(
-                2,
-                'application/forceCloseProjects',
-                { projectIds: [openProjects[0].projectId] }
-            );
-
-            expect(dispatchSpy).toHaveBeenNthCalledWith(
-                3,
-                'spaces/deleteItems',
-                { itemIds: ['item0'] }
-            );
-        });
-
-        it('should not delete item on negative response', async () => {
-            const items = [{
-                id: 'item0',
-                name: 'WORKFLOW_NAME',
-                canBeDeleted: true,
-                canBeRenamed: true,
-                isOpen: false,
-                type: SpaceItem.TypeEnum.Workflow
-            }];
-            vi.spyOn(window, 'confirm').mockImplementation(() => false);
-            const { wrapper, dispatchSpy } = await doMountAndLoad();
-
-            wrapper.findComponent(FileExplorer).vm.$emit('deleteItems', { items });
-            expect(wrapper.vm.$data.deleteModal.deleteModalActive).toBeTruthy();
-            wrapper.findComponent(Modal).vm.$emit('cancel');
-            expect(dispatchSpy).not.toHaveBeenCalledWith('spaces/deleteItems', { itemIds: ['item0'] });
-        });
-    });
-
-    describe('mini mode', () => {
-        it('should handle create workflow', async () => {
-            const { wrapper, store, commitSpy } = doMount({ props: { mode: 'mini' } });
-            store.state.spaces.activeSpace = {
-                spaceId: 'local',
-                activeWorkflowGroup: {
-                    path: [],
-                    items: []
-                }
-            };
-            await nextTick();
-
-            wrapper.findComponent(SpaceExplorerActions).vm.$emit('action:createWorkflow');
-            expect(commitSpy).toHaveBeenCalledWith('spaces/setIsCreateWorkflowModalOpen', true);
-        });
-
-        it('should handle import workflow', async () => {
-            const { wrapper, store, dispatchSpy } = doMount({ props: { mode: 'mini' } });
-            store.state.spaces.activeSpace = {
-                spaceId: 'local',
-                activeWorkflowGroup: {
-                    path: [],
-                    items: []
-                }
-            };
-            await nextTick();
-
-            wrapper.findComponent(SpaceExplorerActions).vm.$emit('action:importWorkflow');
-            expect(dispatchSpy).toHaveBeenCalledWith('spaces/importToWorkflowGroup', { importType: 'WORKFLOW' });
-        });
-
-        it('should handle import files', async () => {
-            const { wrapper, store, dispatchSpy } = doMount({ props: { mode: 'mini' } });
-            store.state.spaces.activeSpace = {
-                spaceId: 'local',
-                activeWorkflowGroup: {
-                    path: [],
-                    items: []
-                }
-            };
-            await nextTick();
-
-            wrapper.findComponent(SpaceExplorerActions).vm.$emit('action:importFiles');
-            expect(dispatchSpy).toHaveBeenCalledWith('spaces/importToWorkflowGroup', { importType: 'FILES' });
-        });
-
-        it('should handle create folder', async () => {
-            const { wrapper, store, dispatchSpy } = doMount({ props: { mode: 'mini' } });
-            store.state.spaces.activeSpace = {
-                spaceId: 'local',
-                activeWorkflowGroup: {
-                    path: [],
-                    items: []
-                }
-            };
-            await nextTick();
-
-            wrapper.findComponent(SpaceExplorerActions).vm.$emit('action:createFolder');
-            expect(dispatchSpy).toHaveBeenCalledWith('spaces/createFolder');
-        });
-
-        it('should handle uploading to Hub', async () => {
-            const { wrapper, store, dispatchSpy } = await doMountAndLoad({ props: { mode: 'mini' } });
-            store.state.spaces.activeSpace = {
-                spaceId: 'local',
-                activeWorkflowGroup: {
-                    path: [],
-                    items: []
-                }
-            };
-
-            wrapper.findComponent(FileExplorer).vm.$emit('changeSelection', ['1', '2']);
-            await nextTick();
-
-            wrapper.findComponent(SpaceExplorerActions).vm.$emit('action:uploadToHub');
-            expect(dispatchSpy).toHaveBeenCalledWith('spaces/copyBetweenSpaces', { itemIds: ['1', '2'] });
-        });
-
-        it('should handle downloading to local space', async () => {
-            const { wrapper, store, dispatchSpy } = await doMountAndLoad({ props: { mode: 'mini' } });
-            store.state.spaces = {
-                activeSpace: {
-                    spaceId: 'hub1'
-                },
-                activeSpaceProvider: {
-                    spaces: [
-                        {
-                            id: 'randomhub',
-                            name: 'My public space',
-                            private: false
-                        }
-                    ]
-                }
-            };
-
-            wrapper.findComponent(FileExplorer).vm.$emit('changeSelection', ['1', '2']);
-            await nextTick();
-
-            wrapper.findComponent(SpaceExplorerActions).vm.$emit('action:downloadToLocalSpace');
-            expect(dispatchSpy).toHaveBeenCalledWith('spaces/copyBetweenSpaces', { itemIds: ['1', '2'] });
-        });
-
-        it('should only allow uploading to hub when there is a selection and a connected hub session', async () => {
-            const { wrapper, store } = doMount({ props: { mode: 'mini' } });
-            store.state.spaces.activeSpace = {
-                spaceId: 'local',
-                activeWorkflowGroup: {
-                    path: [],
-                    items: []
-                }
-            };
-            await nextTick();
-
-            expect(wrapper.findComponent(SpaceExplorerActions).props('disabledActions')).toEqual({
-                uploadToHub: true,
-                downloadToLocalSpace: true
-            });
-
-            // simulate active selection
-            wrapper.findComponent(FileExplorer).vm.$emit('changeSelection', ['1', '2']);
-
-            await nextTick();
-
-            expect(wrapper.findComponent(SpaceExplorerActions).props('disabledActions')).toEqual({
-                uploadToHub: true,
-                downloadToLocalSpace: true
-            });
-
-            // simulate 1 hub connected
-            store.state.spaces.spaceProviders = {
-                hub1: { connected: true }
-            };
-
-            await nextTick();
-
-            expect(wrapper.findComponent(SpaceExplorerActions).props('disabledActions')).toEqual({
-                uploadToHub: false,
-                downloadToLocalSpace: true
-            });
-        });
-
-        it('should only allow downloading to local when there is a selection and a connected hub session', async () => {
-            const { wrapper, store } = doMount({ props: { mode: 'mini' } });
-            store.state.spaces.activeSpace = {
-                spaceId: 'local',
-                activeWorkflowGroup: {
-                    path: [],
-                    items: []
-                }
-            };
-            await nextTick();
-
-            expect(wrapper.findComponent(SpaceExplorerActions).props('disabledActions')).toEqual({
-                uploadToHub: true,
-                downloadToLocalSpace: true
-            });
-
-            // simulate active selection
-            wrapper.findComponent(FileExplorer).vm.$emit('changeSelection', ['1', '2']);
-
-            await nextTick();
-
-            expect(wrapper.findComponent(SpaceExplorerActions).props('disabledActions')).toEqual({
-                uploadToHub: true,
-                downloadToLocalSpace: true
-            });
-
-            store.state.spaces = {
-                activeSpace: {
-                    spaceId: 'hub1'
-                },
-                activeSpaceProvider: {
-                    spaces: [
-                        {
-                            id: 'randomhub',
-                            name: 'My public space',
-                            private: false
-                        }
-                    ]
-                }
-            };
-
-            await nextTick();
-
-            expect(wrapper.findComponent(SpaceExplorerActions).props('disabledActions')).toEqual({
-                uploadToHub: true,
-                downloadToLocalSpace: false
-            });
-        });
-    });
-
-    describe('move items', () => {
-        it('should move items', async () => {
-            mockedAPI.desktop.getNameCollisionStrategy.mockReturnValue('OVERWRITE');
-            const { wrapper, dispatchSpy } = doMount();
-            await new Promise(r => setTimeout(r, 0));
-
-            const sourceItems = ['id1', 'id2'];
-            const targetItem = 'group1';
-            const onComplete = vi.fn();
-            wrapper.findComponent(FileExplorer).vm.$emit('moveItems', { sourceItems, targetItem, onComplete });
-            await nextTick();
-
-            expect(dispatchSpy).toHaveBeenCalledWith(
-                'spaces/moveItems',
-                { itemIds: sourceItems, destWorkflowGroupItemId: targetItem, collisionStrategy: 'OVERWRITE' }
-            );
-            await flushPromises();
-
-            expect(onComplete).toHaveBeenCalledWith(true);
-        });
-
-        it('should move items to root', async () => {
-            mockedAPI.desktop.getNameCollisionStrategy.mockReturnValue('OVERWRITE');
-            const { wrapper, dispatchSpy } = doMount({
-                mockResponse: {
-                    ...fetchWorkflowGroupContentResponse,
-                    path: [{ id: 'currentDirectoryId', name: 'Current Directory' }]
-                }
-            });
-            await new Promise(r => setTimeout(r, 0));
-
-            const sourceItems = ['id1', 'id2'];
-            const targetItem = '..';
-            const onComplete = vi.fn();
-            wrapper.findComponent(FileExplorer).vm.$emit('moveItems', {
-                sourceItems,
-                targetItem,
-                onComplete
-            });
-            await nextTick();
-
-            expect(dispatchSpy).toHaveBeenCalledWith(
-                'spaces/moveItems',
-                { itemIds: sourceItems, destWorkflowGroupItemId: 'root', collisionStrategy: 'OVERWRITE' }
-            );
-            await flushPromises();
-            expect(onComplete).toHaveBeenCalledWith(true);
-        });
-
-        it('should move items back to the parent directory', async () => {
-            mockedAPI.desktop.getNameCollisionStrategy.mockReturnValue('OVERWRITE');
-            const { wrapper, dispatchSpy } = await doMount({
-                mockResponse: {
-                    ...fetchWorkflowGroupContentResponse,
-                    path: [
-                        { id: 'parentId', name: 'Parent Directory' },
-                        { id: 'currentDirectoryId', name: 'Current Directory' }
-                    ]
-                }
-            });
-
-            await new Promise(r => setTimeout(r, 0));
-
-            const sourceItems = ['id1', 'id2'];
-            const targetItem = '..';
-            const onComplete = vi.fn();
-            wrapper.findComponent(FileExplorer).vm.$emit('moveItems', { sourceItems, targetItem, onComplete });
-            await nextTick();
-
-            expect(dispatchSpy).toHaveBeenCalledWith(
-                'spaces/moveItems',
-                { itemIds: sourceItems, destWorkflowGroupItemId: 'parentId', collisionStrategy: 'OVERWRITE' }
-            );
-            await flushPromises();
-            expect(onComplete).toHaveBeenCalledWith(true);
-        });
-
-        it('should not move items if collision handling returns cancel', async () => {
-            mockedAPI.desktop.getNameCollisionStrategy.mockReturnValue('CANCEL');
-            const { wrapper, dispatchSpy } = doMount();
-            await new Promise(r => setTimeout(r, 0));
-
-            const sourceItems = ['id1', 'id2'];
-            const targetItem = 'group1';
-            const onComplete = vi.fn();
-            wrapper.findComponent(FileExplorer).vm.$emit('moveItems', { sourceItems, targetItem, onComplete });
-
-            expect(dispatchSpy).not.toHaveBeenCalledWith(
-                'spaces/moveItems',
-                { itemIds: sourceItems, destWorkflowGroupItemId: targetItem, collisionStrategy: 'CANCEL' }
-            );
-            await nextTick();
-            expect(onComplete).toHaveBeenCalledWith(false);
-        });
-
-        it('should show alert if at least one of the moved workflows is opened', async () => {
-            const openProjects = [{
-                origin: {
-                    spaceId: 'local',
-                    itemId: 'id2',
-                    ancestorItemIds: ['1', '7']
-                },
-                name: 'test2'
-            }];
-            const { wrapper } = doMount({ openProjects });
-            await new Promise(r => setTimeout(r, 0));
-
-            window.alert = vi.fn();
-            const sourceItems = ['id1', 'id2'];
-            const targetItem = 'group1';
-            const onComplete = vi.fn();
-            wrapper.findComponent(FileExplorer).vm.$emit('moveItems', { sourceItems, targetItem, onComplete });
-
-            expect(window.alert).toHaveBeenCalledWith(
-                // eslint-disable-next-line vitest/no-conditional-tests
-                expect.stringContaining('Following workflows are opened:' && '• test2')
-            );
-            await nextTick();
-            expect(onComplete).toHaveBeenCalledWith(false);
-        });
-    });
-
-    describe('add node to workflow canvas', () => {
-        it('should not attempt to add a node to canvas when the workflow is not displayed', async () => {
-            document.elementFromPoint = vi.fn().mockReturnValue(null);
-            const { wrapper, dispatchSpy, mockRoute } = await doMountAndLoad();
-
-            mockRoute.name = APP_ROUTES.SpaceBrowsingPage;
-
-            const onComplete = vi.fn();
-            const sourceItem = {
-                id: '0',
-                name: 'WORKFLOW_NAME',
-                canBeDeleted: true,
-                canBeRenamed: true,
-                isOpen: false,
-                type: SpaceItem.TypeEnum.Workflow
-            };
-            const event = new MouseEvent('dragend') as DragEvent;
-            wrapper.findComponent(FileExplorer).vm.$emit('dragend', {
-                event,
-                sourceItem,
-                onComplete
-            });
-
-            expect(dispatchSpy).not.toHaveBeenCalledWith(
-                'workflow/addNode',
-                expect.anything()
-            );
-            await nextTick();
-            expect(onComplete).toHaveBeenCalledWith(false);
-        });
-
-        it('should add a node to canvas when dragged from the file explorer', async () => {
-            document.elementFromPoint = vi.fn().mockReturnValue(null);
-            const { wrapper, store, dispatchSpy, mockRoute } = await doMountAndLoad(
-                {
-                    fileExtensionToNodeTemplateId: { test: 'org.knime.test.test.nodeFactory' },
-                    mockResponse: {
-                        id: 'test.id',
-                        path: [],
-                        items: [
-                            {
-                                id: '4',
-                                name: 'testFile.test',
-                                type: 'Workflow'
-                            }
-                        ]
-                    }
-                }
-            );
-
-            mockRoute.name = APP_ROUTES.WorkflowPage;
-            store.state.spaces.activeSpaceProvider = {
-                id: 'local'
-            };
-
-            const event = new MouseEvent('dragend') as DragEvent;
-            const sourceItem = {
-                id: '0',
-                name: 'file.test',
-                canBeDeleted: true,
-                canBeRenamed: true,
-                isOpen: false,
-                type: SpaceItem.TypeEnum.Workflow
-            };
-            const onComplete = vi.fn();
-
-            wrapper.findComponent(FileExplorer).vm.$emit('dragend', {
-                event,
-                sourceItem,
-                onComplete
-            });
-
-            expect(dispatchSpy).toHaveBeenNthCalledWith(
-                2,
-                'workflow/addNode',
-                {
-                    nodeFactory: {
-                        className: 'org.knime.test.test.nodeFactory'
-                    },
-                    position: { x: 5, y: 5 },
-                    spaceItemReference: { itemId: '0', providerId: 'local', spaceId: 'local' }
-                }
-            );
-            await new Promise(r => setTimeout(r, 0));
-            expect(onComplete).toHaveBeenCalledWith(true);
-        });
-
-        it('should display the NodePreview when dragging supported file above canvas', async () => {
-            document.elementFromPoint = vi.fn().mockReturnValue({ id: 'someElementThatIsNotNull' });
-            const { wrapper, store, mockRoute } = await doMountAndLoad(
-                {
-                    fileExtensionToNodeTemplateId: { test: 'org.knime.test.test.nodeFactory' },
-                    mockResponse: {
-                        id: 'test.id',
-                        path: [],
-                        items: [
-                            {
-                                id: '4',
-                                name: 'testFile.test',
-                                type: 'Workflow'
-                            }
-                        ]
-                    }
-                }
-            );
-
-            mockRoute.name = APP_ROUTES.WorkflowPage;
-            store.state.spaces.activeSpaceProvider = {
-                id: 'local'
-            };
-
-            const item = {
-                id: '0',
-                name: 'testfile.test',
-                canBeDeleted: true,
-                canBeRenamed: true,
-                isOpen: false,
-                type: SpaceItem.TypeEnum.Workflow
-            };
-            const event = new MouseEvent('dragend') as DragEvent;
-
-            wrapper.findComponent(FileExplorer).vm.$emit('drag', { event, item });
-
-            await new Promise(r => setTimeout(r, 0));
-            expect(wrapper.findComponent(NodePreview).exists()).toBe(true);
-        });
-=======
-    const onComplete = vi.fn();
-    wrapper.findComponent(FileExplorer).vm.$emit("dragend", {
-      event: new MouseEvent("dragend"),
-      sourceItem: { id: "0", name: "file.test" },
-      onComplete,
-    });
-
-    expect(dispatchSpy).toHaveBeenNthCalledWith(2, "workflow/addNode", {
-      nodeFactory: {
-        className: "org.knime.test.test.nodeFactory",
-      },
-      position: { x: 5, y: 5 },
-      spaceItemReference: {
-        itemId: "0",
-        providerId: "local",
-        spaceId: "local",
-      },
-    });
-    await new Promise((r) => setTimeout(r, 0));
-    expect(onComplete).toHaveBeenCalledWith(true);
-  });
-
-  it("should call onUpdate when dragging supported file above canvas", async () => {
-    document.elementFromPoint = vi
-      .fn()
-      .mockReturnValue({ id: "someElementThatIsNotNull" });
-    const { wrapper, store, mockRoute } = await doMountAndLoad({
-      fileExtensionToNodeTemplateId: {
-        test: "org.knime.test.test.nodeFactory",
-      },
-      mockResponse: {
-        id: "test.id",
-        path: [],
-        items: [
-          {
-            id: "4",
-            name: "testFile.test",
-            type: "Workflow",
-          },
-        ],
-      },
-    });
-
-    mockRoute.name = APP_ROUTES.WorkflowPage;
-    store.state.spaces.activeSpaceProvider = {
-      id: "local",
-    };
-
-    const onUpdate = vi.fn();
-    wrapper.findComponent(FileExplorer).vm.$emit("drag", {
-      event: new MouseEvent("drag"),
-      item: { id: "4", name: "testFile.test", type: "Workflow" },
-      onUpdate,
-    });
-
-    await new Promise((r) => setTimeout(r, 0));
-    expect(onUpdate).toHaveBeenCalledWith(true, {
-      icon: "icon",
-      id: "test.id",
-      inPorts: [],
-      name: "test.test",
-      outPorts: [],
-      type: "type",
->>>>>>> fbe78a7f
+  describe("add node to workflow canvas", () => {
+    it("should not attempt to add a node to canvas when the workflow is not displayed", async () => {
+      document.elementFromPoint = vi.fn().mockReturnValue(null);
+      const { wrapper, dispatchSpy, mockRoute } = await doMountAndLoad();
+
+      mockRoute.name = APP_ROUTES.SpaceBrowsingPage;
+
+      const onComplete = vi.fn();
+      const sourceItem = {
+        id: "0",
+        name: "WORKFLOW_NAME",
+        canBeDeleted: true,
+        canBeRenamed: true,
+        isOpen: false,
+        type: SpaceItem.TypeEnum.Workflow,
+      };
+      const event = new MouseEvent("dragend") as DragEvent;
+      wrapper.findComponent(FileExplorer).vm.$emit("dragend", {
+        event,
+        sourceItem,
+        onComplete,
+      });
+
+      expect(dispatchSpy).not.toHaveBeenCalledWith(
+        "workflow/addNode",
+        expect.anything()
+      );
+      await nextTick();
+      expect(onComplete).toHaveBeenCalledWith(false);
+    });
+
+    it("should add a node to canvas when dragged from the file explorer", async () => {
+      document.elementFromPoint = vi.fn().mockReturnValue(null);
+      const { wrapper, store, dispatchSpy, mockRoute } = await doMountAndLoad({
+        fileExtensionToNodeTemplateId: {
+          test: "org.knime.test.test.nodeFactory",
+        },
+        mockResponse: {
+          id: "test.id",
+          path: [],
+          items: [
+            {
+              id: "4",
+              name: "testFile.test",
+              type: "Workflow",
+            },
+          ],
+        },
+      });
+
+      mockRoute.name = APP_ROUTES.WorkflowPage;
+      store.state.spaces.activeSpaceProvider = {
+        id: "local",
+      };
+
+      const event = new MouseEvent("dragend") as DragEvent;
+      const sourceItem = {
+        id: "0",
+        name: "file.test",
+        canBeDeleted: true,
+        canBeRenamed: true,
+        isOpen: false,
+        type: SpaceItem.TypeEnum.Workflow,
+      };
+      const onComplete = vi.fn();
+
+      wrapper.findComponent(FileExplorer).vm.$emit("dragend", {
+        event,
+        sourceItem,
+        onComplete,
+      });
+
+      expect(dispatchSpy).toHaveBeenNthCalledWith(2, "workflow/addNode", {
+        nodeFactory: {
+          className: "org.knime.test.test.nodeFactory",
+        },
+        position: { x: 5, y: 5 },
+        spaceItemReference: {
+          itemId: "0",
+          providerId: "local",
+          spaceId: "local",
+        },
+      });
+      await new Promise((r) => setTimeout(r, 0));
+      expect(onComplete).toHaveBeenCalledWith(true);
+    });
+
+    it("should display the NodePreview when dragging supported file above canvas", async () => {
+      document.elementFromPoint = vi
+        .fn()
+        .mockReturnValue({ id: "someElementThatIsNotNull" });
+      const { wrapper, store, mockRoute } = await doMountAndLoad({
+        fileExtensionToNodeTemplateId: {
+          test: "org.knime.test.test.nodeFactory",
+        },
+        mockResponse: {
+          id: "test.id",
+          path: [],
+          items: [
+            {
+              id: "4",
+              name: "testFile.test",
+              type: "Workflow",
+            },
+          ],
+        },
+      });
+
+      mockRoute.name = APP_ROUTES.WorkflowPage;
+      store.state.spaces.activeSpaceProvider = {
+        id: "local",
+      };
+
+      const item = {
+        id: "0",
+        name: "testfile.test",
+        canBeDeleted: true,
+        canBeRenamed: true,
+        isOpen: false,
+        type: SpaceItem.TypeEnum.Workflow,
+      };
+      const event = new MouseEvent("dragend") as DragEvent;
+
+      wrapper.findComponent(FileExplorer).vm.$emit("drag", { event, item });
+
+      await new Promise((r) => setTimeout(r, 0));
+      expect(wrapper.findComponent(NodePreview).exists()).toBe(true);
     });
   });
 });