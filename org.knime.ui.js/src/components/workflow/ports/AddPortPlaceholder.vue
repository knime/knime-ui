--- conflicted
+++ resolved
@@ -158,13 +158,8 @@
             this.transitionEnabled = false;
             this.selectedPort = null;
 
-<<<<<<< HEAD
             this.$emit('addPort', { typeId, portGroup });
             
-=======
-            this.$emit('add-port', { typeId, portGroup });
-
->>>>>>> 55e9eda4
             this.$nextTick(() => {
                 this.transitionEnabled = true;
             });
