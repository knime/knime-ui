import * as Vue from 'vue';
import { shallowMount } from '@vue/test-utils';

import { mockVuexStore } from '@/test/test-utils/mockVuexStore';

import * as $shapes from '@/style/shapes.mjs';
import * as $colors from '@/style/colors.mjs';

import { actions as workflowStoreActions, mutations as workflowStoreMutations } from '@/store/workflow';

import Port from '@/components/common/Port.vue';
import AddPortPlaceholder, { addPortPlaceholderPath } from '../AddPortPlaceholder.vue';

describe('AddPortPlaceholder.vue', () => {
<<<<<<< HEAD
    const doMount = (customProps = {}) => {
        const defaultProps = {
            position: [10, 10],
            side: 'output',
            nodeId: 'node-id',
            targeted: false,
            targetPort: null,
            portGroups: { input: { supportedPortTypeIds: ['type1', 'type2'] } }
        };

        const provide = {
            anchorPoint: {
                x: 10,
                y: 10
            }
        };
=======
    let doMount, $store;

    beforeAll(() => {
        const localVue = createLocalVue();
        localVue.use(Vuex);

        doMount = ({ propsDataOverrides = {}, portTypeMenu = {} } = {}) => {
            let propsDataDefault = {
                position: [10, 10],
                side: 'output',
                nodeId: 'node-id',
                targeted: false,
                targetPort: null,
                portGroups: { input: { supportedPortTypeIds: ['type1', 'type2'] } }
            };

            let provide = {
                anchorPoint: {
                    x: 10,
                    y: 10
                }
            };

            let storeConfig = {
                workflow: {
                    state: {
                        portTypeMenu: {
                            isOpen: false,
                            ...portTypeMenu
                        }
                    },
                    actions: workflowStoreActions,
                    mutations: workflowStoreMutations
                }
            };
>>>>>>> 9244ed20

        const storeConfig = {
            workflow: {
                state: {
                    portTypeMenu: {
                        isOpen: false
                    }
                },
                actions: workflowStoreActions,
                mutations: workflowStoreMutations
            }
        };

        const props = { ...defaultProps, ...customProps };

        const $store = mockVuexStore(storeConfig);
        
        const wrapper = shallowMount(AddPortPlaceholder, {
            props,
            global: {
                plugins: [$store],
                mocks: { $shapes, $colors },
                provide
            }
        });

        return { wrapper, $store };
    };

    describe('AddPortPlaceholder', () => {
        test('set position', () => {
            const { wrapper } = doMount();
            expect(wrapper.attributes('transform')).toBe('translate(10,10)');
        });

        test('Add Port Button', () => {
            const { wrapper } = doMount();

            const addPortButton = wrapper.find('.add-port-icon');

            expect(addPortButton.classes()).not.toContain('active');
            expect(addPortButton.find('path').attributes('d')).toBe(addPortPlaceholderPath);
        });

        it('show and hide with port type menu', async () => {
            jest.useFakeTimers();
            const { wrapper, $store } = doMount();

            expect(wrapper.element.style.opacity).toBe('');

            await $store.dispatch('workflow/openPortTypeMenu', { nodeId: 'node-id', props: { side: 'output' } });

            expect(wrapper.element.style.opacity).toBe('1');

            await $store.dispatch('workflow/closePortTypeMenu');
            jest.runAllTimers();

            expect(wrapper.element.style.opacity).toBe('');
        });

        it('opening menu again aborts delayed fade out', async () => {
            const { wrapper, $store } = doMount();

            expect(wrapper.element.style.opacity).toBe('');

            jest.useFakeTimers();
            await $store.dispatch('workflow/openPortTypeMenu', { nodeId: 'node-id', props: { side: 'output' } });
            await $store.dispatch('workflow/closePortTypeMenu');
            await $store.dispatch('workflow/openPortTypeMenu', { nodeId: 'node-id', props: { side: 'output' } });
            jest.advanceTimersToNextTimer();

            expect(wrapper.element.style.opacity).toBe('1');
        });

        test('adds port directly, if only one option is given', () => {
<<<<<<< HEAD
            const props = { portGroups: { input: { supportedPortTypeIds: ['table'], canAddInPort: true } } };
            const { wrapper } = doMount(props);
=======
            let propsData = { portGroups: { input: { supportedPortTypeIds: ['table'], canAddInPort: true } } };
            let wrapper = doMount({ propsDataOverrides: propsData });
>>>>>>> 9244ed20

            wrapper.find('.add-port-icon').trigger('click');
            expect(wrapper.emitted('addPort')).toStrictEqual([[{ portGroup: 'input', typeId: 'table' }]]);
        });

        it('uses targetPort as preview port if placeholder is targeted', async () => {
            const targetPort = { typeId: 'targetTypeId' };
            const { wrapper } = doMount();

            expect(wrapper.find('.add-port-icon').exists()).toBe(true);
            await wrapper.setProps({ targeted: true, targetPort });

            expect(wrapper.find('.add-port-icon').exists()).toBe(false);
            expect(wrapper.findComponent(Port).props('port')).toStrictEqual(targetPort);
        });

        it('does not show preview port if menu is closed', () => {
            let wrapper = doMount({ portTypeMenu: { isOpen: false, previewPort: { typeId: 'test' } } });

            expect(wrapper.findComponent(Port).exists()).toBe(false);
        });

        describe('with open menu', () => {
            const mountWithOpenMenu = async () => {
                const { wrapper, ...rest } = doMount();
                await wrapper.find('.add-port-icon').trigger('click');
                return { wrapper, ...rest };
            };

            it('opens the menu on click', async () => {
                const { $store } = await mountWithOpenMenu();

                expect($store.state.workflow.portTypeMenu).toMatchObject({
                    nodeId: 'node-id',
                    props: {
                        position: {
                            x: 20,
                            y: 20
                        },
                        side: 'output',
                        portGroups: {}
                    },
                    events: {
                        itemActive: expect.any(Function),
                        itemClick: expect.any(Function),
                        menuClose: expect.any(Function)
                    }
                });
            });

            it('sets add-port-icon active', async () => {
                const { wrapper } = await mountWithOpenMenu();
                expect(wrapper.find('.add-port-icon').classes()).toContain('active');
            });

            it('preview port', async () => {
                const { wrapper, $store } = await mountWithOpenMenu();

                const port = { typeId: 'table' };
                $store.state.workflow.portTypeMenu.events.itemActive({ port });
                await Vue.nextTick();

                expect(wrapper.find('.add-port-icon').exists()).toBe(false);
                expect(wrapper.findComponent(Port).props('port')).toStrictEqual(port);

                // TODO: test transition element directly
                expect(wrapper.vm.transitionEnabled).toBe(true);
            });

            it('resets port preview', async () => {
                const { wrapper, $store } = await mountWithOpenMenu();

                $store.state.workflow.portTypeMenu.events.itemActive(null);
                await Vue.nextTick();

                expect(wrapper.find('.add-port-icon').exists()).toBe(true);
                expect(wrapper.findComponent(Port).exists()).toBe(false);
            });

            it('closes menu on click', async () => {
                const { wrapper, $store } = await mountWithOpenMenu();

                await wrapper.find('.add-port-icon').trigger('click');

                expect($store.state.workflow.portTypeMenu.isOpen).toBe(false);
            });

            it('closes menu on menuClose event', async () => {
                const { $store } = await mountWithOpenMenu();

                $store.state.workflow.portTypeMenu.events.menuClose();
                await Vue.nextTick();

                expect($store.state.workflow.portTypeMenu.isOpen).toBe(false);
            });

            test('close menu without selecting a port resets port preview', async () => {
                const { wrapper, $store } = await mountWithOpenMenu();
                const callbacks = $store.state.workflow.portTypeMenu.events;

                callbacks.itemActive({ portId: 'table' });
                callbacks.menuClose();
                await Vue.nextTick();

                expect(wrapper.findComponent(Port).exists()).toBe(false);
                expect(wrapper.find('.add-port-icon').exists()).toBe(true);
            });

            // TODO: test transition element directly
            test('click on item reset preview without transition', async () => {
                const { wrapper, $store } = await mountWithOpenMenu();

                const port = { typeId: 'table' };
                $store.state.workflow.portTypeMenu.events.itemClick({ port });

                expect(wrapper.vm.transitionEnabled).toBe(false);
                await Vue.nextTick();

                expect(wrapper.findComponent(Port).exists()).toBe(false);
                expect(wrapper.find('.add-port-icon').exists()).toBe(true);

                // reset transitionEnabled to true
                await Vue.nextTick();
                expect(wrapper.vm.transitionEnabled).toBe(true);
            });

            test('click on item emits event', async () => {
                const { wrapper, $store } = await mountWithOpenMenu();

                $store.state.workflow.portTypeMenu.events.itemClick({ typeId: 'table' });

                expect(wrapper.emitted('addPort')).toStrictEqual([[{ typeId: 'table', portGroup: undefined }]]);
            });
        });
    });
});<|MERGE_RESOLUTION|>--- conflicted
+++ resolved
@@ -12,8 +12,7 @@
 import AddPortPlaceholder, { addPortPlaceholderPath } from '../AddPortPlaceholder.vue';
 
 describe('AddPortPlaceholder.vue', () => {
-<<<<<<< HEAD
-    const doMount = (customProps = {}) => {
+    const doMount = ({ props, portTypeMenu } = {}) => {
         const defaultProps = {
             position: [10, 10],
             side: 'output',
@@ -29,49 +28,13 @@
                 y: 10
             }
         };
-=======
-    let doMount, $store;
-
-    beforeAll(() => {
-        const localVue = createLocalVue();
-        localVue.use(Vuex);
-
-        doMount = ({ propsDataOverrides = {}, portTypeMenu = {} } = {}) => {
-            let propsDataDefault = {
-                position: [10, 10],
-                side: 'output',
-                nodeId: 'node-id',
-                targeted: false,
-                targetPort: null,
-                portGroups: { input: { supportedPortTypeIds: ['type1', 'type2'] } }
-            };
-
-            let provide = {
-                anchorPoint: {
-                    x: 10,
-                    y: 10
-                }
-            };
-
-            let storeConfig = {
-                workflow: {
-                    state: {
-                        portTypeMenu: {
-                            isOpen: false,
-                            ...portTypeMenu
-                        }
-                    },
-                    actions: workflowStoreActions,
-                    mutations: workflowStoreMutations
-                }
-            };
->>>>>>> 9244ed20
 
         const storeConfig = {
             workflow: {
                 state: {
                     portTypeMenu: {
-                        isOpen: false
+                        isOpen: false,
+                        ...portTypeMenu
                     }
                 },
                 actions: workflowStoreActions,
@@ -79,12 +42,10 @@
             }
         };
 
-        const props = { ...defaultProps, ...customProps };
-
         const $store = mockVuexStore(storeConfig);
-        
+
         const wrapper = shallowMount(AddPortPlaceholder, {
-            props,
+            props: { ...defaultProps, ...props },
             global: {
                 plugins: [$store],
                 mocks: { $shapes, $colors },
@@ -141,13 +102,8 @@
         });
 
         test('adds port directly, if only one option is given', () => {
-<<<<<<< HEAD
             const props = { portGroups: { input: { supportedPortTypeIds: ['table'], canAddInPort: true } } };
-            const { wrapper } = doMount(props);
-=======
-            let propsData = { portGroups: { input: { supportedPortTypeIds: ['table'], canAddInPort: true } } };
-            let wrapper = doMount({ propsDataOverrides: propsData });
->>>>>>> 9244ed20
+            const { wrapper } = doMount({ props });
 
             wrapper.find('.add-port-icon').trigger('click');
             expect(wrapper.emitted('addPort')).toStrictEqual([[{ portGroup: 'input', typeId: 'table' }]]);
