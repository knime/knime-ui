import * as Vue from 'vue';
import { shallowMount } from '@vue/test-utils';
import { mockVuexStore } from '@/test/test-utils';

import * as $shapes from '@/style/shapes.mjs';

import AddPortPlaceholder from '../AddPortPlaceholder.vue';
import NodePorts from '../NodePorts.vue';
import NodePort from '../NodePort.vue';

const mockPort = ({ index, connectedVia = [], portGroupId = null }) => ({
    inactive: false,
    optional: false,
    index,
    type: 'other',
    connectedVia,
    portGroupId
});

describe('NodePorts.vue', () => {
<<<<<<< HEAD
    let wrapper, props, doMount, storeConfig, $store;

    beforeEach(() => {
        wrapper = null;
        
        props = {
=======
    beforeAll(() => {
        const localVue = createLocalVue();
        localVue.use(Vuex);
    });

    const doMount = ({
        addNodePortMock = jest.fn(),
        removeNodePortMock = jest.fn(),
        customProps = {}
    } = {}) => {
        let defaultProps = {
>>>>>>> 897faf31
            inPorts: [
                mockPort({ index: 0, connectedVia: ['inA'] }),
                mockPort({ index: 1 })
            ],
            outPorts: [
                mockPort({ index: 0, outgoing: true, connectedVia: ['outA'] }),
                mockPort({ index: 1, outgoing: true }),
                mockPort({ index: 2, outgoing: true, connectedVia: ['outB'] })
            ],
            portGroups: null,
            nodeId: 'root:1',
            nodeKind: 'node',
            isEditable: true,
            targetPort: null,
            hover: false,
            connectorHover: false,
            isSingleConnected: false
        };

        let storeConfig = {
            workflow: {
                state: () => ({
                    __isDragging: false
                }),
                getters: {
                    isDragging: (state) => state.__isDragging
                },
                actions: {
                    addNodePort: addNodePortMock,
                    removeNodePort: removeNodePortMock
                }
            }
        };

<<<<<<< HEAD
            wrapper = shallowMount(NodePorts, {
                props,
                global: { mocks: { $shapes }, plugins: [$store] }
            });
        };
    });

    describe('Port positions', () => {
        it('for meta node', () => {
            props.nodeKind = 'metanode';
            doMount();

            const ports = wrapper.findAllComponents(NodePort);
=======
        let $store = mockVuexStore(storeConfig);
        let mocks = { $shapes, $store };

        const wrapper = shallowMount(NodePorts, {
            propsData: { ...defaultProps, ...customProps },
            mocks
        });

        return { wrapper, $store, addNodePortMock, removeNodePortMock };
    };

    describe('Port positions', () => {
        it('for meta node', () => {
            let { wrapper } = doMount({ customProps: { nodeKind: 'metanode' } });
            const ports = wrapper.findAllComponents(NodePort).wrappers;
>>>>>>> 897faf31
            const locations = ports.map(p => p.props().relativePosition);
            const portAttrs = ports.map(p => p.props().port.index);

            expect(locations).toStrictEqual([
                [-4.5, 5.5],
                [-4.5, 26.5],
                [36.5, 5.5],
                [36.5, 16],
                [36.5, 26.5]
            ]);

            expect(portAttrs).toStrictEqual([0, 1, 0, 1, 2]);
        });

        it.each([
            ['component'],
            ['node']
        ])('for %s', (nodeKind) => {
<<<<<<< HEAD
            props.nodeKind = nodeKind;
            doMount();

            const ports = wrapper.findAllComponents(NodePort);
=======
            let { wrapper } = doMount({ customProps: { nodeKind } });
            const ports = wrapper.findAllComponents(NodePort).wrappers;
>>>>>>> 897faf31
            const locations = ports.map(p => p.props().relativePosition);
            const portAttrs = ports.map(p => p.props().port.index);

            expect(locations).toStrictEqual([
                [0, -4.5], // left flowVariablePort (index 0)
                [-4.5, 16], // left side port (index 1)
                [32, -4.5], // right flowVariablePort (index 0)
                [36.5, 5.5],
                [36.5, 26.5]
            ]);

            expect(portAttrs).toStrictEqual([0, 1, 0, 1, 2]);
        });

        it('placeholderPositions on component', () => {
<<<<<<< HEAD
            props.isEditable = true;
            props.nodeKind = 'component';
            doMount();

=======
            let { wrapper } = doMount({ customProps: { nodeKind: 'component' } });
>>>>>>> 897faf31
            const addPortPlaceholders = wrapper.findAllComponents(AddPortPlaceholder);

            expect(addPortPlaceholders.at(0).props('position')).toStrictEqual([-4.5, 37]);
            expect(addPortPlaceholders.at(1).props('position')).toStrictEqual([36.5, 37]);
        });
    });

    describe('Port selection', () => {
        test('no port can be selected', async () => {
<<<<<<< HEAD
            props.nodeKind = 'node';
            props.portGroups = null;
            doMount();

=======
            let { wrapper } = doMount({ customProps: { nodeKind: 'node', portGroups: null } });
>>>>>>> 897faf31
            let somePort = wrapper.findComponent(NodePort);
            somePort.vm.$emit('click');
            await Vue.nextTick();

            let allPorts = wrapper.findAllComponents(NodePort);
            expect(allPorts.every(port => port.props('selected') === false)).toBeTruthy();
        });

<<<<<<< HEAD
        test('ports cant be selected on a write-protected workflow', async () => {
            props.nodeKind = 'metanode';
            storeConfig.workflow.getters.isWritable = () => false;
            doMount();

=======
        test('ports cant be selected if components or metanodes are linked or workflow is not writable', async () => {
            let { wrapper } = doMount({ customProps: { nodeKind: 'metanode', isEditable: false } });
>>>>>>> 897faf31
            let firstPort = wrapper.findAllComponents(NodePort).at(0);
            firstPort.vm.$emit('click');
            await Vue.nextTick();

            expect(firstPort.props('selected')).toBe(false);
        });

        test('Metanode', async () => {
<<<<<<< HEAD
            props.nodeKind = 'metanode';
            doMount();

=======
            let { wrapper } = doMount({ customProps: { nodeKind: 'metanode' } });
>>>>>>> 897faf31
            let firstPort = wrapper.findAllComponents(NodePort).at(0);
            firstPort.vm.$emit('click');
            await Vue.nextTick();

            expect(firstPort.props('selected')).toBe(true);
        });

        test('Component', async () => {
<<<<<<< HEAD
            props.nodeKind = 'component';
            doMount();
=======
            let { wrapper } = doMount({ customProps: { nodeKind: 'component' } });
>>>>>>> 897faf31

            // Flow Variable Port can't be selected
            let flowVariablePort = wrapper.findAllComponents(NodePort).at(0);
            await flowVariablePort.vm.$emit('click');

            expect(flowVariablePort.props('selected')).toBe(false);

            // Other Port can be
            let normalPort = wrapper.findAllComponents(NodePort).at(1);
            normalPort.vm.$emit('click');
            await Vue.nextTick();

            expect(normalPort.props('selected')).toBe(true);
        });

        test('Select last port of group for Dynamic Native Nodes', async () => {
<<<<<<< HEAD
            props.nodeKind = 'node';
            props.inPorts[1].portGroupId = 'group1';
            props.outPorts[1].portGroupId = 'group1';
            props.outPorts[2].portGroupId = 'group1';
            props.portGroups = {
                group1: {
                    inputRange: [1, 1],
                    outputRange: [1, 2]
                }
            };
            doMount();
=======
            const inPorts = [
                mockPort({ index: 0, connectedVia: ['inA'] }),
                mockPort({ index: 1, portGroupId: 'group1' })
            ];
            const outPorts = [
                mockPort({ index: 0, outgoing: true, connectedVia: ['outA'] }),
                mockPort({ index: 1, outgoing: true, portGroupId: 'group1' }),
                mockPort({ index: 2, outgoing: true, connectedVia: ['outB'], portGroupId: 'group1' })
            ];
            let { wrapper } = doMount({ customProps: {
                nodeKind: 'node',
                portGroups: {
                    group1: {
                        inputRange: [1, 1],
                        outputRange: [1, 2]
                    }
                },
                inPorts,
                outPorts
            } });
>>>>>>> 897faf31

            // Flow Variable Port can't be selected
            let flowVariablePort = wrapper.findAllComponents(NodePort).at(0);
            await flowVariablePort.vm.$emit('click');
            expect(flowVariablePort.props('selected')).toBe(false);

            // Click any port of group
            let groupPort = wrapper.findAllComponents(NodePort).at(3);
            await groupPort.vm.$emit('click');

            // Last group port is selected, clicked one isn't
            let lastGroupPort = wrapper.findAllComponents(NodePort).at(4);
            expect(groupPort.props('selected')).toBe(false);
            expect(lastGroupPort.props('selected')).toBe(true);
        });

        test('port can deselect itself', async () => {
<<<<<<< HEAD
            props.nodeKind = 'component';
            doMount();

=======
            let { wrapper } = doMount({ customProps: { nodeKind: 'component' } });
>>>>>>> 897faf31
            let normalPort = wrapper.findAllComponents(NodePort).at(1);
            normalPort.vm.$emit('click');
            await Vue.nextTick();

            expect(normalPort.props('selected')).toBe(true);

            // Deselect by event
            normalPort.vm.$emit('deselect');
            await Vue.nextTick();
            expect(normalPort.props('selected')).toBe(false);
        });

        test('port is deselected by selecting another', async () => {
<<<<<<< HEAD
            props.nodeKind = 'component';
            doMount();
            
=======
            let { wrapper } = doMount({ customProps: { nodeKind: 'component' } });
>>>>>>> 897faf31
            let normalPort = wrapper.findAllComponents(NodePort).at(1);
            normalPort.vm.$emit('click');
            await Vue.nextTick();

            expect(normalPort.props('selected')).toBe(true);

            // Deselect by selecting another port
            let otherPort = wrapper.findAllComponents(NodePort).at(3);
            otherPort.vm.$emit('click');
            await Vue.nextTick();

            expect(normalPort.props('selected')).toBe(false);
        });

        test('dragging a node deselects', async () => {
<<<<<<< HEAD
            props.nodeKind = 'component';
            doMount();
            
=======
            let { wrapper, $store } = doMount({ customProps: { nodeKind: 'component' } });
>>>>>>> 897faf31
            let normalPort = wrapper.findAllComponents(NodePort).at(1);
            normalPort.vm.$emit('click');
            await Vue.nextTick();

            expect(normalPort.props('selected')).toBe(true);

            // set custom state, to re-evaluate "isDragging"-Getter
            $store.state.workflow.__isDragging = true;
            await Vue.nextTick();

            expect(normalPort.props('selected')).toBe(false);
        });
    });

    it('always shows ports other than mickey-mouse', () => {
        let { wrapper } = doMount();
        let ports = wrapper.findAllComponents(NodePort);

        expect(ports.at(1).attributes().class).toBe('port');
        expect(ports.at(3).attributes().class).toBe('port');
        expect(ports.at(4).attributes().class).toBe('port');
    });

    describe('Mickey-Mouse ports', () => {
<<<<<<< HEAD
        beforeEach(() => {
            props.isMetanode = false;
        });

=======
>>>>>>> 897faf31
        it('only first ports of %s are mickey mouse ports', () => {
            let { wrapper } = doMount({ customProps: { isMetanode: 'false' } });
            let ports = wrapper.findAllComponents(NodePort);

            expect(ports.at(0).attributes().class).toMatch('mickey-mouse');
            expect(ports.at(1).attributes().class).not.toMatch('mickey-mouse');
            expect(ports.at(2).attributes().class).toMatch('mickey-mouse');
            expect(ports.at(3).attributes().class).not.toMatch('mickey-mouse');
            expect(ports.at(4).attributes().class).not.toMatch('mickey-mouse');
        });

        it('metanodes have no mickey-mouse ports', () => {
<<<<<<< HEAD
            props.nodeKind = 'metanode';
            doMount();

            let ports = wrapper.findAllComponents(NodePort);
=======
            let { wrapper } = doMount({ customProps: { isMetanode: 'false', nodeKind: 'metanode' } });
            let ports = wrapper.findAllComponents(NodePort).wrappers;

>>>>>>> 897faf31
            ports.forEach(port => {
                expect(port.attributes().class).not.toMatch('mickey-mouse');
            });
        });

        it('connected ports are displayed', () => {
            let { wrapper } = doMount({ customProps: { isMetanode: 'false' } });
            let ports = wrapper.findAllComponents(NodePort);

            expect(ports.at(0).attributes().class).toMatch('connected');
            expect(ports.at(1).attributes().class).not.toMatch('connected');
        });

        it('hover fades-in mickey-mouse ports', () => {
<<<<<<< HEAD
            props.hover = true;
            doMount();

=======
            let { wrapper } = doMount({ customProps: { isMetanode: 'false', hover: true } });
>>>>>>> 897faf31
            let ports = wrapper.findAllComponents(NodePort);

            // flowVariable ports fades in
            expect(ports.at(0).classes()).toContain('node-hover');
            expect(ports.at(2).classes()).toContain('node-hover');
        });

        it('hover fades-out mickey-mouse ports', () => {
<<<<<<< HEAD
            props.hover = false;
            doMount();

=======
            let { wrapper } = doMount({ customProps: { isMetanode: 'false', hover: false } });
>>>>>>> 897faf31
            let ports = wrapper.findAllComponents(NodePort);

            // flowVariable ports fades out
            expect(ports.at(0).classes()).not.toContain('node-hover');
            expect(ports.at(2).classes()).not.toContain('node-hover');
        });
    });

    describe('Add-Port Placeholder', () => {
<<<<<<< HEAD
        beforeEach(() => {
            props.nodeKind = 'component';
        });

=======
>>>>>>> 897faf31
        it('render, setup, props', () => {
            let { wrapper } = doMount({ customProps: { nodeKind: 'component' } });
            let addPortPlaceholders = wrapper.findAllComponents(AddPortPlaceholder);
                
            expect(addPortPlaceholders.at(0).props('nodeId')).toBe('root:1');
            expect(addPortPlaceholders.at(1).props('nodeId')).toBe('root:1');

            expect(addPortPlaceholders.at(0).classes()).toContain('add-port');
            expect(addPortPlaceholders.at(1).classes()).toContain('add-port');

            expect(addPortPlaceholders.at(0).props('side')).toBe('input');
            expect(addPortPlaceholders.at(1).props('side')).toBe('output');
                
            expect(addPortPlaceholders.at(0).props('position')).toStrictEqual([-4.5, 37]);
            expect(addPortPlaceholders.at(1).props('position')).toStrictEqual([36.5, 37]);
        });

        it('show and hide with port type menu', () => {
            let { wrapper } = doMount({ customProps: { nodeKind: 'component' } });
            let addPortPlaceholder = wrapper.findComponent(AddPortPlaceholder);

            expect(addPortPlaceholder.element.style.opacity).toBe('');
                
            addPortPlaceholder.trigger('open-port-type-menu');
            expect(addPortPlaceholder.element.style.opacity).toBe('1');
                
            // wait for 1000ms
            jest.useFakeTimers();
            addPortPlaceholder.trigger('close-port-type-menu');
            jest.runAllTimers();

            expect(addPortPlaceholder.element.style.opacity).toBe('');
        });

        it('opening menu again aborts delayed fade out', () => {
            let { wrapper } = doMount({ customProps: { nodeKind: 'component' } });
            let addPortPlaceholder = wrapper.findComponent(AddPortPlaceholder);

            jest.useFakeTimers();
            addPortPlaceholder.trigger('open-port-type-menu');
            addPortPlaceholder.trigger('close-port-type-menu');
            addPortPlaceholder.trigger('open-port-type-menu');
            jest.runAllTimers();
                
            expect(addPortPlaceholder.element.style.opacity).toBe('1');
        });

        it('not visible by default', () => {
            let { wrapper } = doMount({ customProps: { nodeKind: 'component' } });
            let addPortPlaceholders = wrapper.findAllComponents(AddPortPlaceholder);
            
            expect(addPortPlaceholders.at(0).classes()).not.toContain('node-hover');
            expect(addPortPlaceholders.at(1).classes()).not.toContain('node-hover');
        });

        it('visible on hover', () => {
<<<<<<< HEAD
            props.hover = true;
            doMount();

=======
            let { wrapper } = doMount({ customProps: { nodeKind: 'component', hover: true } });
>>>>>>> 897faf31
            let addPortPlaceholders = wrapper.findAllComponents(AddPortPlaceholder);
            
            expect(addPortPlaceholders.at(0).classes()).toContain('node-hover');
            expect(addPortPlaceholders.at(1).classes()).toContain('node-hover');
        });

        it('visible on connector-hover', () => {
<<<<<<< HEAD
            props.connectorHover = true;
            doMount();

=======
            let { wrapper } = doMount({ customProps: { nodeKind: 'component', connectorHover: true } });
>>>>>>> 897faf31
            let addPortPlaceholders = wrapper.findAllComponents(AddPortPlaceholder);
            
            expect(addPortPlaceholders.at(0).classes()).toContain('connector-hover');
            expect(addPortPlaceholders.at(1).classes()).toContain('connector-hover');
        });

        it('visible if selected', () => {
<<<<<<< HEAD
            props.isSingleSelected = true;
            doMount();

=======
            let { wrapper } = doMount({ customProps: { nodeKind: 'component', isSingleSelected: true } });
>>>>>>> 897faf31
            let addPortPlaceholders = wrapper.findAllComponents(AddPortPlaceholder);

            expect(addPortPlaceholders.at(0).classes()).toContain('node-selected');
            expect(addPortPlaceholders.at(1).classes()).toContain('node-selected');
        });
    });

    describe('Add and remove node ports', () => {
<<<<<<< HEAD
        it('cant add ports if not writable', () => {
            props.nodeKind = 'component';
            storeConfig.workflow.getters.isWritable = () => false;
            doMount();
=======
        it('cant add ports if components or metanodes are linked or workflow is not writable', () => {
            let { wrapper } = doMount({ customProps: { nodeKind: 'component', isEditable: false } });
>>>>>>> 897faf31

            expect(wrapper.findAllComponents(AddPortPlaceholder).length).toBe(0);
        });

        describe.each(['metanode', 'component'])('add ports for %s', (nodeKind) => {
            test.each(['input', 'output'])('on %s side', (side) => {
<<<<<<< HEAD
                props.nodeKind = nodeKind;
                doMount();

=======
                let { wrapper, addNodePortMock } = doMount({ customProps: { nodeKind } });
>>>>>>> 897faf31
                let addPortButton = wrapper.findAllComponents(AddPortPlaceholder).at(side === 'input' ? 0 : 1);
                addPortButton.vm.$emit('add-port', { typeId: 'type1', portGroup: 'table' });
                
                expect(addNodePortMock).toHaveBeenCalledWith(expect.anything(), {
                    nodeId: 'root:1',
                    side,
                    typeId: 'type1',
                    portGroup: 'table'
                });
            });
        });

       
        test.each(['input', 'output'])('add dynamic ports on %s side', (side) => {
<<<<<<< HEAD
            props.nodeKind = 'node';
            props.portGroups = {
                group1: {
                    canAddInPort: true,
                    canAddOutPort: true,
                    supportedPortTypeIds: ['type1']
=======
            let { wrapper, addNodePortMock } = doMount({ customProps: {
                nodeKind: 'node',
                portGroups: {
                    group1: {
                        canAddInPort: true,
                        canAddOutPort: true,
                        supportedPortTypeIds: ['type1']
                    }
>>>>>>> 897faf31
                }
            } });
            let addPortButton = wrapper.findAllComponents(AddPortPlaceholder).at(side === 'input' ? 0 : 1);
            addPortButton.vm.$emit('add-port', { typeId: 'type1', portGroup: 'group1' });
                
            expect(addNodePortMock).toHaveBeenCalledWith(expect.anything(), {
                nodeId: 'root:1',
                side,
                typeId: 'type1',
                portGroup: 'group1'
            });
        });

        describe.each(['metanode', 'component'])('remove port on %s', (nodeKind) => {
            test.each(['input', 'output'])('from %s side', (side) => {
<<<<<<< HEAD
                props.nodeKind = nodeKind;
                props.inPorts.length = 2;
                props.outPorts.length = 2;
                doMount();
                
=======
                const inPorts = [
                    mockPort({ index: 0, connectedVia: ['inA'] }),
                    mockPort({ index: 1 })
                ];
                const outPorts = [
                    mockPort({ index: 0, outgoing: true, connectedVia: ['outA'] }),
                    mockPort({ index: 1, outgoing: true })
                ];
                let { wrapper, removeNodePortMock } = doMount({ customProps: {
                    nodeKind,
                    inPorts,
                    outPorts
                } });
>>>>>>> 897faf31
                let port = wrapper.findAllComponents(NodePort).at(side === 'input' ? 1 : 3);
                port.vm.$emit('remove');
                
                expect(removeNodePortMock).toHaveBeenCalledWith(expect.anything(), {
                    index: 1,
                    nodeId: 'root:1',
                    side,
                    portGroup: null
                });
            });
        });

        test.each(['input', 'output'])('remove dynamic ports on %s side', (side) => {
<<<<<<< HEAD
            props.nodeKind = 'node';
            props.inPorts[1].portGroupId = 'group1';
            props.outPorts[1].portGroupId = 'group1';

            props.portGroups = {
                group1: { }
            };
            doMount();

=======
            const inPorts = [
                mockPort({ index: 0, connectedVia: ['inA'] }),
                mockPort({ index: 1, portGroupId: 'group1' })
            ];
            const outPorts = [
                mockPort({ index: 0, outgoing: true, connectedVia: ['outA'] }),
                mockPort({ index: 1, outgoing: true, portGroupId: 'group1' })
            ];
            let { wrapper, removeNodePortMock } = doMount({ customProps: {
                nodeKind: 'node',
                portGroups: {
                    group1: {}
                },
                inPorts,
                outPorts
            } });
>>>>>>> 897faf31
            let port = wrapper.findAllComponents(NodePort).at(side === 'input' ? 1 : 3);
            port.vm.$emit('remove');
                
            expect(removeNodePortMock).toHaveBeenCalledWith(expect.anything(), {
                nodeId: 'root:1',
                side,
                index: 1,
                portGroup: 'group1'
            });
        });
    });

    it.each([
        [{ index: 0, side: 'in' }, [true, false]],
        [{ index: 0, side: 'out' }, [false, true]],
        [{ index: 1, side: 'in' }, [false, false]],
        [{ index: 1, side: 'out' }, [false, false]]
    ])('target input port', (targetPort, result) => {
        // use only on port on each side
<<<<<<< HEAD
        props.inPorts.length = 1;
        props.outPorts.length = 1;
        props.targetPort = targetPort;
        doMount();

=======
        const inPorts = [
            mockPort({ index: 0, connectedVia: ['inA'] })
        ];
        const outPorts = [
            mockPort({ index: 0, outgoing: true, connectedVia: ['outA'] })
        ];
        let { wrapper } = doMount({ customProps: {
            inPorts,
            outPorts,
            targetPort
        } });
>>>>>>> 897faf31
        let ports = wrapper.findAllComponents(NodePort);
        const [inPort, outPort] = ports;
        
        expect([
            inPort.props('targeted'),
            outPort.props('targeted')
        ]).toStrictEqual(result);
    });

    it.each([
        ['metanode'],
        ['component']
<<<<<<< HEAD
    ])('disables quick-node-add feature for %ss', (nodeKind) => {
        props.nodeKind = nodeKind;
        doMount();

        const ports = wrapper.findAllComponents(NodePort);
=======
    ])('disables quick-node-add feature for %s', (nodeKind) => {
        let { wrapper } = doMount({ customProps: { nodeKind } });
        const ports = wrapper.findAllComponents(NodePort).wrappers;
>>>>>>> 897faf31
        const allDisabled = ports.map(port => port.props('disableQuickNodeAdd')).every(disabled => disabled);

        expect(allDisabled).toBe(true);
    });
});<|MERGE_RESOLUTION|>--- conflicted
+++ resolved
@@ -18,26 +18,12 @@
 });
 
 describe('NodePorts.vue', () => {
-<<<<<<< HEAD
-    let wrapper, props, doMount, storeConfig, $store;
-
-    beforeEach(() => {
-        wrapper = null;
-        
-        props = {
-=======
-    beforeAll(() => {
-        const localVue = createLocalVue();
-        localVue.use(Vuex);
-    });
-
     const doMount = ({
         addNodePortMock = jest.fn(),
         removeNodePortMock = jest.fn(),
         customProps = {}
     } = {}) => {
         let defaultProps = {
->>>>>>> 897faf31
             inPorts: [
                 mockPort({ index: 0, connectedVia: ['inA'] }),
                 mockPort({ index: 1 })
@@ -72,27 +58,11 @@
             }
         };
 
-<<<<<<< HEAD
-            wrapper = shallowMount(NodePorts, {
-                props,
-                global: { mocks: { $shapes }, plugins: [$store] }
-            });
-        };
-    });
-
-    describe('Port positions', () => {
-        it('for meta node', () => {
-            props.nodeKind = 'metanode';
-            doMount();
-
-            const ports = wrapper.findAllComponents(NodePort);
-=======
-        let $store = mockVuexStore(storeConfig);
-        let mocks = { $shapes, $store };
+        const $store = mockVuexStore(storeConfig);
 
         const wrapper = shallowMount(NodePorts, {
-            propsData: { ...defaultProps, ...customProps },
-            mocks
+            props: { ...defaultProps, ...customProps },
+            global: { mocks: { $shapes }, plugins: [$store] }
         });
 
         return { wrapper, $store, addNodePortMock, removeNodePortMock };
@@ -101,8 +71,7 @@
     describe('Port positions', () => {
         it('for meta node', () => {
             let { wrapper } = doMount({ customProps: { nodeKind: 'metanode' } });
-            const ports = wrapper.findAllComponents(NodePort).wrappers;
->>>>>>> 897faf31
+            const ports = wrapper.findAllComponents(NodePort);
             const locations = ports.map(p => p.props().relativePosition);
             const portAttrs = ports.map(p => p.props().port.index);
 
@@ -121,15 +90,8 @@
             ['component'],
             ['node']
         ])('for %s', (nodeKind) => {
-<<<<<<< HEAD
-            props.nodeKind = nodeKind;
-            doMount();
-
+            let { wrapper } = doMount({ customProps: { nodeKind } });
             const ports = wrapper.findAllComponents(NodePort);
-=======
-            let { wrapper } = doMount({ customProps: { nodeKind } });
-            const ports = wrapper.findAllComponents(NodePort).wrappers;
->>>>>>> 897faf31
             const locations = ports.map(p => p.props().relativePosition);
             const portAttrs = ports.map(p => p.props().port.index);
 
@@ -145,14 +107,7 @@
         });
 
         it('placeholderPositions on component', () => {
-<<<<<<< HEAD
-            props.isEditable = true;
-            props.nodeKind = 'component';
-            doMount();
-
-=======
-            let { wrapper } = doMount({ customProps: { nodeKind: 'component' } });
->>>>>>> 897faf31
+            let { wrapper } = doMount({ customProps: { nodeKind: 'component' } });
             const addPortPlaceholders = wrapper.findAllComponents(AddPortPlaceholder);
 
             expect(addPortPlaceholders.at(0).props('position')).toStrictEqual([-4.5, 37]);
@@ -162,14 +117,7 @@
 
     describe('Port selection', () => {
         test('no port can be selected', async () => {
-<<<<<<< HEAD
-            props.nodeKind = 'node';
-            props.portGroups = null;
-            doMount();
-
-=======
             let { wrapper } = doMount({ customProps: { nodeKind: 'node', portGroups: null } });
->>>>>>> 897faf31
             let somePort = wrapper.findComponent(NodePort);
             somePort.vm.$emit('click');
             await Vue.nextTick();
@@ -178,16 +126,8 @@
             expect(allPorts.every(port => port.props('selected') === false)).toBeTruthy();
         });
 
-<<<<<<< HEAD
-        test('ports cant be selected on a write-protected workflow', async () => {
-            props.nodeKind = 'metanode';
-            storeConfig.workflow.getters.isWritable = () => false;
-            doMount();
-
-=======
         test('ports cant be selected if components or metanodes are linked or workflow is not writable', async () => {
             let { wrapper } = doMount({ customProps: { nodeKind: 'metanode', isEditable: false } });
->>>>>>> 897faf31
             let firstPort = wrapper.findAllComponents(NodePort).at(0);
             firstPort.vm.$emit('click');
             await Vue.nextTick();
@@ -196,13 +136,7 @@
         });
 
         test('Metanode', async () => {
-<<<<<<< HEAD
-            props.nodeKind = 'metanode';
-            doMount();
-
-=======
             let { wrapper } = doMount({ customProps: { nodeKind: 'metanode' } });
->>>>>>> 897faf31
             let firstPort = wrapper.findAllComponents(NodePort).at(0);
             firstPort.vm.$emit('click');
             await Vue.nextTick();
@@ -211,12 +145,7 @@
         });
 
         test('Component', async () => {
-<<<<<<< HEAD
-            props.nodeKind = 'component';
-            doMount();
-=======
-            let { wrapper } = doMount({ customProps: { nodeKind: 'component' } });
->>>>>>> 897faf31
+            let { wrapper } = doMount({ customProps: { nodeKind: 'component' } });
 
             // Flow Variable Port can't be selected
             let flowVariablePort = wrapper.findAllComponents(NodePort).at(0);
@@ -233,19 +162,6 @@
         });
 
         test('Select last port of group for Dynamic Native Nodes', async () => {
-<<<<<<< HEAD
-            props.nodeKind = 'node';
-            props.inPorts[1].portGroupId = 'group1';
-            props.outPorts[1].portGroupId = 'group1';
-            props.outPorts[2].portGroupId = 'group1';
-            props.portGroups = {
-                group1: {
-                    inputRange: [1, 1],
-                    outputRange: [1, 2]
-                }
-            };
-            doMount();
-=======
             const inPorts = [
                 mockPort({ index: 0, connectedVia: ['inA'] }),
                 mockPort({ index: 1, portGroupId: 'group1' })
@@ -266,7 +182,6 @@
                 inPorts,
                 outPorts
             } });
->>>>>>> 897faf31
 
             // Flow Variable Port can't be selected
             let flowVariablePort = wrapper.findAllComponents(NodePort).at(0);
@@ -284,13 +199,7 @@
         });
 
         test('port can deselect itself', async () => {
-<<<<<<< HEAD
-            props.nodeKind = 'component';
-            doMount();
-
-=======
-            let { wrapper } = doMount({ customProps: { nodeKind: 'component' } });
->>>>>>> 897faf31
+            let { wrapper } = doMount({ customProps: { nodeKind: 'component' } });
             let normalPort = wrapper.findAllComponents(NodePort).at(1);
             normalPort.vm.$emit('click');
             await Vue.nextTick();
@@ -304,13 +213,7 @@
         });
 
         test('port is deselected by selecting another', async () => {
-<<<<<<< HEAD
-            props.nodeKind = 'component';
-            doMount();
-            
-=======
-            let { wrapper } = doMount({ customProps: { nodeKind: 'component' } });
->>>>>>> 897faf31
+            let { wrapper } = doMount({ customProps: { nodeKind: 'component' } });
             let normalPort = wrapper.findAllComponents(NodePort).at(1);
             normalPort.vm.$emit('click');
             await Vue.nextTick();
@@ -326,13 +229,7 @@
         });
 
         test('dragging a node deselects', async () => {
-<<<<<<< HEAD
-            props.nodeKind = 'component';
-            doMount();
-            
-=======
             let { wrapper, $store } = doMount({ customProps: { nodeKind: 'component' } });
->>>>>>> 897faf31
             let normalPort = wrapper.findAllComponents(NodePort).at(1);
             normalPort.vm.$emit('click');
             await Vue.nextTick();
@@ -357,13 +254,6 @@
     });
 
     describe('Mickey-Mouse ports', () => {
-<<<<<<< HEAD
-        beforeEach(() => {
-            props.isMetanode = false;
-        });
-
-=======
->>>>>>> 897faf31
         it('only first ports of %s are mickey mouse ports', () => {
             let { wrapper } = doMount({ customProps: { isMetanode: 'false' } });
             let ports = wrapper.findAllComponents(NodePort);
@@ -376,16 +266,9 @@
         });
 
         it('metanodes have no mickey-mouse ports', () => {
-<<<<<<< HEAD
-            props.nodeKind = 'metanode';
-            doMount();
-
+            let { wrapper } = doMount({ customProps: { isMetanode: 'false', nodeKind: 'metanode' } });
             let ports = wrapper.findAllComponents(NodePort);
-=======
-            let { wrapper } = doMount({ customProps: { isMetanode: 'false', nodeKind: 'metanode' } });
-            let ports = wrapper.findAllComponents(NodePort).wrappers;
-
->>>>>>> 897faf31
+
             ports.forEach(port => {
                 expect(port.attributes().class).not.toMatch('mickey-mouse');
             });
@@ -400,13 +283,7 @@
         });
 
         it('hover fades-in mickey-mouse ports', () => {
-<<<<<<< HEAD
-            props.hover = true;
-            doMount();
-
-=======
             let { wrapper } = doMount({ customProps: { isMetanode: 'false', hover: true } });
->>>>>>> 897faf31
             let ports = wrapper.findAllComponents(NodePort);
 
             // flowVariable ports fades in
@@ -415,13 +292,7 @@
         });
 
         it('hover fades-out mickey-mouse ports', () => {
-<<<<<<< HEAD
-            props.hover = false;
-            doMount();
-
-=======
             let { wrapper } = doMount({ customProps: { isMetanode: 'false', hover: false } });
->>>>>>> 897faf31
             let ports = wrapper.findAllComponents(NodePort);
 
             // flowVariable ports fades out
@@ -431,13 +302,6 @@
     });
 
     describe('Add-Port Placeholder', () => {
-<<<<<<< HEAD
-        beforeEach(() => {
-            props.nodeKind = 'component';
-        });
-
-=======
->>>>>>> 897faf31
         it('render, setup, props', () => {
             let { wrapper } = doMount({ customProps: { nodeKind: 'component' } });
             let addPortPlaceholders = wrapper.findAllComponents(AddPortPlaceholder);
@@ -494,13 +358,7 @@
         });
 
         it('visible on hover', () => {
-<<<<<<< HEAD
-            props.hover = true;
-            doMount();
-
-=======
             let { wrapper } = doMount({ customProps: { nodeKind: 'component', hover: true } });
->>>>>>> 897faf31
             let addPortPlaceholders = wrapper.findAllComponents(AddPortPlaceholder);
             
             expect(addPortPlaceholders.at(0).classes()).toContain('node-hover');
@@ -508,13 +366,7 @@
         });
 
         it('visible on connector-hover', () => {
-<<<<<<< HEAD
-            props.connectorHover = true;
-            doMount();
-
-=======
             let { wrapper } = doMount({ customProps: { nodeKind: 'component', connectorHover: true } });
->>>>>>> 897faf31
             let addPortPlaceholders = wrapper.findAllComponents(AddPortPlaceholder);
             
             expect(addPortPlaceholders.at(0).classes()).toContain('connector-hover');
@@ -522,13 +374,7 @@
         });
 
         it('visible if selected', () => {
-<<<<<<< HEAD
-            props.isSingleSelected = true;
-            doMount();
-
-=======
             let { wrapper } = doMount({ customProps: { nodeKind: 'component', isSingleSelected: true } });
->>>>>>> 897faf31
             let addPortPlaceholders = wrapper.findAllComponents(AddPortPlaceholder);
 
             expect(addPortPlaceholders.at(0).classes()).toContain('node-selected');
@@ -537,28 +383,15 @@
     });
 
     describe('Add and remove node ports', () => {
-<<<<<<< HEAD
-        it('cant add ports if not writable', () => {
-            props.nodeKind = 'component';
-            storeConfig.workflow.getters.isWritable = () => false;
-            doMount();
-=======
         it('cant add ports if components or metanodes are linked or workflow is not writable', () => {
             let { wrapper } = doMount({ customProps: { nodeKind: 'component', isEditable: false } });
->>>>>>> 897faf31
 
             expect(wrapper.findAllComponents(AddPortPlaceholder).length).toBe(0);
         });
 
         describe.each(['metanode', 'component'])('add ports for %s', (nodeKind) => {
             test.each(['input', 'output'])('on %s side', (side) => {
-<<<<<<< HEAD
-                props.nodeKind = nodeKind;
-                doMount();
-
-=======
                 let { wrapper, addNodePortMock } = doMount({ customProps: { nodeKind } });
->>>>>>> 897faf31
                 let addPortButton = wrapper.findAllComponents(AddPortPlaceholder).at(side === 'input' ? 0 : 1);
                 addPortButton.vm.$emit('add-port', { typeId: 'type1', portGroup: 'table' });
                 
@@ -573,14 +406,6 @@
 
        
         test.each(['input', 'output'])('add dynamic ports on %s side', (side) => {
-<<<<<<< HEAD
-            props.nodeKind = 'node';
-            props.portGroups = {
-                group1: {
-                    canAddInPort: true,
-                    canAddOutPort: true,
-                    supportedPortTypeIds: ['type1']
-=======
             let { wrapper, addNodePortMock } = doMount({ customProps: {
                 nodeKind: 'node',
                 portGroups: {
@@ -589,7 +414,6 @@
                         canAddOutPort: true,
                         supportedPortTypeIds: ['type1']
                     }
->>>>>>> 897faf31
                 }
             } });
             let addPortButton = wrapper.findAllComponents(AddPortPlaceholder).at(side === 'input' ? 0 : 1);
@@ -605,13 +429,6 @@
 
         describe.each(['metanode', 'component'])('remove port on %s', (nodeKind) => {
             test.each(['input', 'output'])('from %s side', (side) => {
-<<<<<<< HEAD
-                props.nodeKind = nodeKind;
-                props.inPorts.length = 2;
-                props.outPorts.length = 2;
-                doMount();
-                
-=======
                 const inPorts = [
                     mockPort({ index: 0, connectedVia: ['inA'] }),
                     mockPort({ index: 1 })
@@ -625,7 +442,6 @@
                     inPorts,
                     outPorts
                 } });
->>>>>>> 897faf31
                 let port = wrapper.findAllComponents(NodePort).at(side === 'input' ? 1 : 3);
                 port.vm.$emit('remove');
                 
@@ -639,17 +455,6 @@
         });
 
         test.each(['input', 'output'])('remove dynamic ports on %s side', (side) => {
-<<<<<<< HEAD
-            props.nodeKind = 'node';
-            props.inPorts[1].portGroupId = 'group1';
-            props.outPorts[1].portGroupId = 'group1';
-
-            props.portGroups = {
-                group1: { }
-            };
-            doMount();
-
-=======
             const inPorts = [
                 mockPort({ index: 0, connectedVia: ['inA'] }),
                 mockPort({ index: 1, portGroupId: 'group1' })
@@ -666,7 +471,6 @@
                 inPorts,
                 outPorts
             } });
->>>>>>> 897faf31
             let port = wrapper.findAllComponents(NodePort).at(side === 'input' ? 1 : 3);
             port.vm.$emit('remove');
                 
@@ -686,13 +490,6 @@
         [{ index: 1, side: 'out' }, [false, false]]
     ])('target input port', (targetPort, result) => {
         // use only on port on each side
-<<<<<<< HEAD
-        props.inPorts.length = 1;
-        props.outPorts.length = 1;
-        props.targetPort = targetPort;
-        doMount();
-
-=======
         const inPorts = [
             mockPort({ index: 0, connectedVia: ['inA'] })
         ];
@@ -704,7 +501,6 @@
             outPorts,
             targetPort
         } });
->>>>>>> 897faf31
         let ports = wrapper.findAllComponents(NodePort);
         const [inPort, outPort] = ports;
         
@@ -717,17 +513,9 @@
     it.each([
         ['metanode'],
         ['component']
-<<<<<<< HEAD
-    ])('disables quick-node-add feature for %ss', (nodeKind) => {
-        props.nodeKind = nodeKind;
-        doMount();
-
-        const ports = wrapper.findAllComponents(NodePort);
-=======
     ])('disables quick-node-add feature for %s', (nodeKind) => {
         let { wrapper } = doMount({ customProps: { nodeKind } });
-        const ports = wrapper.findAllComponents(NodePort).wrappers;
->>>>>>> 897faf31
+        const ports = wrapper.findAllComponents(NodePort);
         const allDisabled = ports.map(port => port.props('disableQuickNodeAdd')).every(disabled => disabled);
 
         expect(allDisabled).toBe(true);
