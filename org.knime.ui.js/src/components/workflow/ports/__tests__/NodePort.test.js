--- conflicted
+++ resolved
@@ -128,13 +128,8 @@
 
         let port = wrapper.findComponent(Port);
         expect(port.exists()).toBe(true);
-<<<<<<< HEAD
         expect(port.props('port')).toStrictEqual(props.port);
         
-=======
-        expect(port.props('port')).toStrictEqual(propsData.port);
-
->>>>>>> 55e9eda4
         expect(wrapper.findComponent(Connector).exists()).toBe(false);
         expect(wrapper.findComponent(NodePortActions).exists()).toBe(false);
 
@@ -172,13 +167,8 @@
         });
 
         it('shows tooltips for non-table ports', async () => {
-<<<<<<< HEAD
             props.port.typeId = 'flowVariable';
     
-=======
-            propsData.port.typeId = 'flowVariable';
-
->>>>>>> 55e9eda4
             doShallowMount();
             wrapper.trigger('mouseenter');
             jest.runAllTimers();
@@ -567,7 +557,7 @@
                     // start port
                     await wrapper.setProps({
                         port: {
-                            ...propsData.port,
+                            ...props.port,
                             typeId: 'table'
                         }
                     });
@@ -611,7 +601,7 @@
                     await wrapper.setProps({
                         direction: 'in',
                         port: {
-                            ...propsData.port,
+                            ...props.port,
                             typeId: 'table'
                         }
                     });
@@ -655,7 +645,7 @@
                     await wrapper.setProps({
                         direction: 'out',
                         port: {
-                            ...propsData.port,
+                            ...props.port,
                             typeId: 'flowVariable'
                         }
                     });
@@ -696,13 +686,8 @@
                         typeId: targetTypeId
                     };
                     startDragging([0, 0]);
-<<<<<<< HEAD
                     await wrapper.setProps({ port: { ...props.port, typeId: sourceTypeId } });
     
-=======
-                    await wrapper.setProps({ port: { ...propsData.port, typeId: sourceTypeId } });
-
->>>>>>> 55e9eda4
                     let hitTarget = document.createElement('div');
                     hitTarget.addEventListener('connector-move', (e) => {
                         e.detail.onSnapCallback({ snapPosition: [-1, -1], targetPort });
@@ -759,13 +744,8 @@
                 });
 
                 test('cannot snap to a port with an existing and non-deletable connection', async () => {
-<<<<<<< HEAD
                     props.direction = 'out';
                     
-=======
-                    propsData.direction = 'out';
-
->>>>>>> 55e9eda4
                     storeConfig.workflow.state.activeWorkflow = {
                         connections: {
                             'mock:connection': {
@@ -773,13 +753,8 @@
                             }
                         }
                     };
-<<<<<<< HEAD
                     
                     const port = { ...props.port, typeId: 'other', connectedVia: ['mock:connection'] };
-=======
-
-                    const port = { ...propsData.port, typeId: 'other', connectedVia: ['mock:connection'] };
->>>>>>> 55e9eda4
 
                     startDragging([0, 0]);
 
