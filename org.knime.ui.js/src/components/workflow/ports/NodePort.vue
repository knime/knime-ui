<script>
import { mapState, mapGetters } from 'vuex';
import throttle from 'raf-throttle';
import { mixin as clickaway } from 'vue-clickaway2';
import { tooltip } from '@/mixins';

import { circleDetection } from '@/util/compatibleConnections';
import Port from '@/components/common/Port.vue';
import Connector from '@/components/workflow/connectors/Connector.vue';
import NodePortActions from './NodePortActions.vue';
import QuickAddNodeGhost from '@/components/workflow/node/quickAdd/QuickAddNodeGhost.vue';

const checkConnectionSupport = ({ toPort, connections, targetPortDirection }) => {
<<<<<<< HEAD
    const isPortFree = toPort.connectedVia.length === 0;

    if (isPortFree) {
        return true;
    }
=======
    if (targetPortDirection === 'in') {
        const isPortFree = toPort.connectedVia.length === 0;
    
        if (isPortFree) {
            return true;
        }
>>>>>>> c8670e07

        // In ports can only have 1 connection at a time
        const [connectionId] = toPort.connectedVia;

        // can be connected if the existing connection is deleteable
        return connections[connectionId].allowedActions.canDelete;
    }

    return true;
};

const checkPortCompatibility = ({ fromPort, toPort, availablePortTypes }) => {
    const fromPortObjectInfo = availablePortTypes[fromPort.typeId];
    const toPortObjectInfo = availablePortTypes[toPort.typeId];
    const { compatibleTypes } = toPortObjectInfo;
    const { kind: fromPortKind } = fromPortObjectInfo;
    const { kind: toPortKind } = toPortObjectInfo;

    // 'generic' and 'table' port kinds are not compatible, so we check either direction
    if (
        (fromPortKind === 'generic' && toPortKind === 'table') ||
        (fromPortKind === 'table' && toPortKind === 'generic')
    ) {
        return false;
    }

    // generic ports accept any type of connection
    if (fromPortKind === 'generic' || toPortKind === 'generic') {
        return true;
    }

    // if compatible types exist, check if they contain each other
    if (compatibleTypes) {
        return compatibleTypes.includes(fromPort.typeId);
    }

    // lastly, if port types ids don't match then they can't be connected
    return fromPort.typeId === toPort.typeId;
};

// creates an array of [group, supportedPortTypes] entries even for metanodes and components (where the group is null)
const groupAddablePortTypesByPortGroup = ({
    targetPortGroups,
    availablePortTypes,
    targetPortDirection
}) => {
    // use all port types for metanodes and components (we assume them if portGroups is null!)
    if (!targetPortGroups) {
        return [[null, Object.keys(availablePortTypes)]]; // end here
    }

    // unwrap compatible port type by portGroup
    const portGroupEntries = Object.entries(targetPortGroups);
    const filterProp = targetPortDirection === 'in' ? 'canAddInPort' : 'canAddOutPort';
    const portGroupsForTargetDirection = portGroupEntries.filter(([_, portGroup]) => portGroup[filterProp]);

    return portGroupsForTargetDirection.map(([groupName, portGroup]) => [groupName, portGroup.supportedPortTypeIds]);
};

const findTypeIdFromPlaceholderPort = ({
    fromPort,
    availablePortTypes,
    targetPortGroups,
    targetPortDirection
}) => {
    let suggestedTypeId,
        portGroup;

    const addablePortTypesGrouped = groupAddablePortTypesByPortGroup({
        availablePortTypes,
        targetPortGroups,
        targetPortDirection
    });

    const directMatches = addablePortTypesGrouped.filter(([_, supportedIds]) => supportedIds.includes(fromPort.typeId));

    // TODO: NXT-1242 let the user choose the portGroup
    // for now just use the first direct match
    if (directMatches.length > 0) {
        suggestedTypeId = fromPort.typeId;
        [[portGroup]] = directMatches;
    } else {
        const compatibleMatches = addablePortTypesGrouped.map(([group, supportedTypeIds]) => {
            const compatibleTypeIds = supportedTypeIds.filter(typeId => checkPortCompatibility({
                fromPort,
                toPort: { typeId },
                availablePortTypes
            }));
            return compatibleTypeIds.length ? [group, compatibleTypeIds] : null;
        }).filter(Boolean);

        // TODO: NXT-1242 let the user choose the compatible match if its more then one
        if (compatibleMatches.length > 0) {
            [[portGroup, [suggestedTypeId]]] = compatibleMatches;
        }
    }

    return {
        didSnap: Boolean(suggestedTypeId),
        createPortFromPlaceholder: {
            typeId: suggestedTypeId,
            portGroup
        }
    };
};

const checkCompatibleConnectionAndPort = ({
    fromPort,
    toPort,
    availablePortTypes,
    targetPortDirection,
    connections
}) => {
    const isSupportedConnection = checkConnectionSupport({
        toPort,
        connections,
        targetPortDirection
    });

    const isCompatiblePort = checkPortCompatibility({
        fromPort,
        toPort,
        availablePortTypes
    });

    return { didSnap: isSupportedConnection && isCompatiblePort };
};

export default {
    components: {
        Port,
        Connector,
        QuickAddNodeGhost,
        NodePortActions
    },
    mixins: [clickaway, tooltip],
    inject: ['anchorPoint'],
    props: {
        /** direction of the port and the connector coming out of it: in-coming or out-going */
        direction: {
            type: String,
            required: true,
            validator: (t) => ['in', 'out'].includes(t)
        },
        nodeId: {
            type: String,
            default: null
        },
        relativePosition: {
            type: Array,
            default: () => [0, 0],
            validator: pos => Array.isArray(pos) && pos.length === 2
        },
        port: {
            type: Object,
            required: true
        },
        // if true, the port will highlight itself
        targeted: {
            type: Boolean,
            default: false
        },
        selected: {
            type: Boolean,
            default: false
        }
    },
    data: () => ({
        // represents the <Connector> line that can be dragged to other ports
        dragConnector: null,
        didMove: false,
        pointerDown: false,
        didDragToCompatibleTarget: false,
        showAddNodeGhost: false
    }),
    computed: {
        ...mapGetters('canvas', ['screenToCanvasCoordinates']),
        ...mapGetters('workflow', ['isWritable', 'isDragging']),
        ...mapState('application', ['availablePortTypes']),
        ...mapState('workflow', { connections: state => state.activeWorkflow.connections }),
        /*
         * only in-Ports replace their current connector if a new one is connected
         * only in-Ports that are connected need to indicate connector replacement
         * indicate, if this port is targeted for connection
         * indicate, if this port is the starting point of a new connector
        */
        indicateConnectorReplacement() {
            return (
                this.direction === 'in' &&
                Boolean(this.port.connectedVia.length) &&
                (this.targeted || Boolean(this.dragConnector))
            );
        },
        portTemplate() {
            let template = this.availablePortTypes[this.port.typeId];
            if (!template) {
                throw new Error(`port template ${this.port.typeId} not available in application`);
            }
            return template;
        },

        // implemented as required by the tooltip mixin
        tooltip() {
            // table ports have less space than other ports, because the triangular shape naturally creates a gap
            const gap = this.portTemplate.kind === 'table' ? 6 : 8; // eslint-disable-line no-magic-numbers
            const { portSize } = this.$shapes;
            return {
                position: {
                    x: this.relativePosition[0],
                    y: this.relativePosition[1] - portSize / 2
                },
                gap,
                anchorPoint: this.anchorPoint,
                title: this.port.name,
                text: this.port.info,
                orientation: 'top',
                hoverable: false
            };
        }
    },
    watch: {
        indicateConnectorReplacement(indicateReplacement) {
            let [incomingConnection] = this.port.connectedVia;
            let incomingConnector = document.querySelector(`[data-connector-id="${incomingConnection}"]`);
            incomingConnector.dispatchEvent(new CustomEvent('indicate-replacement', { detail: {
                state: indicateReplacement
            } }));
        }
    },
    methods: {
        /* ======== Drag Connector ======== */
        onPointerDown(e) {
            if (!this.isWritable || e.button !== 0 || e.shiftKey || e.ctrlKey) {
                return;
            }
            e.stopPropagation();

            this.pointerDown = true;
            e.target.setPointerCapture(e.pointerId);
        },
        initialPointerMove(e) {
            this.didMove = true;

            this.kanvasElement = document.getElementById('kanvas');

            // set up connector
            this.dragConnector = this.createConnectorFromEvent(e);

            // find compatible nodes
            const validConnectionTargets = circleDetection({
                downstreamConnection: this.direction === 'out',
                startNode: this.nodeId,
                workflow: this.$store.state.workflow.activeWorkflow
            });

            // signal start of connecting phase
            this.$root.$emit('connector-start', {
                validConnectionTargets,
                startNodeId: this.nodeId,
                startPort: this.port
            });
        },
        onPointerMove: throttle(function (e) {
            /* eslint-disable no-invalid-this */
            if (this.pointerDown && !this.didMove) {
                this.initialPointerMove(e);
            }

            if (!this.dragConnector) {
                return;
            }

            // find HTML-Element below cursor
            const hitTarget = document.elementFromPoint(e.x, e.y);

            const [absoluteX, absoluteY] = this.screenToCanvasCoordinates([e.x, e.y]);
            const setDragConnectorCoords = (x, y) => {
                this.dragConnector.absolutePoint = [x, y];
            };
            setDragConnectorCoords(absoluteX, absoluteY);

            const targetPortDirection = this.direction === 'out' ? 'in' : 'out';
            // create move event
            const moveEvent = new CustomEvent('connector-move', {
                detail: {
                    x: absoluteX,
                    y: absoluteY,
                    targetPortDirection,
                    onSnapCallback: ({ snapPosition, targetPort, targetPortGroups }) => {
                        const [x, y] = snapPosition;
<<<<<<< HEAD
                        const isSupportedConnection = checkConnectionSupport({
                            toPort: this.port,
                            connections: this.connections,
                            targetPortDirection
                        });

                        const isCompatiblePort = checkPortCompatibility({
                            fromPort: this.port,
                            toPort: targetPort,
                            availablePortTypes: this.availablePortTypes
                        });

                        this.didDragToCompatibleTarget = isSupportedConnection && isCompatiblePort;
=======

                        let result = targetPort.isPlaceHolderPort
                            ? findTypeIdFromPlaceholderPort({
                                fromPort: this.port,
                                availablePortTypes: this.availablePortTypes,
                                targetPortDirection,
                                targetPortGroups
                            })
                            : checkCompatibleConnectionAndPort({
                                fromPort: this.port,
                                toPort: targetPort,
                                availablePortTypes: this.availablePortTypes,
                                targetPortDirection,
                                connections: this.connections
                            });

                        this.didDragToCompatibleTarget = result.didSnap;
>>>>>>> c8670e07

                        // setting the drag connector coordinates will cause the connector to snap
                        // We prevent that if it's not a compatible target
                        if (this.didDragToCompatibleTarget) {
                            setDragConnectorCoords(x, y);
                        }

                        // The callback should return whether a snapped connection was made to a compatible target
                        // and needs to provide data for the to be added port for placeholder snaps
                        return result;
                    }
                },
                bubbles: true
            });

            let isSameTarget = hitTarget && this.lastHitTarget?.element === hitTarget;

            if (isSameTarget && !this.lastHitTarget.allowsDrop) {
                // same hitTarget as before, but doesn't allow drop
                // Do-Nothing; just reset state (important for add node ghost)
                this.didDragToCompatibleTarget = false;
            } else if (isSameTarget) {
                // same hitTarget as before and allows connector drop
                hitTarget.dispatchEvent(moveEvent);
            } else {
                // different hitTarget than lastHitTarget, possibly null

                // send 'connector-leave' to last hitTarget, if it exists and has allowed connector dropping
                if (this.lastHitTarget && this.lastHitTarget.allowsDrop) {
                    this.lastHitTarget.element.dispatchEvent(
                        new CustomEvent('connector-leave', {
                            detail: { relatedTarget: hitTarget },
                            bubbles: true
                        })
                    );
                }

                /*
                 * If the new hit target exists send 'connector-enter'
                 * The hit target can enable connector dropping by cancelling this event
                 */
                if (hitTarget) {
                    let notCancelled = hitTarget.dispatchEvent(
                        new CustomEvent('connector-enter', {
                            bubbles: true,
                            cancelable: true
                        })
                    );

                    // cancelling signals, that hit target allows dropping a connector
                    const allowsDrop = !notCancelled;

                    if (allowsDrop) {
                        // send first move event right away
                        hitTarget.dispatchEvent(moveEvent);
                    }

                    // remember hitTarget
                    this.lastHitTarget = { element: hitTarget, allowsDrop };
                } else {
                    this.lastHitTarget = null;
                }
            }

            if (this.lastHitTarget) {
                // if a hitTarget was found then remember its compatibility
                this.lastHitTarget = {
                    ...this.lastHitTarget,
                    isCompatible: this.didDragToCompatibleTarget
                };
            }

            // show add node ghost for output ports
            if (this.direction === 'out') {
                this.showAddNodeGhost = !this.didDragToCompatibleTarget;
            }
            /* eslint-enable no-invalid-this */
        }),
        onPointerUp(e) {
            this.pointerDown = false;

            if (!this.dragConnector) {
                return;
            }

            e.stopPropagation();
            e.target.releasePointerCapture(e.pointerId);

            if (this.lastHitTarget && this.lastHitTarget.allowsDrop) {
                let dropped = this.lastHitTarget.element.dispatchEvent(
                    new CustomEvent(
                        'connector-drop', {
                            detail: {
                                startNode: this.nodeId,
                                startPort: this.port.index,
                                // when connection is dropped we pass in whether the last hit target was compatible.
                                // incompatible targets will be ignored and will not be connected to
                                isCompatible: this.lastHitTarget.isCompatible
                            },
                            bubbles: true,
                            cancelable: true
                        }
                    )
                );
                if (dropped) {
                    this.$root.$emit('connector-dropped');
                }
            }
        },
        onLostPointerCapture(e) {
            this.pointerDown = false;
            this.didMove = false;
            if (this.showAddNodeGhost) {
                this.openQuickAddNodeMenu();
            } else {
                // clear drag connector now; otherwise this happens on close of the menu
                this.dragConnector = null;
            }
            if (this.lastHitTarget && this.lastHitTarget.allowsDrop) {
                this.lastHitTarget.element.dispatchEvent(new CustomEvent('connector-leave', { bubbles: true }));
            }
            this.$root.$emit('connector-end');
        },
        onClick() {
            if (this.didMove) {
                return;
            }

            this.$emit('click');
        },
        onClose() {
            if (this.selected) {
                this.$emit('deselect');
            }
        },
        openQuickAddNodeMenu() {
            // find the position in coordinates relative to the origin
            let position = {
                x: this.dragConnector.absolutePoint[0],
                y: this.dragConnector.absolutePoint[1]
            };

            // Because of an issue with Vue Portal (https://github.com/LinusBorg/portal-vue/issues/290)
            // We have to make this work like a custom teleport (can probably be replaced by Vue3's teleport)
            // by telling the WorkflowPanel to render a PortTypeMenu with specified props and events
            this.$el.dispatchEvent(new CustomEvent(
                'open-quick-add-node-menu', {
                    detail: {
                        id: `${this.nodeId}-${this.direction}`,
                        props: {
                            position,
                            direction: this.direction,
                            port: this.port,
                            nodeId: this.nodeId
                        },
                        events: {
                            'menu-close': this.closeQuickAddNodeMenu
                        }
                    },
                    bubbles: true
                }
            ));
        },
        closeQuickAddNodeMenu() {
            // close the menu
            this.$el.dispatchEvent(new CustomEvent(
                'close-quick-add-node-menu', {
                    detail: {
                        id: `${this.nodeId}-${this.direction}`
                    },
                    bubbles: true
                }
            ));
            // remove the ghost
            this.showAddNodeGhost = false;
            // clear the drag connector
            this.dragConnector = null;
        },
        createConnectorFromEvent(e) {
            const { kind: portKind } = this.portTemplate;

            const relatedNode = this.direction === 'out' ? 'sourceNode' : 'destNode';
            const relatedPort = this.direction === 'out' ? 'sourcePort' : 'destPort';

            return {
                id: 'drag-connector',
                allowedActions: { canDelete: false },
                flowVariableConnection: portKind === 'flowVariable',
                absolutePoint: this.screenToCanvasCoordinates([e.x, e.y]),
                [relatedNode]: this.nodeId,
                [relatedPort]: this.port.index
            };
        }
    }
};
</script>

<template>
  <g
    v-on-clickaway="() => onClose()"
    :transform="`translate(${relativePosition})`"
    :class="{ 'targeted': targeted }"
    @pointerdown="onPointerDown"
    @pointerup="onPointerUp"
    @pointermove.stop="onPointerMove"
    @lostpointercapture.stop="onLostPointerCapture"
  >
    <!-- regular port shown on the workflow -->
    <Port
      :port="port"
      :class="{ 'hoverable-port': !selected }"
      @click.native="onClick"
    />

    <portal to="selected-port">
      <NodePortActions
        v-if="selected"
        :key="`${nodeId}-${port.index}-${direction}`"
        :port="port"
        :anchor-point="anchorPoint"
        :relative-position="relativePosition"
        :direction="direction"
        @action:remove="$emit('remove')"
        @close="onClose"
      />
    </portal>

    <portal
      v-if="dragConnector"
      to="drag-connector"
    >
      <Connector
        v-bind="dragConnector"
        class="non-interactive"
      />
      <!-- 'fake' port for dragging -->
      <Port
        class="non-interactive"
        data-test-id="drag-connector-port"
        :port="port"
        :transform="`translate(${dragConnector.absolutePoint})`"
      />
      <QuickAddNodeGhost
        v-if="showAddNodeGhost"
        class="non-interactive"
        :direction="direction"
        :position="dragConnector.absolutePoint"
      />
    </portal>
  </g>
</template>

<style lang="postcss" scoped>
.non-interactive {
  pointer-events: none;

  & >>> .hover-area {
    /* overwrite hover-area of ports */
    pointer-events: none !important;
  }
}

.targeted >>> .scale {
  transform: scale(1.4);
}

.hoverable-port {
  & >>> .scale {
    pointer-events: none;
    transition: transform 0.1s linear;
  }

  &:hover >>> .scale {
    transition: transform 0.17s cubic-bezier(0.8, 2, 1, 2.5);
    transform: scale(1.2);
  }
}
</style><|MERGE_RESOLUTION|>--- conflicted
+++ resolved
@@ -11,20 +11,12 @@
 import QuickAddNodeGhost from '@/components/workflow/node/quickAdd/QuickAddNodeGhost.vue';
 
 const checkConnectionSupport = ({ toPort, connections, targetPortDirection }) => {
-<<<<<<< HEAD
-    const isPortFree = toPort.connectedVia.length === 0;
-
-    if (isPortFree) {
-        return true;
-    }
-=======
     if (targetPortDirection === 'in') {
         const isPortFree = toPort.connectedVia.length === 0;
-    
+
         if (isPortFree) {
             return true;
         }
->>>>>>> c8670e07
 
         // In ports can only have 1 connection at a time
         const [connectionId] = toPort.connectedVia;
@@ -315,21 +307,6 @@
                     targetPortDirection,
                     onSnapCallback: ({ snapPosition, targetPort, targetPortGroups }) => {
                         const [x, y] = snapPosition;
-<<<<<<< HEAD
-                        const isSupportedConnection = checkConnectionSupport({
-                            toPort: this.port,
-                            connections: this.connections,
-                            targetPortDirection
-                        });
-
-                        const isCompatiblePort = checkPortCompatibility({
-                            fromPort: this.port,
-                            toPort: targetPort,
-                            availablePortTypes: this.availablePortTypes
-                        });
-
-                        this.didDragToCompatibleTarget = isSupportedConnection && isCompatiblePort;
-=======
 
                         let result = targetPort.isPlaceHolderPort
                             ? findTypeIdFromPlaceholderPort({
@@ -347,7 +324,6 @@
                             });
 
                         this.didDragToCompatibleTarget = result.didSnap;
->>>>>>> c8670e07
 
                         // setting the drag connector coordinates will cause the connector to snap
                         // We prevent that if it's not a compatible target
