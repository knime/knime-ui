--- conflicted
+++ resolved
@@ -279,11 +279,6 @@
           'node-selected': isSingleSelected,
         }]"
         @add-port="addPort({ side, typeId: $event.typeId, portGroup: $event.portGroup })"
-<<<<<<< HEAD
-        @open-port-type-menu="onPortTypeMenuOpen($event)"
-        @close-port-type-menu="onPortTypeMenuClose($event)"
-=======
->>>>>>> 69eb9b73
       />
     </template>
   </g>
