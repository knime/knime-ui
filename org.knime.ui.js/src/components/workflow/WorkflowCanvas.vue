--- conflicted
+++ resolved
@@ -81,13 +81,8 @@
     id="kanvas"
     ref="kanvas"
     :class="{ 'indicate-node-drag': isWorkflowEmpty && isDraggingNodeFromRepository }"
-<<<<<<< HEAD
     @drop.stop="onDrop"
-    @dragover.stop="onDragOver"
-=======
-    @drop.native.stop="onDrop"
-    @dragover.native.prevent.stop="onDragOver"
->>>>>>> c58e3dfe
+    @dragover.prevent.stop="onDragOver"
     @container-size-changed="onContainerSizeUpdated"
   >
     <!-- Includes shadows for Nodes -->
