--- conflicted
+++ resolved
@@ -24,7 +24,7 @@
             },
             parents: []
         };
-        
+
         const workflowStoreConfig = {
             state: {
                 activeWorkflow: merge(baseWorkflow, workflow),
@@ -35,38 +35,27 @@
                     isOpen: false
                 }
             },
-<<<<<<< HEAD
-=======
             actions: {
-                openQuickAddNodeMenu: jest.fn(),
-                closeQuickAddNodeMenu: jest.fn(),
-                openPortTypeMenu: jest.fn(),
-                closePortTypeMenu: jest.fn(),
-                saveWorkflowAs: jest.fn()
-            },
->>>>>>> 9244ed20
+                saveWorkflowAs: () => {}
+            },
             getters: {
-                isLinked() {
-                    return baseWorkflow.info.linked;
-                },
-                isInsideLinked() {
-                    return baseWorkflow.parents.some(p => p.linked);
-                },
-                insideLinkedType() {
-                    return baseWorkflow.parents.find(p => p.linked).containerType;
-                },
-                isStreaming() {
-                    return baseWorkflow.info.jobManager;
-                },
-                isWritable() {
-<<<<<<< HEAD
-                    return !(baseWorkflow.info.linked || baseWorkflow.parents.some(p => p.linked));
-=======
+                isLinked({ workflow }) {
+                    return workflow.info.linked;
+                },
+                isInsideLinked({ workflow }) {
+                    return workflow.parents.some(p => p.linked);
+                },
+                insideLinkedType({ workflow }) {
+                    return workflow.parents.find(p => p.linked).containerType;
+                },
+                isStreaming({ workflow }) {
+                    return workflow.info.jobManager;
+                },
+                isWritable({ workflow }) {
                     return !(workflow.info.linked || workflow.parents.some(p => p.linked));
                 },
-                isOnHub() {
+                isOnHub({ workflow }) {
                     return workflow.info.onHub || workflow.parents.some(p => p.onHub);
->>>>>>> 9244ed20
                 }
             }
         };
@@ -84,21 +73,15 @@
 
         const $store = mockVuexStore(storeConfig);
 
-<<<<<<< HEAD
+        const dispatchSpy = jest.spyOn($store, 'dispatch');
+
         const wrapper = shallowMount(WorkflowPanel, {
             props,
             global: { plugins: [$store] }
         });
 
-        return { wrapper, $store };
+        return { wrapper, $store, dispatchSpy };
     };
-=======
-        mocks = { $store };
-        doShallowMount = () => {
-            wrapper = shallowMount(WorkflowPanel, { propsData, mocks, $store });
-        };
-    });
->>>>>>> 9244ed20
 
     describe('Linked and Streaming', () => {
         it.each(['metanode', 'component'])('write-protects linked %s and shows warning', (containerType) => {
@@ -142,20 +125,22 @@
     });
 
     describe('On the hub', () => {
-        it('shows banner if workflow is on the hub', () => {
-            workflow.info.onHub = true;
-            doShallowMount();
+        it('shows banner if workflow is on the hub', async () => {
+            const { wrapper, $store } = doShallowMount();
+            $store.state.workflow.info.onHub = true;
+            await Vue.nextTick();
             expect(wrapper.find('.banner').exists()).toBe(true);
         });
 
         it('saves workflow locally when button is clicked', async () => {
-            workflow.info.onHub = true;
-            doShallowMount();
+            const { wrapper, $store, dispatchSpy } = doShallowMount();
+            $store.state.workflow.info.onHub = true;
+            await Vue.nextTick();
             const button = wrapper.findComponent(Button);
             expect(button.exists()).toBe(true);
             await button.vm.$emit('click');
 
-            expect(storeConfig.workflow.actions.saveWorkflowAs).toHaveBeenCalled();
+            expect(dispatchSpy).toHaveBeenCalledWith('workflow/saveWorkflowAs');
         });
     });
 
@@ -272,7 +257,7 @@
         test('renders menu if open', async () => {
             const { wrapper, $store } = doShallowMount();
             expect(wrapper.findComponent(QuickAddNodeMenu).exists()).toBe(false);
-            
+
             $store.state.workflow.quickAddNodeMenu = {
                 isOpen: true,
                 props: { direction: 'in', position: { x: 0, y: 0 }, port: { index: 2 }, nodeId: 'node:0' },
