<<<<<<< HEAD
import * as Vue from 'vue';
import { merge } from 'lodash';
import { shallowMount } from '@vue/test-utils';
=======
import Vuex from 'vuex';
import { createLocalVue, shallowMount } from '@vue/test-utils';
>>>>>>> 69eb9b73

import { mockVuexStore } from '@/test/test-utils/mockVuexStore';

import * as selectionStore from '@/store/selection';
import * as applicationStore from '@/store/application';

import ContextMenu from '@/components/application/ContextMenu.vue';
import PortTypeMenu from '@/components/workflow/ports/PortTypeMenu.vue';

import WorkflowPanel from '../WorkflowPanel.vue';
import QuickAddNodeMenu from '@/components/workflow/node/quickAdd/QuickAddNodeMenu.vue';

describe('WorkflowPanel', () => {
    const doShallowMount = ({ props = {}, workflow = {} } = {}) => {
        const baseWorkflow = {
            info: {
                containerType: 'project',
                containerId: 'root'
            },
            parents: []
        };
        
        const workflowStoreConfig = {
            state: {
<<<<<<< HEAD
                activeWorkflow: merge(baseWorkflow, workflow)
=======
                activeWorkflow: workflow,
                portTypeMenu: {
                    isOpen: false,
                    props: {},
                    events: {}
                },
                quickAddNodeMenu: {
                    isOpen: false,
                    props: {},
                    events: {}
                }
            },
            actions: {
                openQuickAddNodeMenu: jest.fn(),
                closeQuickAddNodeMenu: jest.fn(),
                openPortTypeMenu: jest.fn(),
                closePortTypeMenu: jest.fn()
>>>>>>> 69eb9b73
            },
            getters: {
                isLinked() {
                    return baseWorkflow.info.linked;
                },
                isInsideLinked() {
                    return baseWorkflow.parents.some(p => p.linked);
                },
                insideLinkedType() {
                    return baseWorkflow.parents.find(p => p.linked).containerType;
                },
                isStreaming() {
                    return baseWorkflow.info.jobManager;
                },
                isWritable() {
                    return !(baseWorkflow.info.linked || baseWorkflow.parents.some(p => p.linked));
                }
            }
        };

        const storeConfig = {
            workflow: workflowStoreConfig,
            application: applicationStore,
            canvas: {
                getters: {
                    screenToCanvasCoordinates: () => position => position
                }
            },
            selection: selectionStore
        };

        const $store = mockVuexStore(storeConfig);

        const wrapper = shallowMount(WorkflowPanel, {
            props,
            global: { plugins: [$store] }
        });

        return { wrapper, $store };
    };

    describe('Linked and Streaming', () => {
        it.each(['metanode', 'component'])('write-protects linked %s and shows warning', (containerType) => {
            const { wrapper } = doShallowMount({ workflow: { info: { linked: true, containerType } } });
            expect(wrapper.find('.read-only').exists()).toBe(true);

            const notification = wrapper.find('.workflow-info').find('span');
            expect(notification.text()).toBe(`This is a linked ${containerType} and can therefore not be edited.`);
            expect(notification.text()).not.toContain('inside a linked');
        });

        it.each([
            ['metanode', 'component'],
            ['component', 'metanode']
        ])('write-protects %s inside a linked %s and shows warning', (containerType, insideLinkedType) => {
            const { wrapper } = doShallowMount({
                workflow: {
                    parents: [{ linked: true, containerType: insideLinkedType }],
                    info: { containerType }
                }
            });

            expect(wrapper.find('.read-only').exists()).toBe(true);

            const notification = wrapper.find('.workflow-info').find('span');
            expect(notification.text())
                .toBe(`This is a ${containerType} inside a linked ${insideLinkedType} and cannot be edited.`);
            expect(notification.text()).not.toContain(`This is a linked ${containerType}`);
        });

        it('shows decorator in streaming component', () => {
            const { wrapper } = doShallowMount({ workflow: { info: { jobManager: 'test' } } });
            expect(wrapper.find('.streaming-indicator').exists()).toBe(true);
        });

        it('is not linked', () => {
            const { wrapper } = doShallowMount();
            expect(wrapper.find('.read-only').exists()).toBe(false);
            expect(wrapper.find('.workflow-info').exists()).toBe(false);
        });
    });

    describe('Context menu', () => {
        const createEvent = (x, y) => ({
            clientX: x,
            clientY: y,
            preventDefault: jest.fn(),
            stopPropagation: jest.fn()
        });

        it('renders context menu', async () => {
            const { wrapper } = doShallowMount();

            expect(wrapper.findComponent(ContextMenu).exists()).toBe(false);

<<<<<<< HEAD
            await wrapper.trigger('contextmenu', { clientX: 242, clientY: 122 });
=======
            wrapper.vm.$store.dispatch('application/toggleContextMenu', { event: createEvent(242, 122) });
            await wrapper.vm.$nextTick();
>>>>>>> 69eb9b73

            expect(wrapper.findComponent(ContextMenu).props('position')).toStrictEqual({ x: 242, y: 122 });
        });

        it('handles @menuClose event from ContextMenu properly', async () => {
            const { wrapper } = doShallowMount();

<<<<<<< HEAD
            await wrapper.trigger('contextmenu', { clientX: 100, clientY: 200 });
=======
            wrapper.trigger('contextmenu', { clientX: 100, clientY: 200 });
            wrapper.vm.$store.dispatch('application/toggleContextMenu', { event: createEvent(100, 200) });
            await wrapper.vm.$nextTick();
>>>>>>> 69eb9b73

            wrapper.findComponent(ContextMenu).vm.$emit('menuClose');

            await wrapper.vm.$nextTick();
            expect(wrapper.findComponent(ContextMenu).exists()).toBe(false);
        });

<<<<<<< HEAD
        it('closes PortTypeMenu when context menu is opened', async () => {
            const { wrapper } = doShallowMount();

            const id = '0';
            const closeCallback = (_wrapper, id) => () => {
                _wrapper.trigger('close-port-type-menu', { detail: { id } });
            };

            await wrapper.trigger('open-port-type-menu', {
                detail: {
                    id,
                    props: { side: 'input', position: { x: 0, y: 0 } },
                    events: { onMenuClose: closeCallback(wrapper, id) }
                }
            });

            expect(wrapper.findComponent(PortTypeMenu).exists()).toBe(true);

            await wrapper.trigger('contextmenu', { clientX: 100, clientY: 200 });

            expect(wrapper.findComponent(PortTypeMenu).exists()).toBe(false);
        });
        
        it('closes QuickAddNodeMenu when context menu is opened', async () => {
            const { wrapper } = doShallowMount();

            const id = '0';
            const closeCallback = (_wrapper, id) => () => {
                _wrapper.trigger('close-quick-add-node-menu', { detail: { id } });
            };

            wrapper.trigger('open-quick-add-node-menu', {
                detail: {
                    id,
                    props: { direction: 'in', position: { x: 0, y: 0 }, port: { index: 2 }, nodeId: 'node:0' },
                    events: { onMenuClose: closeCallback(wrapper, id) }
                }
            });

            await Vue.nextTick();
            expect(wrapper.findComponent(QuickAddNodeMenu).exists()).toBe(true);

            await wrapper.trigger('contextmenu', { clientX: 100, clientY: 200 });

            expect(wrapper.findComponent(QuickAddNodeMenu).exists()).toBe(false);
=======
        it('prevents native context menu by default', async () => {
            doShallowMount();
            const preventDefault = jest.fn();
            await wrapper.trigger('contextmenu', { preventDefault });
            expect(preventDefault).toHaveBeenCalled();
        });

        it('allows native context menu if source element allows it', async () => {
            doShallowMount();
            const preventDefault = jest.fn();
            wrapper.element.classList.add('native-context-menu');
            await wrapper.trigger('contextmenu', { preventDefault });
            expect(preventDefault).not.toHaveBeenCalled();
>>>>>>> 69eb9b73
        });
    });

    describe('Port Type menu', () => {
<<<<<<< HEAD
        const mountAndOpenMenu = async () => {
            const mountResult = doShallowMount();

            expect(mountResult.wrapper.findComponent(PortTypeMenu).exists()).toBe(false);
            
            const closeCallback = jest.fn();
            await mountResult.wrapper.trigger('open-port-type-menu', {
                detail: {
                    id: '0',
                    props: { side: 'input', position: { x: 0, y: 0 } },
                    events: { onMenuClose: closeCallback }
                }
            });

            return { ...mountResult, closeCallback };
        };

        test('passes props', async () => {
            const { wrapper } = await mountAndOpenMenu();
=======
        let closeCallback;

        beforeEach(() => {
            closeCallback = jest.fn();
            storeConfig.workflow.state.portTypeMenu = {
                isOpen: true,
                props: {
                    side: 'input',
                    position: { x: 0, y: 0 }
                },
                events: { 'menu-close': closeCallback }
            };
        });

        test('renders if open', () => {
            storeConfig.workflow.state.portTypeMenu.isOpen = false;
            doShallowMount();
            expect(wrapper.findComponent(PortTypeMenu).exists()).toBe(false);

            storeConfig.workflow.state.portTypeMenu.isOpen = true;
            doShallowMount();
            expect(wrapper.findComponent(PortTypeMenu).exists()).toBe(true);
        });

        test('passes props', () => {
            storeConfig.workflow.state.portTypeMenu.isOpen = true;
            doShallowMount();
            expect(wrapper.findComponent(PortTypeMenu).exists()).toBe(true);
>>>>>>> 69eb9b73
            let portMenu = wrapper.findComponent(PortTypeMenu);

            expect(portMenu.vm.side).toBe('input');
        });

<<<<<<< HEAD
        test('binds events', async () => {
            const { wrapper, closeCallback } = await mountAndOpenMenu();
=======
        test('binds events', () => {
            storeConfig.workflow.state.portTypeMenu.isOpen = true;
            doShallowMount();
>>>>>>> 69eb9b73
            let portMenu = wrapper.findComponent(PortTypeMenu);
            await portMenu.vm.$emit('menuClose');
            expect(closeCallback).toHaveBeenCalled();
        });
<<<<<<< HEAD

        test('opening another menu closes current one', async () => {
            const { wrapper, closeCallback } = await mountAndOpenMenu();
            expect(closeCallback).not.toHaveBeenCalled();

            wrapper.trigger('open-port-type-menu', {
                detail: {
                    id: '1',
                    props: { side: 'input', position: { x: 0, y: 0 } },
                    events: {}
                }
            });

            expect(closeCallback).toHaveBeenCalled();
        });

        test('close menu', async () => {
            const { wrapper } = await mountAndOpenMenu();
            wrapper.trigger('close-port-type-menu', {
                detail: {
                    id: '0'
                }
            });
            await Vue.nextTick();

            expect(wrapper.findComponent(PortTypeMenu).exists()).toBe(false);
        });

        test('close event doesn`t interfere with current menu', async () => {
            const { wrapper } = await mountAndOpenMenu();
            wrapper.trigger('close-port-type-menu', {
                detail: {
                    id: '1'
                }
            });
            await Vue.nextTick();

            expect(wrapper.findComponent(PortTypeMenu).exists()).toBe(true);
        });
    });

    describe('Quick add node menu', () => {
        const mountAndOpenMenu = async () => {
            const mountResult = doShallowMount();

            expect(mountResult.wrapper.findComponent(QuickAddNodeMenu).exists()).toBe(false);

            const closeCallback = jest.fn();
            mountResult.wrapper.trigger('open-quick-add-node-menu', {
                detail: {
                    id: '0',
                    props: { direction: 'in', position: { x: 0, y: 0 }, port: { index: 2 }, nodeId: 'node:0' },
                    events: { onMenuClose: closeCallback }
                }
            });

            await Vue.nextTick();
            return { ...mountResult, closeCallback };
        };

        test('passes props', async () => {
            const { wrapper } = await mountAndOpenMenu();
=======
    });

    describe('Quick add node menu', () => {
        let closeCallback;

        beforeEach(() => {
            closeCallback = jest.fn();
            storeConfig.workflow.state.quickAddNodeMenu = {
                isOpen: true,
                props: { direction: 'in', position: { x: 0, y: 0 }, port: { index: 2 }, nodeId: 'node:0' },
                events: { 'menu-close': closeCallback }
            };
        });

        test('renders menu if open', () => {
            storeConfig.workflow.state.quickAddNodeMenu.isOpen = false;
            doShallowMount();
            expect(wrapper.findComponent(QuickAddNodeMenu).exists()).toBe(false);

            storeConfig.workflow.state.quickAddNodeMenu.isOpen = true;
            doShallowMount();
            expect(wrapper.findComponent(QuickAddNodeMenu).exists()).toBe(true);
        });

        test('passes props', () => {
            doShallowMount();
>>>>>>> 69eb9b73
            let quickAddNodeMenu = wrapper.findComponent(QuickAddNodeMenu);
            expect(quickAddNodeMenu.props()).toEqual({
                nodeId: 'node:0',
                port: { index: 2 },
                position: {
                    x: 0,
                    y: 0
                }
            });
        });

<<<<<<< HEAD
        test('binds events', async () => {
            const { wrapper, closeCallback } = await mountAndOpenMenu();
=======
        test('binds events', () => {
            doShallowMount();
>>>>>>> 69eb9b73
            let quickAddNodeMenu = wrapper.findComponent(QuickAddNodeMenu);
            quickAddNodeMenu.vm.$emit('menuClose');
            expect(closeCallback).toHaveBeenCalled();
        });
<<<<<<< HEAD

        test('close menu', async () => {
            const { wrapper } = await mountAndOpenMenu();
            wrapper.trigger('close-quick-add-node-menu', {
                detail: {
                    id: '0'
                }
            });
            await Vue.nextTick();

            expect(wrapper.findComponent(QuickAddNodeMenu).exists()).toBe(false);
        });

        test('close event doesn`t interfere with current menu', async () => {
            const { wrapper } = await mountAndOpenMenu();
            wrapper.trigger('close-quick-add-node-menu', {
                detail: {
                    id: '1'
                }
            });
            await Vue.nextTick();

            expect(wrapper.findComponent(QuickAddNodeMenu).exists()).toBe(true);
        });
=======
>>>>>>> 69eb9b73
    });
});<|MERGE_RESOLUTION|>--- conflicted
+++ resolved
@@ -1,11 +1,6 @@
-<<<<<<< HEAD
 import * as Vue from 'vue';
 import { merge } from 'lodash';
 import { shallowMount } from '@vue/test-utils';
-=======
-import Vuex from 'vuex';
-import { createLocalVue, shallowMount } from '@vue/test-utils';
->>>>>>> 69eb9b73
 
 import { mockVuexStore } from '@/test/test-utils/mockVuexStore';
 
@@ -30,27 +25,13 @@
         
         const workflowStoreConfig = {
             state: {
-<<<<<<< HEAD
-                activeWorkflow: merge(baseWorkflow, workflow)
-=======
-                activeWorkflow: workflow,
+                activeWorkflow: merge(baseWorkflow, workflow),
                 portTypeMenu: {
-                    isOpen: false,
-                    props: {},
-                    events: {}
+                    isOpen: false
                 },
                 quickAddNodeMenu: {
-                    isOpen: false,
-                    props: {},
-                    events: {}
-                }
-            },
-            actions: {
-                openQuickAddNodeMenu: jest.fn(),
-                closeQuickAddNodeMenu: jest.fn(),
-                openPortTypeMenu: jest.fn(),
-                closePortTypeMenu: jest.fn()
->>>>>>> 69eb9b73
+                    isOpen: false
+                }
             },
             getters: {
                 isLinked() {
@@ -146,12 +127,8 @@
 
             expect(wrapper.findComponent(ContextMenu).exists()).toBe(false);
 
-<<<<<<< HEAD
-            await wrapper.trigger('contextmenu', { clientX: 242, clientY: 122 });
-=======
             wrapper.vm.$store.dispatch('application/toggleContextMenu', { event: createEvent(242, 122) });
             await wrapper.vm.$nextTick();
->>>>>>> 69eb9b73
 
             expect(wrapper.findComponent(ContextMenu).props('position')).toStrictEqual({ x: 242, y: 122 });
         });
@@ -159,13 +136,9 @@
         it('handles @menuClose event from ContextMenu properly', async () => {
             const { wrapper } = doShallowMount();
 
-<<<<<<< HEAD
-            await wrapper.trigger('contextmenu', { clientX: 100, clientY: 200 });
-=======
             wrapper.trigger('contextmenu', { clientX: 100, clientY: 200 });
             wrapper.vm.$store.dispatch('application/toggleContextMenu', { event: createEvent(100, 200) });
             await wrapper.vm.$nextTick();
->>>>>>> 69eb9b73
 
             wrapper.findComponent(ContextMenu).vm.$emit('menuClose');
 
@@ -173,229 +146,100 @@
             expect(wrapper.findComponent(ContextMenu).exists()).toBe(false);
         });
 
-<<<<<<< HEAD
-        it('closes PortTypeMenu when context menu is opened', async () => {
-            const { wrapper } = doShallowMount();
-
-            const id = '0';
-            const closeCallback = (_wrapper, id) => () => {
-                _wrapper.trigger('close-port-type-menu', { detail: { id } });
-            };
-
-            await wrapper.trigger('open-port-type-menu', {
-                detail: {
-                    id,
-                    props: { side: 'input', position: { x: 0, y: 0 } },
-                    events: { onMenuClose: closeCallback(wrapper, id) }
-                }
-            });
-
-            expect(wrapper.findComponent(PortTypeMenu).exists()).toBe(true);
-
-            await wrapper.trigger('contextmenu', { clientX: 100, clientY: 200 });
-
-            expect(wrapper.findComponent(PortTypeMenu).exists()).toBe(false);
-        });
-        
-        it('closes QuickAddNodeMenu when context menu is opened', async () => {
-            const { wrapper } = doShallowMount();
-
-            const id = '0';
-            const closeCallback = (_wrapper, id) => () => {
-                _wrapper.trigger('close-quick-add-node-menu', { detail: { id } });
-            };
-
-            wrapper.trigger('open-quick-add-node-menu', {
-                detail: {
-                    id,
-                    props: { direction: 'in', position: { x: 0, y: 0 }, port: { index: 2 }, nodeId: 'node:0' },
-                    events: { onMenuClose: closeCallback(wrapper, id) }
-                }
-            });
-
-            await Vue.nextTick();
-            expect(wrapper.findComponent(QuickAddNodeMenu).exists()).toBe(true);
-
-            await wrapper.trigger('contextmenu', { clientX: 100, clientY: 200 });
-
-            expect(wrapper.findComponent(QuickAddNodeMenu).exists()).toBe(false);
-=======
         it('prevents native context menu by default', async () => {
-            doShallowMount();
+            const { wrapper } = doShallowMount();
             const preventDefault = jest.fn();
             await wrapper.trigger('contextmenu', { preventDefault });
             expect(preventDefault).toHaveBeenCalled();
         });
 
         it('allows native context menu if source element allows it', async () => {
-            doShallowMount();
+            const { wrapper } = doShallowMount();
             const preventDefault = jest.fn();
             wrapper.element.classList.add('native-context-menu');
             await wrapper.trigger('contextmenu', { preventDefault });
             expect(preventDefault).not.toHaveBeenCalled();
->>>>>>> 69eb9b73
         });
     });
 
     describe('Port Type menu', () => {
-<<<<<<< HEAD
-        const mountAndOpenMenu = async () => {
+        const mountAndOpenMenu = async ({ closeCallback = jest.fn() } = {}) => {
             const mountResult = doShallowMount();
-
-            expect(mountResult.wrapper.findComponent(PortTypeMenu).exists()).toBe(false);
-            
-            const closeCallback = jest.fn();
-            await mountResult.wrapper.trigger('open-port-type-menu', {
-                detail: {
-                    id: '0',
-                    props: { side: 'input', position: { x: 0, y: 0 } },
-                    events: { onMenuClose: closeCallback }
-                }
-            });
-
-            return { ...mountResult, closeCallback };
-        };
-
-        test('passes props', async () => {
-            const { wrapper } = await mountAndOpenMenu();
-=======
-        let closeCallback;
-
-        beforeEach(() => {
-            closeCallback = jest.fn();
-            storeConfig.workflow.state.portTypeMenu = {
+            mountResult.$store.state.workflow.portTypeMenu = {
                 isOpen: true,
                 props: {
                     side: 'input',
                     position: { x: 0, y: 0 }
                 },
-                events: { 'menu-close': closeCallback }
-            };
-        });
-
-        test('renders if open', () => {
-            storeConfig.workflow.state.portTypeMenu.isOpen = false;
-            doShallowMount();
+                events: { menuClose: closeCallback }
+            };
+            await Vue.nextTick();
+
+            return { ...mountResult, closeCallback };
+        };
+
+        test('renders if open', async () => {
+            const { wrapper, $store } = doShallowMount();
             expect(wrapper.findComponent(PortTypeMenu).exists()).toBe(false);
 
-            storeConfig.workflow.state.portTypeMenu.isOpen = true;
-            doShallowMount();
+            $store.state.workflow.portTypeMenu = {
+                isOpen: true,
+                props: {
+                    side: 'input',
+                    position: { x: 0, y: 0 }
+                },
+                events: {}
+            };
+
+            await Vue.nextTick();
             expect(wrapper.findComponent(PortTypeMenu).exists()).toBe(true);
         });
 
-        test('passes props', () => {
-            storeConfig.workflow.state.portTypeMenu.isOpen = true;
-            doShallowMount();
+        test('passes props', async () => {
+            const { wrapper } = await mountAndOpenMenu();
             expect(wrapper.findComponent(PortTypeMenu).exists()).toBe(true);
->>>>>>> 69eb9b73
             let portMenu = wrapper.findComponent(PortTypeMenu);
 
             expect(portMenu.vm.side).toBe('input');
         });
 
-<<<<<<< HEAD
         test('binds events', async () => {
             const { wrapper, closeCallback } = await mountAndOpenMenu();
-=======
-        test('binds events', () => {
-            storeConfig.workflow.state.portTypeMenu.isOpen = true;
-            doShallowMount();
->>>>>>> 69eb9b73
             let portMenu = wrapper.findComponent(PortTypeMenu);
             await portMenu.vm.$emit('menuClose');
             expect(closeCallback).toHaveBeenCalled();
         });
-<<<<<<< HEAD
-
-        test('opening another menu closes current one', async () => {
-            const { wrapper, closeCallback } = await mountAndOpenMenu();
-            expect(closeCallback).not.toHaveBeenCalled();
-
-            wrapper.trigger('open-port-type-menu', {
-                detail: {
-                    id: '1',
-                    props: { side: 'input', position: { x: 0, y: 0 } },
-                    events: {}
-                }
-            });
-
-            expect(closeCallback).toHaveBeenCalled();
-        });
-
-        test('close menu', async () => {
-            const { wrapper } = await mountAndOpenMenu();
-            wrapper.trigger('close-port-type-menu', {
-                detail: {
-                    id: '0'
-                }
-            });
-            await Vue.nextTick();
-
-            expect(wrapper.findComponent(PortTypeMenu).exists()).toBe(false);
-        });
-
-        test('close event doesn`t interfere with current menu', async () => {
-            const { wrapper } = await mountAndOpenMenu();
-            wrapper.trigger('close-port-type-menu', {
-                detail: {
-                    id: '1'
-                }
-            });
-            await Vue.nextTick();
-
-            expect(wrapper.findComponent(PortTypeMenu).exists()).toBe(true);
-        });
     });
 
     describe('Quick add node menu', () => {
-        const mountAndOpenMenu = async () => {
+        const mountAndOpenMenu = async ({ closeCallback = jest.fn() } = {}) => {
             const mountResult = doShallowMount();
-
-            expect(mountResult.wrapper.findComponent(QuickAddNodeMenu).exists()).toBe(false);
-
-            const closeCallback = jest.fn();
-            mountResult.wrapper.trigger('open-quick-add-node-menu', {
-                detail: {
-                    id: '0',
-                    props: { direction: 'in', position: { x: 0, y: 0 }, port: { index: 2 }, nodeId: 'node:0' },
-                    events: { onMenuClose: closeCallback }
-                }
-            });
-
-            await Vue.nextTick();
+            mountResult.$store.state.workflow.quickAddNodeMenu = {
+                isOpen: true,
+                props: { direction: 'in', position: { x: 0, y: 0 }, port: { index: 2 }, nodeId: 'node:0' },
+                events: { menuClose: closeCallback }
+            };
+            await Vue.nextTick();
+
             return { ...mountResult, closeCallback };
         };
+
+        test('renders menu if open', async () => {
+            const { wrapper, $store } = doShallowMount();
+            expect(wrapper.findComponent(QuickAddNodeMenu).exists()).toBe(false);
+            
+            $store.state.workflow.quickAddNodeMenu = {
+                isOpen: true,
+                props: { direction: 'in', position: { x: 0, y: 0 }, port: { index: 2 }, nodeId: 'node:0' },
+                events: { }
+            };
+
+            await Vue.nextTick();
+            expect(wrapper.findComponent(QuickAddNodeMenu).exists()).toBe(true);
+        });
 
         test('passes props', async () => {
             const { wrapper } = await mountAndOpenMenu();
-=======
-    });
-
-    describe('Quick add node menu', () => {
-        let closeCallback;
-
-        beforeEach(() => {
-            closeCallback = jest.fn();
-            storeConfig.workflow.state.quickAddNodeMenu = {
-                isOpen: true,
-                props: { direction: 'in', position: { x: 0, y: 0 }, port: { index: 2 }, nodeId: 'node:0' },
-                events: { 'menu-close': closeCallback }
-            };
-        });
-
-        test('renders menu if open', () => {
-            storeConfig.workflow.state.quickAddNodeMenu.isOpen = false;
-            doShallowMount();
-            expect(wrapper.findComponent(QuickAddNodeMenu).exists()).toBe(false);
-
-            storeConfig.workflow.state.quickAddNodeMenu.isOpen = true;
-            doShallowMount();
-            expect(wrapper.findComponent(QuickAddNodeMenu).exists()).toBe(true);
-        });
-
-        test('passes props', () => {
-            doShallowMount();
->>>>>>> 69eb9b73
             let quickAddNodeMenu = wrapper.findComponent(QuickAddNodeMenu);
             expect(quickAddNodeMenu.props()).toEqual({
                 nodeId: 'node:0',
@@ -407,43 +251,11 @@
             });
         });
 
-<<<<<<< HEAD
         test('binds events', async () => {
             const { wrapper, closeCallback } = await mountAndOpenMenu();
-=======
-        test('binds events', () => {
-            doShallowMount();
->>>>>>> 69eb9b73
             let quickAddNodeMenu = wrapper.findComponent(QuickAddNodeMenu);
             quickAddNodeMenu.vm.$emit('menuClose');
             expect(closeCallback).toHaveBeenCalled();
         });
-<<<<<<< HEAD
-
-        test('close menu', async () => {
-            const { wrapper } = await mountAndOpenMenu();
-            wrapper.trigger('close-quick-add-node-menu', {
-                detail: {
-                    id: '0'
-                }
-            });
-            await Vue.nextTick();
-
-            expect(wrapper.findComponent(QuickAddNodeMenu).exists()).toBe(false);
-        });
-
-        test('close event doesn`t interfere with current menu', async () => {
-            const { wrapper } = await mountAndOpenMenu();
-            wrapper.trigger('close-quick-add-node-menu', {
-                detail: {
-                    id: '1'
-                }
-            });
-            await Vue.nextTick();
-
-            expect(wrapper.findComponent(QuickAddNodeMenu).exists()).toBe(true);
-        });
-=======
->>>>>>> 69eb9b73
     });
 });