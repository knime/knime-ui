--- conflicted
+++ resolved
@@ -10,18 +10,8 @@
 import WorkflowEmpty from '../WorkflowEmpty.vue';
 import WorkflowCanvas from '../WorkflowCanvas.vue';
 
-<<<<<<< HEAD
 describe('Kanvas', () => {
     let doShallowMount, wrapper, $store, storeConfig, isWorkflowEmpty;
-=======
-describe('WorkflowCanvas', () => {
-    let mocks, doShallowMount, wrapper, $store, storeConfig, isWorkflowEmpty;
-
-    beforeAll(() => {
-        const localVue = createLocalVue();
-        localVue.use(Vuex);
-    });
->>>>>>> 69eb9b73
 
     beforeEach(() => {
         isWorkflowEmpty = false;
