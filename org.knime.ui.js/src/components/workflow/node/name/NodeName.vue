<script>
import { mapState, mapActions } from 'vuex';

import NodeNameEditor from './NodeNameEditor.vue';
import NodeNameText from './NodeNameText.vue';

/**
 * Node name coordinates everything related to the name editing behavior. Determines whether to display
 * the editor or the label itself, as well as handles updates to the store when name changes are made
 */
export default {
    components: { NodeNameEditor, NodeNameText },
    props: {
        nodeId: {
            type: String,
            required: true
        },
        nodePosition: {
            type: Object,
            required: true
        },
        editable: {
            type: Boolean,
            default: false
        },
        value: {
            type: String,
            default: ''
        }
    },
    emits: ['editStart', 'widthChange', 'heightChange', 'mouseleave', 'mouseenter', 'contextmenu'],
    data() {
        return {
            editorInitialDimensions: {
                width: null,
                height: null
            }
        };
    },
    computed: {
        ...mapState('workflow', ['nameEditorNodeId']),
        isEditing() {
            return this.nodeId === this.nameEditorNodeId;
        }
    },
    watch: {
        // use store state to ensure edit-start is emitted even if someone else (e.g. shortcuts) started the edit
        isEditing(newValue) {
            if (newValue) {
                this.$emit('editStart');
            }
        }
    },
    methods: {
        ...mapActions('workflow', ['renameContainerNode', 'openNameEditor', 'closeNameEditor']),
        onRequestEdit() {
            this.openNameEditor(this.nodeId);
        },
        onSave({ dimensionsOnClose, newName }) {
            this.renameContainerNode({ nodeId: this.nodeId, name: newName });
            this.editorInitialDimensions = dimensionsOnClose;

            // Schedule closing editor on next the event loop run
            // to allow styles to apply properly when editor is destroyed
            setTimeout(() => {
                this.closeNameEditor();
            }, 100);
        },
        onCancel() {
            this.closeNameEditor();
        }
    }
};
</script>

<template>
  <g>
    <template v-if="isEditing">
<<<<<<< HEAD
      <Portal to="node-name-editor">
=======
      <portal to="node-text-editor">
>>>>>>> 69eb9b73
        <NodeNameEditor
          :node-id="nodeId"
          :node-position="nodePosition"
          :value="value"
          :start-width="editorInitialDimensions.width"
          :start-height="editorInitialDimensions.height"
          @width-change="$emit('widthChange', $event)"
          @height-change="$emit('heightChange', $event)"
          @save="onSave"
          @cancel="onCancel"
        />
      </Portal>
    </template>

    <template v-else>
      <NodeNameText
        :editable="editable"
        :value="value"
        @width-change="$emit('widthChange', $event)"
        @height-change="$emit('heightChange', $event)"
        @request-edit="onRequestEdit"
        @mouseleave="$emit('mouseleave', $event)"
        @mouseenter="$emit('mouseenter', $event)"
      />
    </template>
  </g>
</template>
<|MERGE_RESOLUTION|>--- conflicted
+++ resolved
@@ -76,11 +76,7 @@
 <template>
   <g>
     <template v-if="isEditing">
-<<<<<<< HEAD
-      <Portal to="node-name-editor">
-=======
-      <portal to="node-text-editor">
->>>>>>> 69eb9b73
+      <Portal to="node-text-editor">
         <NodeNameEditor
           :node-id="nodeId"
           :node-position="nodePosition"
