--- conflicted
+++ resolved
@@ -66,12 +66,7 @@
       <div
         class="node-name"
         @click.prevent="$emit('click', $event)"
-<<<<<<< HEAD
-        @contextmenu="$emit('contextmenu', $event)"
         @dblclick.left.prevent.stop="editable ? $emit('requestEdit') : null"
-=======
-        @dblclick.left.prevent.stop="editable ? $emit('request-edit') : null"
->>>>>>> 69eb9b73
         @mouseleave="$emit('mouseleave', $event)"
         @mouseenter="$emit('mouseenter', $event)"
       >
