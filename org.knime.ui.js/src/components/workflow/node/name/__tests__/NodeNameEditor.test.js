<<<<<<< HEAD
import { shallowMount } from '@vue/test-utils';
=======
import Vuex from 'vuex';
import { mount, createLocalVue } from '@vue/test-utils';
>>>>>>> 69eb9b73

import { mockVuexStore } from '@/test/test-utils';

import * as $shapes from '@/style/shapes.mjs';
import ActionBar from '@/components/common/ActionBar.vue';

import NodeNameEditor from '../NodeNameEditor.vue';
import NodeNameTextarea from '../NodeNameTextarea.vue';

describe('NodeNameEditor', () => {
    const props = {
        value: 'test',
        nodePosition: { x: 15, y: 13 },
        nodeId: 'root:1'
    };

    const doShallowMount = () => {
        const storeConfig = {
            canvas: {
                getters: {
                    viewBox: () => ({ left: 0, top: 0 })
                }
            }
        };
        const $store = mockVuexStore(storeConfig);
<<<<<<< HEAD
        const wrapper = shallowMount(NodeNameEditor, {
            props,
            global: {
                plugins: [$store],
                mocks: { $shapes }
            }
=======
        const wrapper = mount(NodeNameEditor, {
            propsData,
            mocks: { $shapes, $store },
            stubs: { NodeNameTextarea: true }
>>>>>>> 69eb9b73
        });

        return wrapper;
    };

    it('should render the ActionBar and the Textarea', () => {
        const wrapper = doShallowMount();
        expect(wrapper.findComponent(NodeNameTextarea).exists()).toBe(true);
        expect(wrapper.findComponent(ActionBar).exists()).toBe(true);
    });


    describe('blocks events to canvas', () => {
        const mockStopPropagation = jest.fn();
        const mockPreventDefault = jest.fn();

        beforeAll(() => {
            MouseEvent.prototype.stopPropagation = mockStopPropagation;
            MouseEvent.prototype.preventDefault = mockPreventDefault;
        });

        afterEach(() => {
            jest.clearAllMocks();
        });

        it('should block click events', () => {
            const wrapper = doShallowMount();
            const rect = wrapper.find('rect');

            rect.trigger('click');

            expect(mockStopPropagation).toHaveBeenCalled();
            expect(mockPreventDefault).toHaveBeenCalled();
        });

        it('should block contextmenu events', () => {
            const wrapper = doShallowMount();
            const rect = wrapper.find('rect');

            rect.trigger('contextmenu');

            expect(mockStopPropagation).toHaveBeenCalled();
            expect(mockPreventDefault).toHaveBeenCalled();
        });
    });

    describe('Action bar', () => {
        it('should be positioned based on the relevant prop', () => {
<<<<<<< HEAD
            const wrapper = doShallowMount();
            const actionBar = wrapper.findComponent(NodeNameEditorActionBar);
=======
            const actionBar = wrapper.findComponent(ActionBar);
>>>>>>> 69eb9b73
            const expectedPosition = 'translate(31,-6)';

            expect(actionBar.attributes('transform')).toBe(expectedPosition);
        });

        it('should emit save when clicking the save button', () => {
<<<<<<< HEAD
            const wrapper = doShallowMount();
            wrapper.findComponent(NodeNameTextarea).vm.$emit('update:modelValue', 'new value');
            wrapper.findComponent(NodeNameEditorActionBar).vm.$emit('save');
=======
            wrapper.findComponent(NodeNameTextarea).vm.$emit('input', 'new value');
            
            wrapper.findAll('.action-button').at(0).trigger('click');
>>>>>>> 69eb9b73

            expect(wrapper.emitted('save')).toBeDefined();
        });

        it('should emit a cancel event when clicking the cancel button', () => {
<<<<<<< HEAD
            const wrapper = doShallowMount();
            wrapper.findComponent(NodeNameEditorActionBar).vm.$emit('cancel');
=======
            wrapper.findComponent(ActionBar).vm.$emit('cancel');

            wrapper.findAll('.action-button').at(1).trigger('click');
>>>>>>> 69eb9b73

            expect(wrapper.emitted('cancel')).toBeDefined();
        });
    });

    describe('Handle textarea events', () => {
        it.each([
            'widthChange',
            'heightChange'
        ])('should forward a (%s) event', (eventName) => {
            const wrapper = doShallowMount();
            const emittedValue = 200;
            wrapper.findComponent(NodeNameTextarea).vm.$emit(eventName, emittedValue);
            expect(wrapper.emitted(eventName)[0][0]).toBe(emittedValue);
        });

        it('should emit a save event', () => {
            const wrapper = doShallowMount();
            wrapper.findComponent(NodeNameTextarea).vm.$emit('update:modelValue', 'new value');
            wrapper.findComponent(NodeNameTextarea).vm.$emit('save');

            expect(wrapper.emitted('save')).toBeDefined();
        });

        it('should not emit a save event if the name did not change', () => {
            const wrapper = doShallowMount();
            wrapper.findComponent(NodeNameTextarea).vm.$emit('update:modelValue', props.value);
            wrapper.findComponent(NodeNameTextarea).vm.$emit('save');

            expect(wrapper.emitted('save')).toBeUndefined();
        });

        it('should emit a cancel event', () => {
            const wrapper = doShallowMount();
            wrapper.findComponent(NodeNameTextarea).vm.$emit('cancel');
            expect(wrapper.emitted('cancel')).toBeDefined();
        });
    });

    it('should trim content before saving', () => {
        const wrapper = doShallowMount();
        const emittedValue = '   this is the content    ';

        wrapper.findComponent(NodeNameTextarea).vm.$emit('update:modelValue', emittedValue);
        wrapper.findComponent(NodeNameTextarea).vm.$emit('save');

        expect(wrapper.emitted('save')[0][0]).toEqual(expect.objectContaining({
            newName: emittedValue.trim()
        }));
    });

    it('should not save empty values', () => {
        const wrapper = doShallowMount();
        const emittedValue = '    ';

        wrapper.findComponent(NodeNameTextarea).vm.$emit('update:modelValue', emittedValue);
        wrapper.findComponent(NodeNameTextarea).vm.$emit('save');

        expect(wrapper.emitted('save')).toBeUndefined();
        expect(wrapper.emitted('cancel')).toBeDefined();
    });

    it('should emit the latest dimensions of the editor when saving', () => {
        const wrapper = doShallowMount();
        const emittedWidth = 200;
        const emittedHeight = 100;
        wrapper.findComponent(NodeNameTextarea).vm.$emit('widthChange', emittedWidth);
        wrapper.findComponent(NodeNameTextarea).vm.$emit('heightChange', emittedHeight);

        wrapper.findComponent(NodeNameTextarea).vm.$emit('update:modelValue', 'new value');
        wrapper.findComponent(NodeNameTextarea).vm.$emit('save');

        expect(wrapper.emitted('save')[0][0]).toEqual(expect.objectContaining({
            dimensionsOnClose: { width: emittedWidth, height: emittedHeight }
        }));
    });

    it('should show an error message for invalid characters input', async () => {
        const wrapper = doShallowMount();
        expect(wrapper.find('foreignObject').exists()).toBe(false);
        await wrapper.findComponent(NodeNameTextarea).vm.$emit('invalidInput');
        expect(wrapper.find('foreignObject').exists()).toBe(true);
        expect(wrapper.find('foreignObject').text()).toContain('are not allowed and have been removed.');
    });

    it('hides error message after some time', async () => {
        const wrapper = doShallowMount();
        jest.useFakeTimers();
        expect(wrapper.find('foreignObject').exists()).toBe(false);
        await wrapper.findComponent(NodeNameTextarea).vm.$emit('invalidInput');
        expect(wrapper.find('foreignObject').exists()).toBe(true);
        jest.runAllTimers();
        await wrapper.vm.$nextTick();
        expect(wrapper.find('foreignObject').exists()).toBe(false);
    });

    it('clears active hide error message timer if another inlaid input occurs', async () => {
        const wrapper = doShallowMount();
        window.clearTimeout = jest.fn();
        await wrapper.findComponent(NodeNameTextarea).vm.$emit('invalidInput');
        await wrapper.findComponent(NodeNameTextarea).vm.$emit('invalidInput');
        expect(window.clearTimeout).toBeCalled();
    });

    it('updates value of textarea on value prop change', async () => {
        const wrapper = doShallowMount();
        expect(wrapper.findComponent(NodeNameTextarea).props('modelValue')).toBe('test');
        await wrapper.setProps({ value: 'newValue' });
        expect(wrapper.findComponent(NodeNameTextarea).props('modelValue')).toBe('newValue');
    });
});<|MERGE_RESOLUTION|>--- conflicted
+++ resolved
@@ -1,9 +1,4 @@
-<<<<<<< HEAD
-import { shallowMount } from '@vue/test-utils';
-=======
-import Vuex from 'vuex';
-import { mount, createLocalVue } from '@vue/test-utils';
->>>>>>> 69eb9b73
+import { mount } from '@vue/test-utils';
 
 import { mockVuexStore } from '@/test/test-utils';
 
@@ -29,19 +24,13 @@
             }
         };
         const $store = mockVuexStore(storeConfig);
-<<<<<<< HEAD
-        const wrapper = shallowMount(NodeNameEditor, {
+        const wrapper = mount(NodeNameEditor, {
             props,
             global: {
                 plugins: [$store],
-                mocks: { $shapes }
+                mocks: { $shapes },
+                stubs: { NodeNameTextarea: true }
             }
-=======
-        const wrapper = mount(NodeNameEditor, {
-            propsData,
-            mocks: { $shapes, $store },
-            stubs: { NodeNameTextarea: true }
->>>>>>> 69eb9b73
         });
 
         return wrapper;
@@ -90,40 +79,24 @@
 
     describe('Action bar', () => {
         it('should be positioned based on the relevant prop', () => {
-<<<<<<< HEAD
-            const wrapper = doShallowMount();
-            const actionBar = wrapper.findComponent(NodeNameEditorActionBar);
-=======
+            const wrapper = doShallowMount();
             const actionBar = wrapper.findComponent(ActionBar);
->>>>>>> 69eb9b73
             const expectedPosition = 'translate(31,-6)';
 
             expect(actionBar.attributes('transform')).toBe(expectedPosition);
         });
 
         it('should emit save when clicking the save button', () => {
-<<<<<<< HEAD
             const wrapper = doShallowMount();
             wrapper.findComponent(NodeNameTextarea).vm.$emit('update:modelValue', 'new value');
-            wrapper.findComponent(NodeNameEditorActionBar).vm.$emit('save');
-=======
-            wrapper.findComponent(NodeNameTextarea).vm.$emit('input', 'new value');
             
             wrapper.findAll('.action-button').at(0).trigger('click');
->>>>>>> 69eb9b73
-
             expect(wrapper.emitted('save')).toBeDefined();
         });
 
         it('should emit a cancel event when clicking the cancel button', () => {
-<<<<<<< HEAD
-            const wrapper = doShallowMount();
-            wrapper.findComponent(NodeNameEditorActionBar).vm.$emit('cancel');
-=======
-            wrapper.findComponent(ActionBar).vm.$emit('cancel');
-
+            const wrapper = doShallowMount();
             wrapper.findAll('.action-button').at(1).trigger('click');
->>>>>>> 69eb9b73
 
             expect(wrapper.emitted('cancel')).toBeDefined();
         });
