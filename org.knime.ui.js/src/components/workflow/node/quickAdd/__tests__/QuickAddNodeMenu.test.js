import * as Vue from 'vue';
import { shallowMount } from '@vue/test-utils';

import NodePreview from 'webapps-common/ui/components/node/NodePreview.vue';
import * as $shapes from '@/style/shapes.mjs';
<<<<<<< HEAD
import FloatingMenu from '@/components/common/FloatingMenu.vue';
import { mockVuexStore } from '@/test/test-utils';

import QuickAddNodeMenu from '../QuickAddNodeMenu.vue';
=======
import Vue from 'vue';
import { getNodeRecommendations } from '@api';
>>>>>>> 6414c95d

const getNodeRecommendationsResponse = [{
    inPorts: [{ typeId: 'org.knime.core.node.BufferedDataTable' }],
    outPorts: [{ typeId: 'org.knime.core.node.BufferedDataTable' }, { typeId: 'org.some.otherPorType' }],
    component: false,
    icon: 'data:image/png;base64,xxx',
    nodeFactory: { className: 'org.knime.base.node.preproc.filter.column.DataColumnSpecFilterNodeFactory' },
    name: 'Column Filter',
    id: 'org.knime.base.node.preproc.filter.column.DataColumnSpecFilterNodeFactory',
    type: 'Manipulator'
}, {
    inPorts: [{ typeId: 'org.knime.core.node.BufferedDataTable' }],
    outPorts: [{ typeId: 'org.knime.core.node.BufferedDataTable' }],
    component: false,
    icon: 'data:image/png;base64,xxx',
    nodeFactory: { className: 'org.knime.base.node.preproc.filter.row.RowFilterNodeFactory' },
    name: 'Row Filter',
    id: 'org.knime.base.node.preproc.filter.row.RowFilterNodeFactory',
    type: 'Manipulator'
}];

jest.mock('@api', () => ({
    __esModule: true,
    getNodeRecommendations: jest.fn().mockReturnValue(getNodeRecommendationsResponse)
}));

describe('QuickAddNodeMenu.vue', () => {
    let FloatingMenuStub = {
        template: `
          <div>
          <slot />
          </div>`,
        props: FloatingMenu.props
    };

    const doMount = ({
        addNodeMock = jest.fn(),
        isWriteableMock = jest.fn().mockReturnValue(true)
    } = {}) => {
        let props = {
            nodeId: 'node-id',
            position: {
                x: 10,
                y: 10
            },
            port: {
                index: 1
            }
        };

        let storeConfig = {
            canvas: {
                state: () => ({
                    zoomFactor: 1
                })
            },
            application: {
                state: {
                    availablePortTypes: {
                        'org.knime.core.node.BufferedDataTable': {
                            kind: 'table',
                            color: 'green'
                        },
                        'org.some.otherPorType': {
                            kind: 'other',
                            color: 'blue'
                        }
                    }
                }
            },
            workflow: {
                state: {
                    activeWorkflow: {
                        info: {
                            containerId: 'container0'
                        },
                        projectId: 'project0'
                    }
                },
                actions: {
                    addNode: addNodeMock
                },
                getters: {
                    isWritable: isWriteableMock
                }
            }
        };
        let $store = mockVuexStore(storeConfig);
        
        return shallowMount(QuickAddNodeMenu, {
            propsData: props,
            global: {
                plugins: [$store],
                mocks: {
                    $shapes: {
                        ...$shapes,
                        // set port size to a fixed value so test will not fail if we change it.
                        portSize: 10
                    }
                },
                stubs: {
                    FloatingMenu: FloatingMenuStub
                }
            },
            attachTo: document.body
        });
    };

    describe('Menu', () => {
        it('re-emits menu-close', () => {
            let wrapper = doMount();

            wrapper.findComponent(FloatingMenuStub).vm.$emit('menu-close');
            expect(wrapper.emitted('menu-close')).toBeTruthy();
        });

        it('centers to port', () => {
            let wrapper = doMount();
            expect(wrapper.findComponent(FloatingMenuStub).props('canvasPosition')).toStrictEqual({
                x: 15,
                y: 10
            });
        });

        it('should display the nodes recommended by the api', async () => {
            let wrapper = doMount();
            await Vue.nextTick();

            const labels = wrapper.findAll('.node > label');
            expect(labels.at(0).text()).toBe('Column Filter');
            expect(labels.at(1).text()).toBe('Row Filter');

            const previews = wrapper.findAllComponents(NodePreview);
            expect(previews.length).toBe(2);
            expect(previews.at(0).props('type')).toBe('Manipulator');
        });

        it('adds node on click', async () => {
            let addNodeMock = jest.fn();
            let wrapper = doMount({ addNodeMock });
            await Vue.nextTick();
            const node1 = wrapper.findAll('.node').at(0);
            await node1.trigger('click');
            expect(addNodeMock).toHaveBeenCalledWith(expect.anything(), {
                nodeFactory: { className: 'org.knime.base.node.preproc.filter.column.DataColumnSpecFilterNodeFactory' },
                position: {
                    x: 10,
                    y: 10
                },
                sourceNodeId: 'node-id',
                sourcePortIdx: 1
            });
        });

        it('adds node on pressing enter key', async () => {
            let addNodeMock = jest.fn();
            let wrapper = doMount({ addNodeMock });
            await Vue.nextTick();
            const node1 = wrapper.findAll('.node').at(0);
            await node1.trigger('keydown.enter');
            expect(addNodeMock).toHaveBeenCalledWith(expect.anything(), {
                nodeFactory: { className: 'org.knime.base.node.preproc.filter.column.DataColumnSpecFilterNodeFactory' },
                position: {
                    x: 10,
                    y: 10
                },
                sourceNodeId: 'node-id',
                sourcePortIdx: 1
            });
        });

        it('does not add node if workflow is not writeable', async () => {
            let addNodeMock = jest.fn();
            let wrapper = doMount({
                isWriteableMock: jest.fn().mockReturnValue(false),
                addNodeMock
            });
            await Vue.nextTick();
            const node1 = wrapper.findAll('.node').at(0);
            await node1.trigger('click');
            expect(addNodeMock).toHaveBeenCalledTimes(0);
        });

        it('displays placeholder message if there are no suggested nodes', async () => {
            getNodeRecommendations.mockReturnValue([]);
            let wrapper = doMount();
            await Vue.nextTick();
            expect(wrapper.find('.placeholder').exists()).toBe(true);
        });
    });
});<|MERGE_RESOLUTION|>--- conflicted
+++ resolved
@@ -3,15 +3,11 @@
 
 import NodePreview from 'webapps-common/ui/components/node/NodePreview.vue';
 import * as $shapes from '@/style/shapes.mjs';
-<<<<<<< HEAD
 import FloatingMenu from '@/components/common/FloatingMenu.vue';
 import { mockVuexStore } from '@/test/test-utils';
 
 import QuickAddNodeMenu from '../QuickAddNodeMenu.vue';
-=======
-import Vue from 'vue';
 import { getNodeRecommendations } from '@api';
->>>>>>> 6414c95d
 
 const getNodeRecommendationsResponse = [{
     inPorts: [{ typeId: 'org.knime.core.node.BufferedDataTable' }],
