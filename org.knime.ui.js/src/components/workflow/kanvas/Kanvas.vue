<script>
import { mapState, mapGetters, mapMutations, mapActions } from 'vuex';
import { debounce } from 'lodash';
import throttle from 'raf-throttle';

export const RESIZE_DEBOUNCE = 100;
const blacklistTagNames = /^(input|textarea|select)$/i;

export default {
    emits: ['containerSizeChanged'],
    data() {
        return {
            // true if currently panning
            isPanning: false,
            // determines whether the move cursor will be used. It will also apply the 'panning'
            // class which prevents pointer events on the svg element
            useMoveCursor: false,

            isHoldingDownSpace: false,
            isHoldingDownMiddleClick: false,
            isHoldingDownRightClick: false
        };
    },
    computed: {
        ...mapGetters('canvas', ['canvasSize', 'viewBox', 'contentBounds']),
        ...mapState('canvas', ['zoomFactor', 'interactionsEnabled', 'isEmpty'])
    },
    watch: {
        contentBounds(...args) {
            this.contentBoundsChanged(args);
        },

        isHoldingDownSpace(newValue) {
            if (newValue) {
                // listen to blur events while waiting for space bar to be released
                this.windowBlurListener = () => this.onReleaseSpace();
                window.addEventListener('blur', this.windowBlurListener, { once: true });
            } else {
                // remove manually when space bar has been released
                window.removeEventListener('blur', this.windowBlurListener);
                this.windowBlurListener = null;
            }
        }
    },
    mounted() {
        // Start Container Observers
        this.initScrollContainerElement(this.$el);
        this.initResizeObserver();
        this.$el.focus();

        document.addEventListener('keypress', this.onPressSpace);
        document.addEventListener('keyup', this.onReleaseSpace);
    },
    beforeUnmount() {
        // Stop Resize Observer
        this.stopResizeObserver();

        // Remove reference to $el
        this.clearScrollContainerElement();
        window.removeEventListener('blur', this.windowBlurListener);
        document.removeEventListener('keypress', this.onPressSpace);
        document.removeEventListener('keyup', this.onReleaseSpace);
    },
    methods: {
        ...mapActions('canvas', [
            'initScrollContainerElement',
            'updateContainerSize',
            'zoomAroundPointer',
            'contentBoundsChanged'
        ]),
        ...mapMutations('canvas', ['clearScrollContainerElement']),

        initResizeObserver() {
            // updating the container size and recalculating the canvas is debounced.
            const updateContainerSize = debounce(() => {
                this.updateContainerSize();
                this.$nextTick(() => {
                    this.$emit('containerSizeChanged');
                });
            }, RESIZE_DEBOUNCE);

            this.resizeObserver = new ResizeObserver(entries => {
                const containerEl = entries.find(({ target }) => target === this.$el);
                if (containerEl) {
                    updateContainerSize();
                }
            });

            this.stopResizeObserver = () => {
                if (this.resizeObserver) {
                    this.resizeObserver.disconnect();
                }
            };

            this.resizeObserver.observe(this.$el);
        },
        /*
            Zooming
        */
        onMouseWheel: throttle(function (e) {
            /* eslint-disable no-invalid-this */
            if (!this.interactionsEnabled || this.isEmpty) {
                return;
            }

            // delta is -1, 0 or 1 depending on scroll direction.
            let delta = Math.sign(-e.deltaY);

            // get mouse cursor position on canvas
            let scrollContainer = this.$el;
            let bcr = scrollContainer.getBoundingClientRect();
            let cursorX = e.clientX - bcr.x;
            let cursorY = e.clientY - bcr.y;

            this.zoomAroundPointer({ delta, cursorX, cursorY });
            /* eslint-enable no-invalid-this */
        }),

        onPressSpace(e) {
            if (blacklistTagNames.test(e.target.tagName)) {
                return;
            }

            if (e.code !== 'Space') {
                return;
            }
            
            e.preventDefault();
            e.stopPropagation();

            if (!this.isHoldingDownSpace) {
                this.useMoveCursor = true;
            }

            this.isHoldingDownSpace = true;
        },

        onReleaseSpace(e) {
            if (e.code !== 'Space') {
                return;
            }

            // unset panning state
            this.useMoveCursor = false;
            this.isPanning = false;
            this.isHoldingDownSpace = false;
        },

        beginPan(e) {
            if (!this.interactionsEnabled || this.isEmpty) {
                return;
            }
            const middleButton = 1;
            const rightButton = 2;

            this.isHoldingDownMiddleClick = e.button === middleButton;
            this.isHoldingDownRightClick = e.button === rightButton;

            // definite pan for these 2 interactions
            if (this.isHoldingDownMiddleClick || this.isHoldingDownSpace) {
                this.isPanning = true;
                this.useMoveCursor = true;
                this.panningOffset = [e.screenX, e.screenY];
                this.$el.setPointerCapture(e.pointerId);
            }

            // possibly will pan, but we need to wait further for the user to move
            if (this.isHoldingDownRightClick) {
                this.maybePanning = true;
                this.initialRightClickPosition = [e.screenX, e.screenY];
            }
        },
        movePan: throttle(function (e) {
            /* eslint-disable no-invalid-this */
            if (this.isPanning) {
                const delta = [
                    e.screenX - this.panningOffset[0],
                    e.screenY - this.panningOffset[1]
                ];
                this.panningOffset = [e.screenX, e.screenY];
                this.$el.scrollLeft -= delta[0];
                this.$el.scrollTop -= delta[1];
            }

            // user could potentially be wanting to pan via right-click
            if (this.maybePanning) {
                const MOVE_THRESHOLD = 15;
                const deltaX = Math.abs(e.screenX - this.initialRightClickPosition[0]);
                const deltaY = Math.abs(e.screenY - this.initialRightClickPosition[1]);

                // only start panning after we cross a certain threshold
                if (deltaX >= MOVE_THRESHOLD || deltaY >= MOVE_THRESHOLD) {
                    this.isPanning = true;
                    this.useMoveCursor = true;
                    this.panningOffset = [e.screenX, e.screenY];
                    this.$el.setPointerCapture(e.pointerId);

                    // clear right-click state
                    this.maybePanning = false;
                    this.initialRightClickPosition = null;
                }
            }
            /* eslint-enable no-invalid-this */
        }),
        
        stopPan(event) {
            // user is not panning but did right-clicked
            if (!this.isPanning && this.isHoldingDownRightClick) {
                this.$store.dispatch('application/toggleContextMenu', {
                    event,
                    deselectAllObjects: true
                });

                // unset right-click state since we're directly opening the menu instead of panning
                this.isHoldingDownRightClick = false;
                this.maybePanning = false;

                // stop event here
                event.stopPropagation();
                return;
            }

            if (this.isPanning) {
                this.isPanning = false;
                this.panningOffset = null;
                this.$el.releasePointerCapture(event.pointerId);
                event.stopPropagation();
            }

            // reset all states
            this.isHoldingDownRightClick = false;
            this.isHoldingDownMiddleClick = false;
            this.maybePanning = false;

            // move cursor should remain set if the user is still holding down the space key
            this.useMoveCursor = this.isHoldingDownSpace;
        }
    }
};
</script>

<template>
  <div
    tabindex="0"
    :class="['scroll-container', {
      'panning': useMoveCursor,
      'empty': isEmpty,
      'disabled': !interactionsEnabled,
    }]"
    @wheel.meta.prevent="onMouseWheel"
    @wheel.ctrl.prevent="onMouseWheel"
    @pointerdown.middle="beginPan"
    @pointerdown.prevent.right="beginPan"
    @pointerdown.left="beginPan"
    @pointerup.middle="stopPan"
    @pointerup.left="stopPan"
    @pointerup.prevent.right="stopPan"
    @pointermove="movePan"
  >
    <svg
      ref="svg"
      :width="canvasSize.width"
      :height="canvasSize.height"
      :viewBox="viewBox.string"
<<<<<<< HEAD
      @pointerdown.left.shift.exact.stop="$bus.emit('selection-pointerdown', $event)"
      @pointerdown.left.exact.stop="$bus.emit('selection-pointerdown', $event)"
      @pointerup.left.stop="$bus.emit('selection-pointerup', $event)"
      @pointermove="$bus.emit('selection-pointermove', $event)"
      @lostpointercapture="$bus.emit('selection-lostpointercapture', $event)"
      @contextmenu="$bus.emit('contextmenu', $event)"
=======
      @pointerdown.left.shift.exact.stop="$emit('selection-pointerdown', $event)"
      @pointerdown.left.exact.stop="$emit('selection-pointerdown', $event)"
      @pointerup.left.stop="$emit('selection-pointerup', $event)"
      @pointermove="$emit('selection-pointermove', $event)"
      @lostpointercapture="$emit('selection-lostpointercapture', $event)"
>>>>>>> 69eb9b73
    >
      <slot />
    </svg>
  </div>
</template>

<style lang="postcss" scoped>
svg {
  position: relative; /* needed for z-index to have effect */
  display: block;
}

.panning {
  cursor: move;

  & svg,
  & svg :deep(*) {
    pointer-events: none !important;
  }
}

.scroll-container {
  position: relative;
  overflow: scroll;
  height: 100%;
  width: 100%;

  &:focus {
    outline: none;
  }

  &.empty {
    overflow: hidden; /* disables scrolling */
  }

  &.disabled {
    pointer-events: none !important;

    & svg,
    & svg :deep(*) {
      pointer-events: none !important;
    }
  }
}

</style><|MERGE_RESOLUTION|>--- conflicted
+++ resolved
@@ -262,20 +262,11 @@
       :width="canvasSize.width"
       :height="canvasSize.height"
       :viewBox="viewBox.string"
-<<<<<<< HEAD
       @pointerdown.left.shift.exact.stop="$bus.emit('selection-pointerdown', $event)"
       @pointerdown.left.exact.stop="$bus.emit('selection-pointerdown', $event)"
       @pointerup.left.stop="$bus.emit('selection-pointerup', $event)"
       @pointermove="$bus.emit('selection-pointermove', $event)"
       @lostpointercapture="$bus.emit('selection-lostpointercapture', $event)"
-      @contextmenu="$bus.emit('contextmenu', $event)"
-=======
-      @pointerdown.left.shift.exact.stop="$emit('selection-pointerdown', $event)"
-      @pointerdown.left.exact.stop="$emit('selection-pointerdown', $event)"
-      @pointerup.left.stop="$emit('selection-pointerup', $event)"
-      @pointermove="$emit('selection-pointermove', $event)"
-      @lostpointercapture="$emit('selection-lostpointercapture', $event)"
->>>>>>> 69eb9b73
     >
       <slot />
     </svg>
