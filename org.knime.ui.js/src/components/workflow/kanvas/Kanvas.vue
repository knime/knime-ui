<script>
import { mapState, mapGetters, mapMutations, mapActions } from 'vuex';
import { debounce } from 'lodash';
import throttle from 'raf-throttle';

export const RESIZE_DEBOUNCE = 100;
const blacklistTagNames = /^(input|textarea|select)$/i;

export default {
    emits: ['containerSizeChanged'],
    data() {
        return {
            /* Truthy if currently panning. Stores mouse origin */
            isPanning: null
        };
    },
    computed: {
        ...mapGetters('canvas', ['canvasSize', 'viewBox', 'contentBounds']),
        ...mapState('canvas', ['suggestPanning', 'zoomFactor', 'interactionsEnabled', 'isEmpty'])
    },
    watch: {
        contentBounds(...args) {
            this.contentBoundsChanged(args);
        }
    },
    mounted() {
        // Start Container Observers
        this.initScrollContainerElement(this.$el);
        this.initResizeObserver();
        this.$el.focus();
    },
    beforeUnmount() {
        // Stop Resize Observer
        this.stopResizeObserver();

        // Remove reference to $el
        this.clearScrollContainerElement();
    },
    methods: {
        ...mapActions('canvas', ['initScrollContainerElement', 'updateContainerSize', 'zoomAroundPointer',
            'contentBoundsChanged']),
        ...mapMutations('canvas', ['clearScrollContainerElement', 'setSuggestPanning']),

        initResizeObserver() {
            // updating the container size and recalculating the canvas is debounced.
            const updateContainerSize = debounce(() => {
                this.updateContainerSize();
                this.$nextTick(() => {
                    this.$emit('containerSizeChanged');
                });
            }, RESIZE_DEBOUNCE);
            
            this.resizeObserver = new ResizeObserver(entries => {
                const containerEl = entries.find(({ target }) => target === this.$el);
                if (containerEl) {
                    updateContainerSize();
                }
            });

            this.stopResizeObserver = () => {
                if (this.resizeObserver) {
                    this.resizeObserver.disconnect();
                }
            };

            this.resizeObserver.observe(this.$el);
        },
        /*
            Zooming
        */
        onMouseWheel: throttle(function (e) {
            /* eslint-disable no-invalid-this */
            if (!this.interactionsEnabled || this.isEmpty) {
                return;
            }

            // delta is -1, 0 or 1 depending on scroll direction.
            let delta = Math.sign(-e.deltaY);

            // get mouse cursor position on canvas
            let scrollContainer = this.$el;
            let bcr = scrollContainer.getBoundingClientRect();
            let cursorX = e.clientX - bcr.x;
            let cursorY = e.clientY - bcr.y;

            this.zoomAroundPointer({ delta, cursorX, cursorY });
            /* eslint-enable no-invalid-this */
        }),
        /*
            Panning
        */
        suggestPan(e) {
            if (blacklistTagNames.test(e.target.tagName)) {
                return;
            }

            e.preventDefault();
            e.stopPropagation();
            this.setSuggestPanning(true);
        },
        beginPan(e) {
            if (!this.interactionsEnabled || this.isEmpty) {
                return;
            }

            if (this.suggestPanning || e.button === 1) {
                this.isPanning = true;
                this.panningOffset = [e.screenX, e.screenY];
                this.$el.setPointerCapture(e.pointerId);
            }
        },
        movePan: throttle(function (e) {
            /* eslint-disable no-invalid-this */
            if (this.isPanning) {
                const delta = [e.screenX - this.panningOffset[0], e.screenY - this.panningOffset[1]];
                this.panningOffset = [e.screenX, e.screenY];
                this.$el.scrollLeft -= delta[0];
                this.$el.scrollTop -= delta[1];
            }
            /* eslint-enable no-invalid-this */
        }),
        stopSuggestingPanning(e) {
            this.setSuggestPanning(false);
            this.isPanning = false;
        },
        stopPan(e) {
            if (this.isPanning) {
                this.isPanning = false;
                this.panningOffset = null;
                this.$el.releasePointerCapture(e.pointerId);
                e.stopPropagation();
            }
        }
    }
};
</script>

<template>
  <div
    tabindex="0"
    :class="['scroll-container', {
      'panning': isPanning || suggestPanning,
      'empty': isEmpty,
      'disabled': !interactionsEnabled,
    }]"
    @wheel.meta.prevent="onMouseWheel"
    @wheel.ctrl.prevent="onMouseWheel"
    @keypress.space.once="suggestPan"
    @keyup.space="stopSuggestingPanning"
    @pointerdown.middle="beginPan"
    @pointerdown.left="beginPan"
    @pointerup.middle="stopPan"
    @pointerup.left="stopPan"
    @pointermove="movePan"
  >
    <svg
      ref="svg"
      :width="canvasSize.width"
      :height="canvasSize.height"
      :viewBox="viewBox.string"
      @pointerdown.left.shift.exact.stop="$bus.emit('selection-pointerdown', $event)"
      @pointerdown.left.exact.stop="$bus.emit('selection-pointerdown', $event)"
      @pointerup.left.stop="$bus.emit('selection-pointerup', $event)"
      @pointermove="$bus.emit('selection-pointermove', $event)"
      @lostpointercapture="$bus.emit('selection-lostpointercapture', $event)"
      @contextmenu="$bus.emit('contextmenu', $event)"
    >
      <slot />
    </svg>
  </div>
</template>

<style lang="postcss" scoped>
svg {
  position: relative; /* needed for z-index to have effect */
  display: block;
}

.panning {
  cursor: move;

  & svg,
  & svg >>> * {
    pointer-events: none !important;
  }
}

.scroll-container {
  position: relative;
  overflow: scroll;
  height: 100%;
  width: 100%;

  &:focus {
    outline: none;
  }

  &.empty {
    overflow: hidden; /* disables scrolling */
  }

<<<<<<< HEAD
.panning {
  cursor: move;

  & svg,
  & svg :deep(*) {
=======
  &.disabled {
>>>>>>> 7590ce54
    pointer-events: none !important;

    & svg,
    & svg >>> * {
      pointer-events: none !important;
    }
  }
}

</style><|MERGE_RESOLUTION|>--- conflicted
+++ resolved
@@ -180,7 +180,7 @@
   cursor: move;
 
   & svg,
-  & svg >>> * {
+  & svg :deep(*) {
     pointer-events: none !important;
   }
 }
@@ -199,19 +199,11 @@
     overflow: hidden; /* disables scrolling */
   }
 
-<<<<<<< HEAD
-.panning {
-  cursor: move;
-
-  & svg,
-  & svg :deep(*) {
-=======
   &.disabled {
->>>>>>> 7590ce54
     pointer-events: none !important;
 
     & svg,
-    & svg >>> * {
+    & svg :deep(*) {
       pointer-events: none !important;
     }
   }
