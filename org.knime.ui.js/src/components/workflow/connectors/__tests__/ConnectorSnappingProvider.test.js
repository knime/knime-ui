--- conflicted
+++ resolved
@@ -1,13 +1,7 @@
-<<<<<<< HEAD
+/* eslint-disable max-lines */
 import * as Vue from 'vue';
 
 import { mount } from '@vue/test-utils';
-=======
-/* eslint-disable max-lines */
-import Vue from 'vue';
-import Vuex from 'vuex';
-import { createLocalVue, mount } from '@vue/test-utils';
->>>>>>> 55e9eda4
 import { mockVuexStore } from '@/test/test-utils';
 import * as $shapes from '@/style/shapes.mjs';
 import { $bus } from '@/plugins/event-bus';
