/* eslint-disable max-lines */
import * as Vue from 'vue';
import gsap from 'gsap';
import { merge } from 'lodash';
import { shallowMount } from '@vue/test-utils';

import { mockVuexStore } from '@/test/test-utils/mockVuexStore';

import { $bus } from '@/plugins/event-bus';
import * as workflowStoreConfig from '@/store/workflow';

import * as $shapes from '@/style/shapes.mjs';
import * as $colors from '@/style/colors.mjs';

import * as portShift from '@/util/portShift';
import connectorPath from '@/util/connectorPath';

import Connector from '../Connector.vue';

jest.mock('@/util/connectorPath', () => jest.fn());
jest.mock('gsap', () => ({
    to: jest.fn()
}));

describe('Connector.vue', () => {
    let portShiftMock;

    beforeAll(() => {
        portShiftMock = jest.spyOn(portShift, 'default');
    });

    const defaultProps = {
        sourceNode: 'root:1',
        destNode: 'root:2',
        id: 'root:2_2',
        allowedActions: {
            canDelete: true
        },
        sourcePort: 0,
        destPort: 2
    };
    
    const defaultPortMock = {
        type: 'table',
        connectedVia: []
    };

    const doShallowMount = ({ props = defaultProps, storeConfig, mocks } = {}) => {
        const $store = mockVuexStore(storeConfig);

        return shallowMount(Connector, {
            props,
            global: { plugins: [$store], mocks: { $colors, $shapes, $bus } }
        });
    };

    const getStoreConfig = ({ customPortMock, customStoreConfig = {} } = {}) => {
        const portMock = { ...defaultPortMock, ...customPortMock };

        return merge({
            workflow: {
                ...workflowStoreConfig,
                state: {
                    activeWorkflow: {
                        nodes: {
                            'root:1': {
                                kind: 'metanode',
                                position: { x: 2, y: 2 },
                                outPorts: [portMock, portMock]
                            },
                            'root:2': {
                                kind: 'metanode',
                                position: { x: 12, y: 14 },
                                inPorts: [portMock, portMock, portMock]
                            }
                        }
                    }
                },
                getters: {
                    isWritable() {
                        return true;
                    },
                    isDragging() {
                        return false;
                    }
                }
            },
            selection: {
                getters: {
                    isConnectionSelected: () => jest.fn(),
                    singleSelectedNode: jest.fn(),
                    selectedConnections: jest.fn().mockReturnValue([]),
                    isNodeSelected: () => jest.fn()
                },
                actions: {
                    selectConnection: jest.fn(),
                    deselectConnection: jest.fn(),
                    deselectAllObjects: jest.fn()
                }
            }
        }, customStoreConfig);
    };

    describe('attached to a metanode', () => {
        it('uses portShift', () => {
            doShallowMount({ storeConfig: getStoreConfig() });
            expect(portShiftMock).toHaveBeenCalledWith(0, 2, true, true);
            expect(portShiftMock).toHaveBeenCalledWith(2, 3, true, false);
        });

        it('draws a path between table ports', () => {
            connectorPath.mockReturnValueOnce('that path');
            const wrapper = doShallowMount({ storeConfig: getStoreConfig() });
            expect(connectorPath).toHaveBeenCalledWith(38.5, 7.5, 7.5, 40.5);
            expect(wrapper.find('path').attributes().d).toBe('that path');
        });

        it('draws a path between other ports', () => {
            connectorPath.mockReturnValueOnce('that path');
            const wrapper = doShallowMount({ storeConfig: getStoreConfig({ customPortMock: { type: 'foo' } }) });
            expect(connectorPath).toHaveBeenCalledWith(38.5, 7.5, 7.5, 40.5);
            expect(wrapper.find('path').attributes().d).toBe('that path');
        });
    });

    describe('attached to other node', () => {
<<<<<<< HEAD
=======
        let doShallowMount;

        beforeEach(() => {
            storeConfig = {
                application: {
                    actions: {
                        toggleContextMenu: jest.fn()
                    }
                },
                workflow: {
                    ...workflowStoreConfig,
                    state: {
                        activeWorkflow: {
                            nodes: {
                                'root:1': { position: { x: 0, y: 0 }, outPorts: [portMock, portMock] },
                                'root:2': { position: { x: 12, y: 14 }, inPorts: [portMock, portMock, portMock] }
                            }
                        }
                    },
                    getters: {
                        isWritable() {
                            return true;
                        },
                        isDragging() {
                            return false;
                        }
                    }
                },
                selection: {
                    getters: {
                        isConnectionSelected: () => jest.fn(),
                        singleSelectedNode: jest.fn(),
                        selectedConnections: jest.fn().mockReturnValue([]),
                        isNodeSelected: () => jest.fn()
                    },
                    actions: {
                        selectConnection: jest.fn(),
                        deselectConnection: jest.fn(),
                        deselectAllObjects: jest.fn()
                    }
                }
            };

            doShallowMount = () => {
                $store = mockVuexStore(storeConfig);
                mocks = { $shapes, $colors, $store };
                wrapper = shallowMount(Connector, { propsData, mocks });
            };
        });

>>>>>>> 69eb9b73
        afterEach(() => {
            // connectorPath.mockReset();
            jest.clearAllMocks();
        });

        it('draws grab cursor by default', () => {
            const wrapper = doShallowMount({ storeConfig: getStoreConfig() });
            expect(wrapper.find('.read-only').exists()).toBe(false);
        });

        it('selects the connection', async () => {
            const storeConfig = getStoreConfig();
            const wrapper = doShallowMount({ storeConfig });
            await wrapper.find('g path').trigger('click', { button: 0 });

            expect(storeConfig.selection.actions.deselectAllObjects).toHaveBeenCalled();
            expect(storeConfig.selection.actions.selectConnection).toHaveBeenCalledWith(
                expect.anything(),
                expect.stringMatching('root:2_2')
            );
        });

        it('right click selects the connection', async () => {
<<<<<<< HEAD
            const storeConfig = getStoreConfig();
            const wrapper = doShallowMount({ storeConfig });
            await wrapper.find('g path').trigger('contextmenu');
=======
            doShallowMount();
            await wrapper.find('g path').trigger('pointerdown', { button: 2 });
>>>>>>> 69eb9b73

            expect(storeConfig.application.actions.toggleContextMenu).toHaveBeenCalled();
            expect(storeConfig.selection.actions.deselectAllObjects).toHaveBeenCalled();
            expect(storeConfig.selection.actions.selectConnection).toHaveBeenCalledWith(
                expect.anything(),
                expect.stringMatching('root:2_2')
            );
        });

        it('shift-click adds to selection', async () => {
            const storeConfig = getStoreConfig();
            const wrapper = doShallowMount({ storeConfig });
            await wrapper.find('g path').trigger('click', { button: 0, shiftKey: true });

            expect(storeConfig.selection.actions.deselectConnection).not.toHaveBeenCalled();
            expect(storeConfig.selection.actions.selectConnection).toHaveBeenCalledWith(
                expect.anything(),
                expect.stringMatching('root:2_2')
            );
        });

        it('shift-click and right click add to selection', async () => {
<<<<<<< HEAD
            const storeConfig = getStoreConfig();
            const wrapper = doShallowMount({ storeConfig });
            await wrapper.find('g path').trigger('contextmenu', { shiftKey: true });
=======
            doShallowMount();
            await wrapper.find('g path').trigger('pointerdown', { button: 2, shiftKey: true });
>>>>>>> 69eb9b73

            expect(storeConfig.application.actions.toggleContextMenu).toHaveBeenCalled();
            expect(storeConfig.selection.actions.deselectConnection).not.toHaveBeenCalled();
            expect(storeConfig.selection.actions.selectConnection).toHaveBeenCalledWith(
                expect.anything(),
                expect.stringMatching('root:2_2')
            );
        });

        it('shift-click removes from selection', async () => {
            const storeConfig = getStoreConfig({
                customStoreConfig: {
                    selection: {
                        getters: {
                            isConnectionSelected: () => jest.fn().mockReturnValue(true)
                        }
                    }
                }
            });
            
            const wrapper = doShallowMount({ storeConfig });
            await wrapper.find('g path').trigger('click', { button: 0, shiftKey: true });

            expect(storeConfig.selection.actions.deselectConnection).toHaveBeenCalled();
            expect(storeConfig.selection.actions.selectConnection).not.toHaveBeenCalled();
        });

        it('draws no grab cursor if write protected', () => {
            const storeConfig = getStoreConfig({
                customStoreConfig: {
                    workflow: {
                        state: {
                            info: {
                                linked: true
                            }
                        },
                        getters: {
                            isWritable() {
                                return false;
                            }
                        }
                    }
                }
            });

            const wrapper = doShallowMount({ storeConfig });

            expect(wrapper.find('.read-only').exists()).toBe(true);
        });

        it('draws dashed lines when streaming', () => {
            const storeConfig = getStoreConfig({
                customStoreConfig: {
                    workflow: {
                        getters: {
                            isStreaming() {
                                return true;
                            }
                        }
                    }
                }
            });
            
            const wrapper = doShallowMount({ storeConfig, props: { ...defaultProps, streaming: true } });
            expect(wrapper.find('.dashed').exists()).toBe(true);
        });

        it('uses portShift', () => {
            const nodes = {
                'root:1': { kind: 'node' },
                'root:2': { kind: 'node' }
            };

            const storeConfig = getStoreConfig({
                customStoreConfig: {
                    workflow: {
                        state: {
                            activeWorkflow: { nodes }
                        }
                    }
                }
            });

            doShallowMount({ storeConfig });
            expect(portShiftMock).toHaveBeenCalledWith(0, 2, false, true);
            expect(portShiftMock).toHaveBeenCalledWith(2, 3, false, false);
        });

        it('draws a path between table ports', () => {
            connectorPath.mockReturnValueOnce('that path');
            const nodes = {
                'root:1': { kind: 'node', position: { x: 0, y: 0 } },
                'root:2': { kind: 'node', position: { x: 12, y: 14 } }
            };

            const storeConfig = getStoreConfig({
                customStoreConfig: {
                    workflow: {
                        state: {
                            activeWorkflow: { nodes }
                        }
                    }
                }
            });

            const wrapper = doShallowMount({ storeConfig });

            expect(connectorPath).toHaveBeenCalledWith(32, -4.5, 7.5, 40.5);
            expect(wrapper.find('path').attributes().d).toBe('that path');
        });

        it('draws a path between other ports', () => {
            const nodes = {
                'root:1': { kind: 'node', position: { x: 0, y: 0 } },
                'root:2': { kind: 'node', position: { x: 12, y: 14 } }
            };

            const storeConfig = getStoreConfig({
                customPortMock: { type: 'foo' },
                customStoreConfig: {
                    workflow: {
                        state: {
                            activeWorkflow: { nodes }
                        }
                    }
                }
            });
            
            connectorPath.mockReturnValueOnce('that path');
            const wrapper = doShallowMount({ storeConfig });

            expect(connectorPath).toHaveBeenCalledWith(32, -4.5, 7.5, 40.5);
            expect(wrapper.find('path').attributes().d).toBe('that path');
        });

        it('does not add any style classes for regular connections', () => {
            const wrapper = doShallowMount({ storeConfig: getStoreConfig() });
            const classes = wrapper.findAll('path')[1].classes();
            expect(classes.includes('highlighted')).toBe(false);
            expect(classes.includes('flow-variable')).toBe(false);
        });

        it('adds class for flow variable ports', () => {
            const wrapper = doShallowMount({
                storeConfig: getStoreConfig(),
                props: { ...defaultProps, flowVariableConnection: true }
            });

            const classes = wrapper.findAll('path')[1].classes();
            expect(classes.includes('flow-variable')).toBe(true);
        });

        it('highlights connection if source node is selected', () => {
            const storeConfig = getStoreConfig({
                customStoreConfig: {
                    selection: {
                        getters: {
                            singleSelectedNode: () => jest.fn(() => 'root:1'),
                            isNodeSelected: () => jest.fn(node => node === 'root:1')
                        }
                    }
                }
            });
            
            const wrapper = doShallowMount({ storeConfig });
            const classes = wrapper.findAll('path')[1].classes();
            expect(classes.includes('highlighted')).toBe(true);
        });

        it('highlights connection if destination node is selected', () => {
            const storeConfig = getStoreConfig({
                customStoreConfig: {
                    selection: {
                        getters: {
                            singleSelectedNode: () => jest.fn(() => 'root:2'),
                            isNodeSelected: () => jest.fn(node => node === 'root:2')
                        }
                    }
                }
            });
           
            const wrapper = doShallowMount({ storeConfig });
            const classes = wrapper.findAll('path')[1].classes();
            expect(classes.includes('highlighted')).toBe(true);
        });

        it('does not highlight connections if a connection is selected', () => {
            const storeConfig = getStoreConfig({
                customStoreConfig: {
                    selection: {
                        getters: {
                            singleSelectedNode: () => jest.fn(() => 'root:2'),
                            isNodeSelected: () => jest.fn(node => node === 'root:2'),
                            selectedConnections: jest.fn(() => ['conn'])
                        }
                    }
                }
            });

            const wrapper = doShallowMount({ storeConfig });
            const classes = wrapper.findAll('path')[1].classes();
            expect(classes.includes('highlighted')).toBe(false);
        });
    });

    describe('attached to port bars inside metanode', () => {
        const storeConfig = getStoreConfig({
            customStoreConfig: {
                workflow: {
                    state: {
                        activeWorkflow: {
                            projectId: 'some id',
                            nodes: Object.create({}),
                            metaInPorts: {
                                xPos: 100,
                                ports: [defaultPortMock]
                            },
                            metaOutPorts: {
                                xPos: 702,
                                ports: [defaultPortMock, defaultPortMock, defaultPortMock]
                            },
                            info: {}
                        }
                    },
                    getters: {
                        ...workflowStoreConfig.getters,
                        isWritable() {
                            return true;
                        },
                        isDragging() {
                            return false;
                        }
                    }
                },
                canvas: {
                    getters: {
                        contentBounds() {
                            return {
                                top: 33,
                                height: 1236
                            };
                        }
                    }
                },
                selection: {
                    getters: {
                        isConnectionSelected: () => jest.fn(),
                        singleSelectedNode: jest.fn(),
                        selectedConnections: jest.fn().mockReturnValue([]),
                        isNodeSelected: () => jest.fn()
                    }
                }
            }
        });

        afterEach(() => {
            connectorPath.mockReset();
        });

        it('draws a path between table ports', () => {
            connectorPath.mockReturnValueOnce('that path');
            const wrapper = doShallowMount({ storeConfig });

            expect(connectorPath).toHaveBeenCalledWith(104.5, 651, 697.5, 960);
            expect(wrapper.find('path').attributes().d).toBe('that path');
        });

        it('draws a path between other ports', () => {
            connectorPath.mockReturnValueOnce('that path');
            const wrapper = doShallowMount({ storeConfig });

            expect(connectorPath).toHaveBeenCalledWith(104.5, 651, 697.5, 960);
            expect(wrapper.find('path').attributes().d).toBe('that path');
        });
    });

    describe('follows pointer', () => {
        const storeConfig = getStoreConfig({
            customStoreConfig: {
                workflow: {
                    state: {
                        activeWorkflow: {
                            nodes: Object.create({
                                'root:1': {
                                    kind: 'node',
                                    position: { x: 0, y: 0 },
                                    outPorts: [defaultPortMock, defaultPortMock]
                                },
                                'root:2': {
                                    kind: 'node',
                                    position: { x: 32, y: 0 },
                                    inPorts: [defaultPortMock, defaultPortMock]
                                }
                            })
                        }
                    }
                }
            }
        });

        afterEach(() => {
            connectorPath.mockReset();
        });

        it('draw connector forward', () => {
            const props = {
                sourceNode: 'root:1',
                sourcePort: 1,
                absolutePoint: [32, 16],
                allowedActions: {
                    canDelete: false
                },
                id: 'drag-connector'
            };
            connectorPath.mockReturnValueOnce('that path');
            const wrapper = doShallowMount({ storeConfig, props });

            expect(connectorPath).toHaveBeenCalledWith(36.5, 16, 32, 16);
            expect(wrapper.find('path').attributes().d).toBe('that path');
        });

        it('draw connector backwards', () => {
            const props = {
                destNode: 'root:2',
                destPort: 1,
                absolutePoint: [0, 16],
                allowedActions: {
                    canDelete: false
                },
                id: 'drag-connector'
            };
            connectorPath.mockReturnValueOnce('that path');
            const wrapper = doShallowMount({ storeConfig, props });

            expect(connectorPath).toHaveBeenCalledWith(0, 16, 27.5, 16);
            expect(wrapper.find('path').attributes().d).toBe('that path');
        });
    });

    describe('indicates being replaced', () => {
        const storeConfig = getStoreConfig({
            customStoreConfig: {
                workflow: {
                    state: {
                        activeWorkflow: {
                            nodes: Object.create({
                                'root:1': {
                                    kind: 'node',
                                    position: { x: 0, y: 0 },
                                    outPorts: [defaultPortMock, defaultPortMock]
                                },
                                'root:2': {
                                    kind: 'node',
                                    position: { x: 12, y: 14 },
                                    inPorts: [defaultPortMock, defaultPortMock, defaultPortMock]
                                }
                            })
                        }
                    }
                }
            }
        });

        beforeEach(() => {
            gsap.to.mockReset();
        });

        it('snaps away', async () => {
            connectorPath.mockReturnValueOnce('original path');
            const wrapper = doShallowMount({ storeConfig });

            expect(wrapper.vm.suggestDelete).toBeFalsy();

            wrapper.trigger('indicate-replacement', { detail: { state: true } });
            connectorPath.mockReturnValueOnce('shifted path');
            await Vue.nextTick();

            expect(wrapper.vm.suggestDelete).toBeTruthy();

            // watcher for suggestDelete
            let path = wrapper.find('path:not(.hover-area)').element;

            expect(gsap.to).toHaveBeenCalledTimes(1);
            expect(gsap.to).toHaveBeenCalledWith(path, {
                attr: { d: 'shifted path' },
                duration: 0.2,
                ease: 'power2.out'
            });
        });

        it('snaps back', async () => {
            connectorPath.mockReturnValueOnce('original path');
            const wrapper = doShallowMount({ storeConfig });

            wrapper.trigger('indicate-replacement', { detail: { state: true } });
            connectorPath.mockReturnValueOnce('shifted path');
            await Vue.nextTick();

            wrapper.trigger('indicate-replacement', { detail: { state: false } });
            await Vue.nextTick();

            expect(wrapper.vm.suggestDelete).toBeFalsy();

            // watcher for suggestDelete
            let path = wrapper.find('path:not(.hover-area)').element;

            expect(gsap.to).toHaveBeenCalledTimes(2);
            expect(gsap.to).toHaveBeenCalledWith(path, {
                attr: { d: 'original path' },
                duration: 0.2,
                ease: 'power2.out'
            });
        });

        it("doesn't snap back when deleted", async () => {
            const wrapper = doShallowMount({ storeConfig });

            wrapper.trigger('indicate-replacement', { detail: { state: true } });
            await Vue.nextTick();

            wrapper.vm.$root.$emit('connector-dropped');
            await Vue.nextTick();

            wrapper.trigger('indicate-replacement', { detail: { state: false } });
            await Vue.nextTick();

            // TODO: NXT-954 enable locking again if know when the node will be really removed (only backend knows)
            // expect(wrapper.vm.suggestDelete).toBeTruthy();

            // expect(gsap.to).toHaveBeenCalledTimes(1);
        });

        it("can't lock after snapping back", async () => {
            const wrapper = doShallowMount({ storeConfig });

            wrapper.trigger('indicate-replacement', { detail: { state: true } });
            await Vue.nextTick();

            wrapper.trigger('indicate-replacement', { detail: { state: false } });
            await Vue.nextTick();

            wrapper.vm.$root.$emit('connector-dropped');
            await Vue.nextTick();

            expect(wrapper.vm.suggestDelete).toBeFalsy();

            wrapper.trigger('indicate-replacement', { detail: { state: true } });
            await Vue.nextTick();

            expect(wrapper.vm.suggestDelete).toBeTruthy();
        });
    });
});<|MERGE_RESOLUTION|>--- conflicted
+++ resolved
@@ -58,6 +58,11 @@
         const portMock = { ...defaultPortMock, ...customPortMock };
 
         return merge({
+            application: {
+                actions: {
+                    toggleContextMenu: jest.fn()
+                }
+            },
             workflow: {
                 ...workflowStoreConfig,
                 state: {
@@ -124,59 +129,6 @@
     });
 
     describe('attached to other node', () => {
-<<<<<<< HEAD
-=======
-        let doShallowMount;
-
-        beforeEach(() => {
-            storeConfig = {
-                application: {
-                    actions: {
-                        toggleContextMenu: jest.fn()
-                    }
-                },
-                workflow: {
-                    ...workflowStoreConfig,
-                    state: {
-                        activeWorkflow: {
-                            nodes: {
-                                'root:1': { position: { x: 0, y: 0 }, outPorts: [portMock, portMock] },
-                                'root:2': { position: { x: 12, y: 14 }, inPorts: [portMock, portMock, portMock] }
-                            }
-                        }
-                    },
-                    getters: {
-                        isWritable() {
-                            return true;
-                        },
-                        isDragging() {
-                            return false;
-                        }
-                    }
-                },
-                selection: {
-                    getters: {
-                        isConnectionSelected: () => jest.fn(),
-                        singleSelectedNode: jest.fn(),
-                        selectedConnections: jest.fn().mockReturnValue([]),
-                        isNodeSelected: () => jest.fn()
-                    },
-                    actions: {
-                        selectConnection: jest.fn(),
-                        deselectConnection: jest.fn(),
-                        deselectAllObjects: jest.fn()
-                    }
-                }
-            };
-
-            doShallowMount = () => {
-                $store = mockVuexStore(storeConfig);
-                mocks = { $shapes, $colors, $store };
-                wrapper = shallowMount(Connector, { propsData, mocks });
-            };
-        });
-
->>>>>>> 69eb9b73
         afterEach(() => {
             // connectorPath.mockReset();
             jest.clearAllMocks();
@@ -200,14 +152,9 @@
         });
 
         it('right click selects the connection', async () => {
-<<<<<<< HEAD
             const storeConfig = getStoreConfig();
             const wrapper = doShallowMount({ storeConfig });
-            await wrapper.find('g path').trigger('contextmenu');
-=======
-            doShallowMount();
             await wrapper.find('g path').trigger('pointerdown', { button: 2 });
->>>>>>> 69eb9b73
 
             expect(storeConfig.application.actions.toggleContextMenu).toHaveBeenCalled();
             expect(storeConfig.selection.actions.deselectAllObjects).toHaveBeenCalled();
@@ -230,14 +177,9 @@
         });
 
         it('shift-click and right click add to selection', async () => {
-<<<<<<< HEAD
             const storeConfig = getStoreConfig();
             const wrapper = doShallowMount({ storeConfig });
-            await wrapper.find('g path').trigger('contextmenu', { shiftKey: true });
-=======
-            doShallowMount();
             await wrapper.find('g path').trigger('pointerdown', { button: 2, shiftKey: true });
->>>>>>> 69eb9b73
 
             expect(storeConfig.application.actions.toggleContextMenu).toHaveBeenCalled();
             expect(storeConfig.selection.actions.deselectConnection).not.toHaveBeenCalled();
