<script>
import { mapState, mapGetters } from 'vuex';
import StreamingIcon from 'webapps-common/ui/assets/img/icons/nodes-connect.svg';
import ContextMenu from '@/components/application/ContextMenu.vue';
import WorkflowCanvas from '@/components/workflow/WorkflowCanvas.vue';
import PortTypeMenu from '@/components/workflow/ports/PortTypeMenu.vue';
import QuickAddNodeMenu from '@/components/workflow/node/quickAdd/QuickAddNodeMenu.vue';

export default {
    components: {
        StreamingIcon,
        ContextMenu,
        WorkflowCanvas,
        QuickAddNodeMenu,
        PortTypeMenu
    },
    computed: {
        ...mapState('workflow', {
            workflow: 'activeWorkflow',
            activeWorkflowId: state => state.activeWorkflow.info.containerId
        }),
        ...mapState('workflow', [
            'portTypeMenu',
            'quickAddNodeMenu'
        ]),
        ...mapState('application', ['contextMenu']),
        ...mapGetters('workflow', [
            'isLinked',
            'isInsideLinked',
            'insideLinkedType',
            'isWritable',
            'isStreaming'
        ]),
        ...mapGetters('canvas', ['screenToCanvasCoordinates']),
        ...mapGetters('selection', ['selectedNodeIds'])
    },
    watch: {
        // close quickAddNodeMenu if node selection changes
        selectedNodeIds() {
<<<<<<< HEAD
            if (this.quickAddNodeMenuConfig) {
                this.quickAddNodeMenuConfig.events.onMenuClose();
=======
            if (this.quickAddNodeMenu.isOpen) {
                this.quickAddNodeMenu.events['menu-close']?.();
>>>>>>> 69eb9b73
            }
        }
    },
    methods: {
<<<<<<< HEAD
        toggleContextMenu(e) {
            this.quickAddNodeMenuConfig?.events.onMenuClose?.();
            this.portTypeMenuConfig?.events.onMenuClose?.();

            this.$store.dispatch('application/toggleContextMenu', e);
        },
        onOpenPortTypeMenu(e) {
            if (this.portTypeMenuConfig && this.portTypeMenuConfig.id !== e.detail.id) {
                // if another menu than the current one sends an open signal, close the other one first
                this.portTypeMenuConfig.events.onMenuClose();
            }
            this.portTypeMenuConfig = e.detail;
        },
        onClosePortTypeMenu(e) {
            // if the menu that is currently open sends a close signal, then close the current menu
            if (this.portTypeMenuConfig?.id === e.detail.id) {
                this.portTypeMenuConfig = null;
            }
        },
        onOpenQuickAddNodeMenu(e) {
            if (this.quickAddNodeMenuConfig && this.quickAddNodeMenuConfig.id !== e.detail.id) {
                // if another menu than the current one sends an open signal, close the other one first
                this.quickAddNodeMenuConfig.events.onMenuClose();
            }
            this.quickAddNodeMenuConfig = e.detail;
        },
        onCloseQuickAddNodeMenu(e) {
            // if the menu that is currently open sends a close signal, then close the current menu
            if (this.quickAddNodeMenuConfig?.id === e.detail.id) {
                this.quickAddNodeMenuConfig = null;
=======
        toggleContextMenu(event) {
            this.$store.dispatch('application/toggleContextMenu', { event });
        },
        onContextMenu(event) {
            // this is the only place where we handle native context menu events
            if (event.srcElement.classList.contains('native-context-menu')) {
                return;
>>>>>>> 69eb9b73
            }
            // prevent native context menus to appear
            event.preventDefault();
        }
    }
};
</script>

<template>
  <div
    :class="['workflow-panel', { 'read-only': !isWritable }]"
    @contextmenu.stop="onContextMenu"
    @pointerdown.right="contextMenu.isOpen && toggleContextMenu($event)"
  >
    <ContextMenu
      v-if="contextMenu.isOpen"
      :position="contextMenu.position"
      @menu-close="toggleContextMenu"
    />

    <PortTypeMenu
<<<<<<< HEAD
      v-if="Boolean(portTypeMenuConfig)"
      :key="portTypeMenuConfig.id"
      v-bind="{ ...portTypeMenuConfig.props, ...portTypeMenuConfig.events }"
    />

    <QuickAddNodeMenu
      v-if="Boolean(quickAddNodeMenuConfig)"
      :key="quickAddNodeMenuConfig.id"
      v-bind="{ ...quickAddNodeMenuConfig.props, ...quickAddNodeMenuConfig.events }"
=======
      v-if="portTypeMenu.isOpen"
      v-bind="portTypeMenu.props"
      v-on="portTypeMenu.events"
    />

    <QuickAddNodeMenu
      v-if="quickAddNodeMenu.isOpen"
      v-bind="quickAddNodeMenu.props"
      v-on="quickAddNodeMenu.events"
>>>>>>> 69eb9b73
    />

    <!-- Container for different notifications. At the moment there are streaming|linked notifications -->
    <div
      v-if="isLinked || isStreaming || isInsideLinked"
      :class="['workflow-info', { 'only-streaming': isStreaming && !isLinked }]"
    >
      <span v-if="isInsideLinked">
        This is a {{ workflow.info.containerType }} inside a linked {{ insideLinkedType }} and cannot be edited.
      </span>
      <span v-else-if="isLinked">
        This is a linked {{ workflow.info.containerType }} and can therefore not be edited.
      </span>
      <span
        v-if="isStreaming"
        :class="['streaming-indicator', { 'is-linked': isLinked }]"
      >
        <StreamingIcon />
        Streaming
      </span>
    </div>

    <!--
      Setting key to match exactly one workflow, causes knime-ui to re-render the whole component,
      instead of diffing old and new workflow.
    -->
    <WorkflowCanvas :key="`${workflow.projectId}-${activeWorkflowId}`" />
  </div>
</template>

<style lang="postcss" scoped>
.workflow-panel {
  height: 100%;
  width: 100%;
}

.read-only {
  background-color: var(--knime-gray-ultra-light);
}

.workflow-info {
  /* positioning */
  display: flex;
  margin: 0 10px;
  min-height: 40px;
  margin-bottom: -40px;
  left: 10px;
  top: 10px;
  position: sticky;
  z-index: 1;

  /* appearance */
  background-color: var(--notification-background-color);
  pointer-events: none;
  user-select: none;

  &.only-streaming {
    background-color: unset;
    justify-content: flex-end;
    margin-right: 0;
  }

  & span {
    font-size: 16px;
    align-self: center;
    text-align: center;
    width: 100%;
  }

  & .streaming-indicator {
    pointer-events: none;
    display: flex;
    margin-right: 10px;
    height: 40px;
    justify-content: flex-end;
    flex-basis: 80px;
    flex-shrink: 0;
    align-items: center;

    & svg {
      margin-right: 5px;
      width: 32px;
    }

    &.is-linked {
      margin-right: 10px;
    }
  }
}
</style><|MERGE_RESOLUTION|>--- conflicted
+++ resolved
@@ -37,49 +37,12 @@
     watch: {
         // close quickAddNodeMenu if node selection changes
         selectedNodeIds() {
-<<<<<<< HEAD
-            if (this.quickAddNodeMenuConfig) {
-                this.quickAddNodeMenuConfig.events.onMenuClose();
-=======
             if (this.quickAddNodeMenu.isOpen) {
-                this.quickAddNodeMenu.events['menu-close']?.();
->>>>>>> 69eb9b73
+                this.quickAddNodeMenuConfig.events.menuClose();
             }
         }
     },
     methods: {
-<<<<<<< HEAD
-        toggleContextMenu(e) {
-            this.quickAddNodeMenuConfig?.events.onMenuClose?.();
-            this.portTypeMenuConfig?.events.onMenuClose?.();
-
-            this.$store.dispatch('application/toggleContextMenu', e);
-        },
-        onOpenPortTypeMenu(e) {
-            if (this.portTypeMenuConfig && this.portTypeMenuConfig.id !== e.detail.id) {
-                // if another menu than the current one sends an open signal, close the other one first
-                this.portTypeMenuConfig.events.onMenuClose();
-            }
-            this.portTypeMenuConfig = e.detail;
-        },
-        onClosePortTypeMenu(e) {
-            // if the menu that is currently open sends a close signal, then close the current menu
-            if (this.portTypeMenuConfig?.id === e.detail.id) {
-                this.portTypeMenuConfig = null;
-            }
-        },
-        onOpenQuickAddNodeMenu(e) {
-            if (this.quickAddNodeMenuConfig && this.quickAddNodeMenuConfig.id !== e.detail.id) {
-                // if another menu than the current one sends an open signal, close the other one first
-                this.quickAddNodeMenuConfig.events.onMenuClose();
-            }
-            this.quickAddNodeMenuConfig = e.detail;
-        },
-        onCloseQuickAddNodeMenu(e) {
-            // if the menu that is currently open sends a close signal, then close the current menu
-            if (this.quickAddNodeMenuConfig?.id === e.detail.id) {
-                this.quickAddNodeMenuConfig = null;
-=======
         toggleContextMenu(event) {
             this.$store.dispatch('application/toggleContextMenu', { event });
         },
@@ -87,7 +50,6 @@
             // this is the only place where we handle native context menu events
             if (event.srcElement.classList.contains('native-context-menu')) {
                 return;
->>>>>>> 69eb9b73
             }
             // prevent native context menus to appear
             event.preventDefault();
@@ -109,17 +71,6 @@
     />
 
     <PortTypeMenu
-<<<<<<< HEAD
-      v-if="Boolean(portTypeMenuConfig)"
-      :key="portTypeMenuConfig.id"
-      v-bind="{ ...portTypeMenuConfig.props, ...portTypeMenuConfig.events }"
-    />
-
-    <QuickAddNodeMenu
-      v-if="Boolean(quickAddNodeMenuConfig)"
-      :key="quickAddNodeMenuConfig.id"
-      v-bind="{ ...quickAddNodeMenuConfig.props, ...quickAddNodeMenuConfig.events }"
-=======
       v-if="portTypeMenu.isOpen"
       v-bind="portTypeMenu.props"
       v-on="portTypeMenu.events"
@@ -129,7 +80,6 @@
       v-if="quickAddNodeMenu.isOpen"
       v-bind="quickAddNodeMenu.props"
       v-on="quickAddNodeMenu.events"
->>>>>>> 69eb9b73
     />
 
     <!-- Container for different notifications. At the moment there are streaming|linked notifications -->
