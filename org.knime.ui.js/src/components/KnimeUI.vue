<script>
import { mapActions, mapState } from 'vuex';

import UpdateBanner from '@/components/common/UpdateBanner.vue';
import AppHeader from '@/components/application/AppHeader.vue';
import HotkeyHandler from '@/components/application/HotkeyHandler.vue';
import Error from '@/components/application/Error.vue';
import LoadingOverlay from '@/components/application/LoadingOverlay.vue';

import { loadPageBuilder } from '@/components/embeddedViews/pagebuilderLoader';
import { APP_ROUTES } from '@/router';

/**
 * Main page and entry point of KNIME Next
 * Initiates application state
 * Defines the router outlet
 */
export default {
    components: {
        UpdateBanner,
        AppHeader,
        HotkeyHandler,
        Error,
        LoadingOverlay
    },

    data() {
        return {
            loaded: false,
            error: null
        };
    },
    
    computed: {
        ...mapState('workflow', { workflow: 'activeWorkflow' }),
        ...mapState('application', ['availableUpdates']),

        isInsideAP() {
            // When the `window.isInsideAP` property is set, the app is being run in development mode
            // via knime-ui-internal, so the API will be mocked and therefore the browser functions will exist
            // and we can't use them to determine the value
            // eslint-disable-next-line no-undefined
            return window.isInsideAP === undefined
                ? Boolean(window.switchToJavaUI)
                : window.isInsideAP;
        }
    },

    async beforeMount() {
        await this.setup();
    },
    
    async mounted() {
        this.checkClipboardSupport();
        
        if (this.$features.shouldLoadPageBuilder()) {
            await loadPageBuilder({ window, store: this.$store });
        }
    },

    async beforeDestroy() {
        await this.destroyApplication();
    },

    methods: {
        ...mapActions('application', ['initializeApplication', 'destroyApplication']),

        async setup() {
            try {
                await Promise.all([
                    this.initializeApplication({ $router: this.$router }),

                    // These fonts will be pre-loaded at application startup with the given font-weights,
                    // to prevent text-jumping
                    document.fonts.load('400 1em Roboto'),
                    document.fonts.load('400 1em Roboto Mono'),
                    document.fonts.load('400 1em Roboto Condensed'),
                    document.fonts.load('700 1em Roboto Condensed')
                ]);

                // render the application
                this.loaded = true;
            } catch ({ message, stack }) {
                this.error = { message, stack };
            }

            if (!this.workflow) {
                await this.$router.push({ name: APP_ROUTES.EntryPage.GetStartedPage });
                return;
            }

            const { info: { containerId: workflowId }, projectId } = this.workflow;

            await this.$router.push({
                name: APP_ROUTES.WorkflowPage,
                params: { workflowId, projectId, skipGuards: true }
            });
        },

        async checkClipboardSupport() {
            if (this.isInsideAP) {
                this.$store.commit('application/setHasClipboardSupport', true);
                return;
            }

            let hasClipboardSupport = false;

            try {
                // Ask for permission if Permission API is available
                const permission = await navigator.permissions.query({ name: 'clipboard-read' });
                if (permission.state === 'granted' || permission.state === 'prompt') {
                    hasClipboardSupport = true;
                }
            } catch (error) {
                // Check if the Clipboard API is available
                // (on Firefox this is a property `readText` in navigator.clipboard)
                if ('readText' in navigator.clipboard) {
                    hasClipboardSupport = true;
                }
            }

            this.$store.commit('application/setHasClipboardSupport', hasClipboardSupport);
        },

        onCloseError() {
            if (process.env.isDev) { // eslint-disable-line no-process-env
                this.error = null;
            }
        }
    }
};
</script>

<template>
  <div id="knime-ui">
    <!-- if subsequent errors occur, stick with the first one -->
    <Error
      v-if="error"
      v-once
      v-bind="error"
      @close="onCloseError"
    />
    
    <AppHeader id="header" />
    <HotkeyHandler />
   
    <template v-if="loaded">
      <div :class="($route.meta.showUpdateBanner && availableUpdates) ? 'main-content-with-banner' : 'main-content'">
        <RouterView />
      </div>
    </template>
    
<<<<<<< HEAD
    <LoadingOverlay />
=======
    <div
      v-else
      class="loader"
    />

    <UpdateBanner
      v-if="$route.meta.showUpdateBanner"
      :available-updates="availableUpdates"
    />
>>>>>>> 6bc83634
  </div>
</template>

<style lang="postcss" scoped>
#knime-ui {
  display: grid;
  grid-template:
    "header" min-content
    "workflow" auto;
}

#header {
  grid-area: header;
}

.main-content {
  width: 100vw;
  height: calc(100vh - var(--app-header-height));
  grid-area: workflow;
}
<<<<<<< HEAD
=======

.main-content-with-banner {
  height: calc(100vh - var(--app-header-height) - var(--app-update-banner-height));
}

.loader {
  height: 100vh;

  &::after {
    content: "Loading…";
    display: block;
    position: absolute;
    right: 10px;
    bottom: 10px;
    color: var(--knime-silver-sand);
  }
}
>>>>>>> 6bc83634
</style><|MERGE_RESOLUTION|>--- conflicted
+++ resolved
@@ -150,19 +150,12 @@
       </div>
     </template>
     
-<<<<<<< HEAD
     <LoadingOverlay />
-=======
-    <div
-      v-else
-      class="loader"
-    />
 
     <UpdateBanner
       v-if="$route.meta.showUpdateBanner"
       :available-updates="availableUpdates"
     />
->>>>>>> 6bc83634
   </div>
 </template>
 
@@ -183,24 +176,4 @@
   height: calc(100vh - var(--app-header-height));
   grid-area: workflow;
 }
-<<<<<<< HEAD
-=======
-
-.main-content-with-banner {
-  height: calc(100vh - var(--app-header-height) - var(--app-update-banner-height));
-}
-
-.loader {
-  height: 100vh;
-
-  &::after {
-    content: "Loading…";
-    display: block;
-    position: absolute;
-    right: 10px;
-    bottom: 10px;
-    color: var(--knime-silver-sand);
-  }
-}
->>>>>>> 6bc83634
 </style>