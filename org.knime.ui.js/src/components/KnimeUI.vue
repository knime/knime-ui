<script>
import { mapActions, mapState } from 'vuex';

import AppHeader from '@/components/application/AppHeader.vue';
import Error from '@/components/application/Error.vue';

import { loadPageBuilder } from '@/components/embeddedViews/pagebuilderLoader';
import { APP_ROUTES } from '@/router';

/**
 * Main page and entry point of KNIME Next
 * Initiates application state
 * Defines the router outlet
 */
export default {
    components: {
        AppHeader,
        Error
    },

    data() {
        return {
            loaded: false,
            error: null
        };
    },
    
    computed: {
        ...mapState('workflow', { workflow: 'activeWorkflow' }),

        isInsideAP() {
            // When the `window.isInsideAP` property is set, the app is being run in development mode
            // via knime-ui-internal, so the API will be mocked and therefore the browser functions will exist
            // and we can't use them to determine the value
            // eslint-disable-next-line no-undefined
            return window.isInsideAP === undefined
                ? Boolean(window.switchToJavaUI)
                : window.isInsideAP;
        }
    },

    async beforeMount() {
        await this.setup();
    },
    
    async mounted() {
        this.checkClipboardSupport();
        
        if (this.$features.shouldLoadPageBuilder()) {
            await loadPageBuilder({ window, store: this.$store });
        }
    },

    async beforeDestroy() {
        await this.destroyApplication();
    },

    methods: {
        ...mapActions('application', ['initializeApplication', 'destroyApplication']),

        async setup() {
            try {
                await Promise.all([
                    this.initializeApplication(),

                    // These fonts will be pre-loaded at application startup with the given font-weights,
                    // to prevent text-jumping
                    document.fonts.load('400 1em Roboto'),
                    document.fonts.load('400 1em Roboto Mono'),
                    document.fonts.load('400 1em Roboto Condensed'),
                    document.fonts.load('700 1em Roboto Condensed')
                ]);

                // render the application
                this.loaded = true;
            } catch ({ message, stack, type }) {
                this.error = { message, stack };
            }

            const { info: { containerId: workflowId }, projectId } = this.workflow;
                
            const nextRoute = this.workflow
                ? { name: APP_ROUTES.WorkflowPage.name, params: { workflowId, projectId, skipGuards: true } }
                : { name: APP_ROUTES.EntryPage.name };
                
            await this.$router.push(nextRoute);
        },

        async checkClipboardSupport() {
            if (this.isInsideAP) {
                this.$store.commit('application/setHasClipboardSupport', true);
                return;
            }

            let hasClipboardSupport = false;

            try {
                // Ask for permission if Permission API is available
                const permission = await navigator.permissions.query({ name: 'clipboard-read' });
                if (permission.state === 'granted' || permission.state === 'prompt') {
                    hasClipboardSupport = true;
                }
            } catch (error) {
                // Check if the Clipboard API is available
                // (on Firefox this is a property `readText` in navigator.clipboard)
                if ('readText' in navigator.clipboard) {
                    hasClipboardSupport = true;
                }
            }

            this.$store.commit('application/setHasClipboardSupport', hasClipboardSupport);
        },

        onCloseError() {
            if (process.env.isDev) { // eslint-disable-line no-process-env
                this.error = null;
            }
        }
    }
};
</script>

<template>
  <div id="knime-ui">
    <!-- if subsequent errors occur, stick with the first one -->
    <Error
      v-if="error"
      v-once
      v-bind="error"
      @close="onCloseError"
    />
    
    <AppHeader id="header" />
   
    <template v-if="loaded">
      <div class="main-content">
        <RouterView />
      </div>
    </template>
    
    <div
      v-else
      class="loader"
    />
  </div>
</template>

<style lang="postcss" scoped>

#knime-ui {
  display: grid;
  grid-template:
    "header" min-content
    "workflow" auto;
}

#header {
  grid-area: header;
}

<<<<<<< HEAD
.main-content {
  width:100vw;
  height:100vh;
=======
#sidebar {
  grid-area: sidebar;
}

#toolbar {
  grid-area: toolbar;
}

main.workflow-area {
  display: flex;
  overflow: auto;
  flex-direction: column;
  align-items: stretch;
  height: 100%;
}

.workflow-area {
  grid-area: workflow;
}

.workflow-empty {
>>>>>>> d8c8e2e9
  grid-area: workflow;
}

.loader {
  height: 100vh;

  &::after {
    content: "Loading…";
    display: block;
    position: absolute;
    right: 10px;
    bottom: 10px;
    color: var(--knime-silver-sand);
  }
}
</style><|MERGE_RESOLUTION|>--- conflicted
+++ resolved
@@ -77,13 +77,17 @@
                 this.error = { message, stack };
             }
 
+            if (!this.workflow) {
+                await this.$router.push({ name: APP_ROUTES.EntryPage.name });
+                return;
+            }
+
             const { info: { containerId: workflowId }, projectId } = this.workflow;
                 
-            const nextRoute = this.workflow
-                ? { name: APP_ROUTES.WorkflowPage.name, params: { workflowId, projectId, skipGuards: true } }
-                : { name: APP_ROUTES.EntryPage.name };
-                
-            await this.$router.push(nextRoute);
+            await this.$router.push({
+                name: APP_ROUTES.WorkflowPage.name,
+                params: { workflowId, projectId, skipGuards: true }
+            });
         },
 
         async checkClipboardSupport() {
@@ -158,33 +162,9 @@
   grid-area: header;
 }
 
-<<<<<<< HEAD
 .main-content {
-  width:100vw;
-  height:100vh;
-=======
-#sidebar {
-  grid-area: sidebar;
-}
-
-#toolbar {
-  grid-area: toolbar;
-}
-
-main.workflow-area {
-  display: flex;
-  overflow: auto;
-  flex-direction: column;
-  align-items: stretch;
-  height: 100%;
-}
-
-.workflow-area {
-  grid-area: workflow;
-}
-
-.workflow-empty {
->>>>>>> d8c8e2e9
+  width: 100vw;
+  height: 100vh;
   grid-area: workflow;
 }
 
