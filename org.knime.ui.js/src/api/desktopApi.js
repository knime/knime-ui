--- conflicted
+++ resolved
@@ -79,11 +79,7 @@
 export const openWorkflow = ({ spaceId = 'local', workflowItemId }) => {
     try {
         // returns falsy on success
-<<<<<<< HEAD
-        let error = window.openWorkflow(spaceId, workflowItemId);
-=======
         const error = window.openWorkflow(spaceId, workflowItemId);
->>>>>>> 66f99385
         if (error) {
             throw new Error(error);
         }
