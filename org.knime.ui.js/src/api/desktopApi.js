/**
 * Open the native (Java) configuration dialog of a node.
 * @param {String} projectId
 * @param {String} nodeId The node for which to open the dialog.
 * @returns {void}
 */
export const openNodeDialog = ({ projectId, nodeId }) => {
    try {
        // returns falsy on success
        let error = window.openNodeDialog(projectId, nodeId);
        if (error) {
            throw new Error(error);
        }
    } catch (e) {
        consola.error(`Could not open dialog of node ${nodeId}`, e);
    }
};

/**
 * Open the native (Java) legacy flow variable configuration dialog of a node.
 * @param {String} projectId
 * @param {String} nodeId The node for which to open the dialog.
 * @returns {void}
 */
export const openLegacyFlowVariableDialog = ({ projectId, nodeId }) => {
    try {
        // returns falsy on success
        let error = window.openLegacyFlowVariableDialog(projectId, nodeId);
        if (error) {
            throw new Error(error);
        }
    } catch (e) {
        consola.error(`Could not open legacy flow variable dialog of node ${nodeId}`, e);
    }
};

/**
 * Open the native (Java) view window of a node.
 * @param {String} projectId
 * @param {String} nodeId The node for which to open the view.
 * @returns {void}
 */
export const openView = ({ projectId, nodeId }) => {
    try {
        // returns falsy on success
        let error = window.openNodeView(projectId, nodeId);
        if (error) {
            throw new Error(error);
        }
    } catch (e) {
        consola.error(`Could not open view of node ${nodeId}`, e);
    }
};

/**
 * Save a workflow.
 * @param {String} projectId
 * @returns {void}
 */
export const saveWorkflow = ({ projectId, workflowPreviewSvg }) => {
    try {
        // returns falsy on success
        let error = window.saveWorkflow(projectId, workflowPreviewSvg);
        if (error) {
            throw new Error(error);
        }
    } catch (e) {
        consola.error(`Could not save workflow`, e);
    }
};

/**
 * Open a workflow.
 * @param {Object} param
 * @param {String} [param.spaceId]
 * @param {String} param.workflowItemId
 * @returns {void}
 */
export const openWorkflow = ({ spaceId = 'local', workflowItemId, spaceProviderId = 'local' }) => {
    try {
        // returns falsy on success
        const error = window.openWorkflow(spaceId, workflowItemId, spaceProviderId);
        if (error) {
            throw new Error(error);
        }
    } catch (e) {
        consola.error(`Could not open workflow`, e);
    }
};

/**
 * Close a workflow.
 * @param {Object} param projectId to close
 * @param {String} param.closingProjectId projectId to close
 * @param {String | Null} param.nextProjectId projectId that should be set as active after close
 * @returns {void}
 */
export const closeWorkflow = ({ closingProjectId, nextProjectId }) => {
    try {
        // returns true on success
        return window.closeWorkflow(closingProjectId, nextProjectId);
    } catch (e) {
        consola.error(`Could not close workflow`, e);
        return false;
    }
};

/**
 * Ensures that a project-workflow is loaded (and loads it, if not) and set it to be the active one.
 * @param {String} projectId
 * @returns {void}
 */
export const setProjectActiveAndEnsureItsLoadedInBackend = ({ projectId }) => {
    try {
        window.setProjectActiveAndEnsureItsLoaded(projectId);
    } catch (error) {
        consola.error(`Failed to set project as active in the backend`, { projectId, error });
        throw error;
    }
};

/**
 * Opens the layout editor for a component.
 * @param {String} projectId
 * @param {String} workflowId
 * @returns {void}
 */
export const openLayoutEditor = ({ projectId, workflowId }) => {
    try {
        // returns falsy on success
        let error = window.openLayoutEditor(projectId, workflowId);
        if (error) {
            throw new Error(error);
        }
    } catch (e) {
        consola.error(`Could not open layout editor`, e);
    }
};

/**
 * Opens workflow coach preference page
 * @returns {void}
 */
export const openWorkflowCoachPreferencePage = () => {
    try {
        // returns falsy on success
        let error = window.openWorkflowCoachPreferencePage();
        if (error) {
            throw new Error(error);
        }
    } catch (e) {
        consola.error(`Could not open preference page`, e);
    }
};

/**
 * @typedef SpaceProvider
 * @property {String} id
 * @property {String} name
 * @property {Boolean} connected
 * @property {'AUTHENTICATED' | 'ANONYMOUS' | 'AUTOMATIC'} connectionMode
 */
/**
 * Get all available space providers
 * @returns {Record<string, SpaceProvider>}
 */
export const fetchAllSpaceProviders = () => {
    try {
        const spaceProviders = window.getSpaceProviders();
        return Promise.resolve(JSON.parse(spaceProviders));
    } catch (error) {
        consola.error(`Could not fetch space providers`, error);
        throw error;
    }
};

export const connectSpaceProvider = ({ spaceProviderId }) => {
    try {
        const user = window.connectSpaceProvider(spaceProviderId);
        return JSON.parse(user);
    } catch (error) {
        consola.error(`Could not connect to provider`, { spaceProviderId, error });
        throw error;
    }
};

export const disconnectSpaceProvider = ({ spaceProviderId }) => {
    try {
        const user = window.disconnectSpaceProvider(spaceProviderId);
        return JSON.parse(user);
    } catch (error) {
        consola.error(`Could not disconnect from provider`, { spaceProviderId, error });
        throw error;
    }
};

export const importFiles = ({ spaceProviderId = 'local', spaceId = 'local', itemId }) => {
    try {
        // Returns true on success
        return window.importFiles(spaceProviderId, spaceId, itemId);
    } catch (error) {
        consola.error(`Could not import files`, { spaceProviderId, spaceId, itemId, error });
        throw error;
    }
};

export const importWorkflows = ({ spaceProviderId = 'local', spaceId = 'local', itemId }) => {
    try {
        // Returns true on success
        return window.importWorkflows(spaceProviderId, spaceId, itemId);
    } catch (error) {
        consola.error(`Could not import workflows`, { spaceProviderId, spaceId, itemId, error });
        throw error;
    }
};

/**
 * Checks for name collisions and returns a String of an option
 * that the user chose to handle existing conflict
 *
 * @param {Object} arg
 * @param {String} [arg.spaceProviderId]
 * @param {String} [arg.spaceId]
 * @param {Array<String>} arg.itemIds
 * @param {String} arg.destWorkflowGroupItemId
 *
 * @returns {'OVERWRITE' | 'NOOP' | 'AUTORENAME' | 'CANCEL'}
 */
export const getNameCollisionStrategy = ({
    spaceProviderId = 'local',
    spaceId = 'local',
    itemIds,
    destWorkflowGroupItemId
}) => {
    try {
        const collisionStrategy = window.getNameCollisionStrategy(
            spaceProviderId, spaceId, itemIds, destWorkflowGroupItemId
        );
        return collisionStrategy;
    } catch (error) {
        consola.error(`Could not check for collisions`,
            { spaceProviderId, spaceId, itemIds, destWorkflowGroupItemId, error });
        throw error;
    }
};

<<<<<<< HEAD
export const saveWorkflowLocally = ({ projectId }) => {
    try {
        window.saveWorkflowLocally(projectId);
    } catch (error) {
        consola.error(`Could not save workflow locally`, { projectId, error });
=======
export const uploadItemsToHub = ({ itemIds }) => {
    try {
        return window.uploadItems(itemIds);
    } catch (error) {
        consola.error(`Error uploading to Hub space`, { error });
>>>>>>> 953ce030
        throw error;
    }
};<|MERGE_RESOLUTION|>--- conflicted
+++ resolved
@@ -244,19 +244,19 @@
     }
 };
 
-<<<<<<< HEAD
+export const uploadItemsToHub = ({ itemIds }) => {
+    try {
+        return window.uploadItems(itemIds);
+    } catch (error) {
+        consola.error(`Error uploading to Hub space`, { error });
+        throw error;
+    }
+};
+
 export const saveWorkflowLocally = ({ projectId }) => {
     try {
         window.saveWorkflowLocally(projectId);
     } catch (error) {
         consola.error(`Could not save workflow locally`, { projectId, error });
-=======
-export const uploadItemsToHub = ({ itemIds }) => {
-    try {
-        return window.uploadItems(itemIds);
-    } catch (error) {
-        consola.error(`Error uploading to Hub space`, { error });
->>>>>>> 953ce030
-        throw error;
     }
 };