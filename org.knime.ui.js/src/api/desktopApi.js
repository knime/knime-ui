--- conflicted
+++ resolved
@@ -253,23 +253,11 @@
     }
 };
 
-<<<<<<< HEAD
-export const saveWorkflowLocally = ({ projectId }) => {
-    try {
-        window.saveWorkflowLocally(projectId);
+export const saveWorkflowLocally = ({ projectId, workflowPreviewSvg }) => {
+    try {
+        window.saveWorkflowLocally(projectId, workflowPreviewSvg);
     } catch (error) {
         consola.error(`Could not save workflow locally`, { projectId, error });
-    }
-};
-=======
-// TODO: (NXT-1431) : This needs to be called with project ID and workflow preview SVG,
-// so the (potentially modified) workflow can be saved correctly.
-export const saveWorkflowLocally = ({ projectId, workflowPreviewSvg }) => {
-    try {
-        window.saveWorkflowLocally(projectId, workflowPreviewSvg);
-    } catch (error) {
-        consola.error(`Could not save workflow locally`, { projectId, error });
-        throw error;
-    }
-};
->>>>>>> cf9ce2c4
+        throw error;
+    }
+};
