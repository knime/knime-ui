--- conflicted
+++ resolved
@@ -39,17 +39,10 @@
     "sonar-scanner": "3.1.0",
     "stylelint": "13.6.1",
     "stylelint-config-standard": "20.0.0",
-<<<<<<< HEAD
     "svgo": "1.3.2",
     "svgo-loader": "2.2.1",
     "vue-jest": "3.0.6",
-    "vue-svg-loader": "0.16.0"
-=======
-    "vue-jest": "3.0.6",
-    "svgo": "1.3.2",
-    "svgo-loader": "2.2.1",
     "vue-svg-loader": "0.11.0"
->>>>>>> 7ba6b110
   },
   "engines": {
     "node": "14.6.0"
