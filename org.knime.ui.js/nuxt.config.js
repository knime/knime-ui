import path from 'path';
import postcssConfig from 'webapps-common/webpack/webpack.postcss.config';

const config = {
    mode: 'spa',
    head: {
        meta: [
            { charset: 'utf-8' },
            { name: 'viewport', content: 'width=device-width, initial-scale=1' },
            { hid: 'description', name: 'description', content: process.env.npm_package_description || '' }
        ]
    },
    loading: false,
    plugins: ['~/plugins/constance.js'],
    modules: ['portal-vue/nuxt'],
    css: ['@/assets/index.css'],
    build: {
        postcss: postcssConfig,
        splitChunks: {
            layouts: false,
            pages: false,
            commons: false
        },
        extractCSS: true,
        optimization: {
            splitChunks: {
                cacheGroups: {
                    styles: {
                        name: 'styles',
                        test: /\.(css|vue)$/,
                        chunks: 'all',
                        enforce: true
                    }
                }
            }
        },
        extend(config, { isDev, loaders }) {
<<<<<<< HEAD
            // TODO: implement API
            // config.resolve.alias['~api'] = path.join(__dirname, 'api', 'index.js');
=======
            config.resolve.alias['~api'] = path.join(__dirname, 'api', 'index.js');
>>>>>>> 951048db
            if (!isDev) {
                // embed all images and fonts
                loaders.fontUrl.limit = Infinity;
                loaders.imgUrl.limit = Infinity;
            }
        }
    },
    generate: {
        fallback: 'index.html'
    }
};

export default config;<|MERGE_RESOLUTION|>--- conflicted
+++ resolved
@@ -35,12 +35,7 @@
             }
         },
         extend(config, { isDev, loaders }) {
-<<<<<<< HEAD
-            // TODO: implement API
-            // config.resolve.alias['~api'] = path.join(__dirname, 'api', 'index.js');
-=======
             config.resolve.alias['~api'] = path.join(__dirname, 'api', 'index.js');
->>>>>>> 951048db
             if (!isDev) {
                 // embed all images and fonts
                 loaders.fontUrl.limit = Infinity;
