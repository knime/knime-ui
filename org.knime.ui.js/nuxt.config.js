--- conflicted
+++ resolved
@@ -20,10 +20,7 @@
     },
     loading: false,
     plugins: [
-<<<<<<< HEAD
-=======
         // To work together with knime-ui-internal and to configure logging for the other plugins, 'logger' must be plugin number zero
->>>>>>> d5ebae39
         '~/plugins/logger.js',
         '~/plugins/constants.js',
         '~/plugins/json-rpc-notification.js'
