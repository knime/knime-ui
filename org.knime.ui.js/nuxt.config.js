--- conflicted
+++ resolved
@@ -1,9 +1,6 @@
 import path from 'path';
 import postcssConfig from 'webapps-common/webpack/webpack.postcss.config';
-<<<<<<< HEAD
-=======
 import generateCss from './buildtools/generateCSS';
->>>>>>> 7ba6b110
 import svgConfig from 'webapps-common/webpack/webpack.svg.config';
 
 const srcDir = path.resolve(__dirname);
@@ -66,19 +63,14 @@
                 loaders.fontUrl.limit = Infinity;
                 loaders.imgUrl.limit = Infinity;
             }
-<<<<<<< HEAD
+
+            // limit nuxt default image rule to raster images because we want to handle svg ourselves
             const imgRule = config.module.rules.find(
                 rule => String(rule.test) === String(/\.(png|jpe?g|gif|svg|webp)$/i)
             );
             imgRule.test = /\.(png|jpe?g|gif|webp)$/i;
-=======
-
-            // limit nuxt default image rule to raster images because we want to handle svg ourselves
-            const imgRule = config.module.rules.find(rule => String(rule.test) === String(/\.(png|jpe?g|gif|svg|webp)$/i));
-            imgRule.test = /\.(png|jpe?g|gif|webp)$/i;
 
             // custom image rule for SVG
->>>>>>> 7ba6b110
             config.module.rules.push(svgConfig);
         }
     },
