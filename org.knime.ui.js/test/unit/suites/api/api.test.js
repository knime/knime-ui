--- conflicted
+++ resolved
@@ -56,43 +56,14 @@
             }));
         });
 
-<<<<<<< HEAD
-    describe('selection', () => {
-        it('calls jsonrpc', async () => {
-            await api.selection({
-                numNodesPerTag: 6,
-                tagsOffset: 0,
-                tagsLimit: 2,
-                fullTemplateInfo: true
-            });
-
-            expect(window.jsonrpc).toHaveBeenCalledWith(JSON.stringify({
-                jsonrpc: '2.0',
-                method: 'NodeRepositoryService.selectNodes',
-                params: [6, 0, 2, true],
-                id: 0
-            }));
-        });
-    });
-
-    describe('searchNodes', () => {
-        it('calls jsonrpc', async () => {
-            await api.searchNodes({
-                query: 'churn',
-                tags: ['myTag'],
-                allTagsMatch: true,
-                nodeOffset: 0,
-                nodeLimit: 2,
-                fullTemplateInfo: true
-=======
-        describe('error handling', () => {
-            beforeEach(() => {
-                window.jsonrpc.mockReturnValueOnce(JSON.stringify({
-                    jsonrpc: '2.0',
-                    error: 'There has been an error',
-                    id: -1
-                }));
->>>>>>> 2bd6bf8b
+
+        describe('error handling', () => {
+            beforeEach(() => {
+                window.jsonrpc.mockReturnValueOnce(JSON.stringify({
+                    jsonrpc: '2.0',
+                    error: 'There has been an error',
+                    id: -1
+                }));
             });
 
             it('handles errors on addEventListener', async (done) => {
@@ -133,6 +104,24 @@
                     jsonrpc: '2.0',
                     method: 'NodeRepositoryService.searchNodes',
                     params: ['churn', ['myTag'], true, 0, 2, true],
+                    id: 0
+                }));
+            });
+        });
+
+        describe('selection', () => {
+            it('calls jsonrpc', async () => {
+                await api.selection({
+                    numNodesPerTag: 6,
+                    tagsOffset: 0,
+                    tagsLimit: 2,
+                    fullTemplateInfo: true
+                });
+    
+                expect(window.jsonrpc).toHaveBeenCalledWith(JSON.stringify({
+                    jsonrpc: '2.0',
+                    method: 'NodeRepositoryService.selectNodes',
+                    params: [6, 0, 2, true],
                     id: 0
                 }));
             });
