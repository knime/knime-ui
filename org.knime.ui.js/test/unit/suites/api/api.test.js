import * as api from '~/api';

describe('API', () => {

    beforeAll(() => {
        window.jsonrpc = jest.fn().mockReturnValue(JSON.stringify({
            jsonrpc: '2.0',
            result: 'dummy',
            id: -1
        }));
    });

    describe('loadWorkflow', () => {
        it('calls jsonrpc', async () => {
            let result = await api.loadWorkflow({ projectId: 'foo' });

            expect(window.jsonrpc).toHaveBeenCalledWith(JSON.stringify({
                jsonrpc: '2.0',
                method: 'WorkflowService.getWorkflow',
                params: ['foo', 'root', true],
                id: 0
            }));

            expect(result).toStrictEqual('dummy');
        });

        it('passes the container ID', async () => {
            await api.loadWorkflow({ projectId: 'foo', workflowId: 'bar' });

            expect(window.jsonrpc).toHaveBeenCalledWith(JSON.stringify({
                jsonrpc: '2.0',
                method: 'WorkflowService.getWorkflow',
                params: ['foo', 'bar', true],
                id: 0
            }));

        });
    });

    describe('fetchApplicationState', () => {
        it('calls jsonrpc', async () => {
            await api.fetchApplicationState();

            expect(window.jsonrpc).toHaveBeenCalledWith(JSON.stringify({
                jsonrpc: '2.0',
                method: 'ApplicationService.getState',
                params: [],
                id: 0
            }));
        });
    });

    describe('loadTable', () => {
        it('calls jsonrpc', async () => {
            window.jsonrpc.mockReturnValueOnce(JSON.stringify({
                jsonrpc: '2.0',
                id: -1,
                result: JSON.stringify({
                    jsonrpc: '2.0',
                    result: 'dummy',
                    id: -2
                })
            }));
            let table = await api.loadTable({
                projectId: 'foo',
                nodeId: 'root:123',
                portIndex: 2
            });
            let expectedNestedRPC = '{"jsonrpc":"2.0","id":0,"method":"getTable","params":[0,400]}';
            expect(window.jsonrpc).toHaveBeenCalledWith(JSON.stringify({
                jsonrpc: '2.0',
                method: 'NodeService.doPortRpc',
                params: ['foo', 'root:123', 2, expectedNestedRPC],
                id: 0
            }));
            expect(table).toBe('dummy');
        });
    });

    it('executes nodes', async () => {
        await api.executeNodes({ projectId: '123', nodeIds: ['a', 'b', 'c'] });
        expect(window.jsonrpc).toHaveBeenCalledWith(JSON.stringify({
            jsonrpc: '2.0',
            method: 'NodeService.changeNodeStates',
            params: ['123', ['a', 'b', 'c'], 'execute'],
            id: 0
        }));
    });

    it('cancels nodes', async () => {
        await api.cancelNodeExecution({ projectId: '123', nodeIds: ['a', 'b', 'c'] });
        expect(window.jsonrpc).toHaveBeenCalledWith(JSON.stringify({
            jsonrpc: '2.0',
            method: 'NodeService.changeNodeStates',
            params: ['123', ['a', 'b', 'c'], 'cancel'],
            id: 0
        }));
    });

    it('resets nodes', async () => {
        await api.resetNodes({ projectId: '123', nodeIds: ['a', 'b', 'c'] });
        expect(window.jsonrpc).toHaveBeenCalledWith(JSON.stringify({
            jsonrpc: '2.0',
            method: 'NodeService.changeNodeStates',
            params: ['123', ['a', 'b', 'c'], 'reset'],
            id: 0
        }));
    });

    it.each(['add', 'remove'])('%ss event listeners', async (type) => {
        await api[`${type}EventListener`]('foo', { bar: 1, baz: 2 });
        expect(window.jsonrpc).toHaveBeenCalledWith(JSON.stringify({
            jsonrpc: '2.0',
            method: `EventService.${type}EventListener`,
            params: [{ typeId: 'fooEventType', bar: 1, baz: 2 }],
            id: 0
        }));
    });

    describe('error handling', () => {
        beforeEach(() => {
            window.jsonrpc.mockReturnValueOnce(JSON.stringify({
                jsonrpc: '2.0',
                error: 'There has been an error',
                id: -1
            }));
        });

        it('handles errors on loadWorkflow', async (done) => {
            try {
                await api.loadWorkflow({ projectId: 'foo', workflowId: 'bar' });
                done(new Error('Expected error not thrown'));
            } catch (e) {
                expect(e.message).toContain('foo');
                expect(e.message).toContain('bar');
                done();
            }
        });

        it('handles errors on fetchApplicationState', async (done) => {
            try {
                await api.fetchApplicationState();
                done(new Error('Error not thrown'));
            } catch (e) {
                expect(e.message).toContain('application state');
                done();
            }
        });

<<<<<<< HEAD
        it('handles errors on loadTable', async (done) => {
            try {
                await api.loadTable({});
                done(new Error('Error not thrown'));
            } catch (e) {
                expect(e.message).toContain('Couldn\'t load table');
=======
        it('handles errors on addEventListener', async (done) => {
            try {
                await api.addEventListener('foo');
                done(new Error('Error not thrown'));
            } catch (e) {
                expect(e.message).toContain('Couldn\'t register event "foo"');
                done();
            }
        });

        it('handles errors on removeEventListener', async (done) => {
            try {
                await api.removeEventListener('foo');
                done(new Error('Error not thrown'));
            } catch (e) {
                expect(e.message).toContain('Couldn\'t unregister event "foo"');
                done();
            }
        });

        it('handles errors on execution', async (done) => {
            try {
                await api.executeNodes({});
                done(new Error('Error not thrown'));
            } catch (e) {
                expect(e.message).toContain('Could not execute nodes');
                done();
            }
        });

        it('handles errors on cancellation', async (done) => {
            try {
                await api.cancelNodeExecution({});
                done(new Error('Error not thrown'));
            } catch (e) {
                expect(e.message).toContain('Could not cancel node execution');
                done();
            }
        });

        it('handles errors on reset', async (done) => {
            try {
                await api.resetNodes({});
                done(new Error('Error not thrown'));
            } catch (e) {
                expect(e.message).toContain('Could not reset nodes');
>>>>>>> 7a589281
                done();
            }
        });

        it('handles nested errors on loadTable', async (done) => {
            window.jsonrpc.mockReturnValueOnce(JSON.stringify({
                jsonrpc: '2.0',
                id: -1,
                result: JSON.stringify({
                    jsonrpc: '2.0',
                    error: 'foo'
                })
            }));
            let portIndex = 2;
            let projectId = 'projectId';
            let nodeId = Math.random();
            try {
                await api.loadTable({ projectId, nodeId, portIndex });
                done(new Error('Error not thrown'));
            } catch (e) {
                expect(e.message).toBe(
                    `Couldn't load table data from port ${portIndex} of node "${nodeId}" in project ${projectId}`
                );
                done();
            }
        });
    });
});<|MERGE_RESOLUTION|>--- conflicted
+++ resolved
@@ -147,66 +147,18 @@
             }
         });
 
-<<<<<<< HEAD
         it('handles errors on loadTable', async (done) => {
             try {
                 await api.loadTable({});
                 done(new Error('Error not thrown'));
             } catch (e) {
                 expect(e.message).toContain('Couldn\'t load table');
-=======
-        it('handles errors on addEventListener', async (done) => {
-            try {
-                await api.addEventListener('foo');
-                done(new Error('Error not thrown'));
-            } catch (e) {
-                expect(e.message).toContain('Couldn\'t register event "foo"');
-                done();
-            }
-        });
-
-        it('handles errors on removeEventListener', async (done) => {
-            try {
-                await api.removeEventListener('foo');
-                done(new Error('Error not thrown'));
-            } catch (e) {
-                expect(e.message).toContain('Couldn\'t unregister event "foo"');
-                done();
-            }
-        });
-
-        it('handles errors on execution', async (done) => {
-            try {
-                await api.executeNodes({});
-                done(new Error('Error not thrown'));
-            } catch (e) {
-                expect(e.message).toContain('Could not execute nodes');
-                done();
-            }
-        });
-
-        it('handles errors on cancellation', async (done) => {
-            try {
-                await api.cancelNodeExecution({});
-                done(new Error('Error not thrown'));
-            } catch (e) {
-                expect(e.message).toContain('Could not cancel node execution');
-                done();
-            }
-        });
-
-        it('handles errors on reset', async (done) => {
-            try {
-                await api.resetNodes({});
-                done(new Error('Error not thrown'));
-            } catch (e) {
-                expect(e.message).toContain('Could not reset nodes');
->>>>>>> 7a589281
                 done();
             }
         });
 
         it('handles nested errors on loadTable', async (done) => {
+            window.jsonrpc.mockReset();
             window.jsonrpc.mockReturnValueOnce(JSON.stringify({
                 jsonrpc: '2.0',
                 id: -1,
@@ -228,5 +180,55 @@
                 done();
             }
         });
+
+        it('handles errors on addEventListener', async (done) => {
+            try {
+                await api.addEventListener('foo');
+                done(new Error('Error not thrown'));
+            } catch (e) {
+                expect(e.message).toContain('Couldn\'t register event "foo"');
+                done();
+            }
+        });
+
+        it('handles errors on removeEventListener', async (done) => {
+            try {
+                await api.removeEventListener('foo');
+                done(new Error('Error not thrown'));
+            } catch (e) {
+                expect(e.message).toContain('Couldn\'t unregister event "foo"');
+                done();
+            }
+        });
+
+        it('handles errors on execution', async (done) => {
+            try {
+                await api.executeNodes({});
+                done(new Error('Error not thrown'));
+            } catch (e) {
+                expect(e.message).toContain('Could not execute nodes');
+                done();
+            }
+        });
+
+        it('handles errors on cancellation', async (done) => {
+            try {
+                await api.cancelNodeExecution({});
+                done(new Error('Error not thrown'));
+            } catch (e) {
+                expect(e.message).toContain('Could not cancel node execution');
+                done();
+            }
+        });
+
+        it('handles errors on reset', async (done) => {
+            try {
+                await api.resetNodes({});
+                done(new Error('Error not thrown'));
+            } catch (e) {
+                expect(e.message).toContain('Could not reset nodes');
+                done();
+            }
+        });
     });
 });