/* eslint-disable no-magic-numbers */
import { createLocalVue, shallowMount } from '@vue/test-utils';
import { mockVuexStore } from '~/test/unit/test-utils/mockVuexStore';
import Vuex from 'vuex';
import Vue from 'vue';
import { hotKeys } from '~/mixins';

jest.mock('lodash', () => ({
    throttle(func) {
        return function (...args) {
            // eslint-disable-next-line no-invalid-this
            return func.apply(this, args);
        };
    }
}));

const expectEventHandled = () => {
    expect(KeyboardEvent.prototype.preventDefault).toHaveBeenCalled();
    expect(KeyboardEvent.prototype.stopPropagation).toHaveBeenCalled();
};
const expectEventNotHandled = () => {
    expect(KeyboardEvent.prototype.preventDefault).not.toHaveBeenCalled();
    expect(KeyboardEvent.prototype.stopPropagation).not.toHaveBeenCalled();
};

describe('HotKeys', () => {
    let doShallowMount, wrapper, $store, storeConfig, $commands;


    beforeAll(() => {
        const localVue = createLocalVue();
        localVue.use(Vuex);
    });

    afterEach(() => {
        wrapper.destroy();
        jest.clearAllMocks();
    });

    beforeEach(() => {
        $commands = {
            findByHotkey: jest.fn(),
            isEnabled: jest.fn(),
            dispatch: jest.fn()
        };

        $store = null;
        wrapper = null;

        KeyboardEvent.prototype.preventDefault = jest.fn();
        KeyboardEvent.prototype.stopPropagation = jest.fn();

        storeConfig = {
            workflow: {
                state: {
                    activeWorkflow: { someProperty: 0 }
<<<<<<< HEAD
                },
                actions: {
                    executeNodes: jest.fn(),
                    cancelNodeExecution: jest.fn(),
                    resetNodes: jest.fn(),
                    deleteSelectedObjects: jest.fn(),
                    undo: jest.fn(),
                    redo: jest.fn(),
                    openView: jest.fn(),
                    openDialog: jest.fn(),
                    stepLoopExecution: jest.fn(),
                    pauseLoopExecution: jest.fn(),
                    resumeLoopExecution: jest.fn(),
                    saveWorkflow: jest.fn()
                },
                getters: {
                    isWritable: jest.fn().mockReturnValue(true)
                }
            },
            selection: {
                actions: {
                    selectAllNodes: jest.fn()
                },
                getters: {
                    selectedNodes: () => selectedNodes
=======
>>>>>>> 8b6c2cea
                }
            },
            canvas: {
                state: {
                    suggestPanning: false
                },
                mutations: {
                    setSuggestPanning: jest.fn().mockImplementation((state, val) => {
                        state.suggestPanning = val;
                    })
                }
            }
        };

        doShallowMount = () => {
            $store = mockVuexStore(storeConfig);
            let testComponent = {
                template: '<div />',
                mixins: [hotKeys]
            };
            wrapper = shallowMount(testComponent, { mocks: { $store, $commands } });
        };
    });

    test('adds and removes listener', () => {
        jest.spyOn(document, 'addEventListener');
        jest.spyOn(document, 'removeEventListener');
        jest.spyOn(window, 'removeEventListener');
        doShallowMount();

        expect(document.addEventListener).toHaveBeenNthCalledWith(1, 'keydown', wrapper.vm.onKeydown);
        expect(document.addEventListener).toHaveBeenNthCalledWith(2, 'keyup', wrapper.vm.onKeyup);

        wrapper.destroy();
        expect(document.removeEventListener).toHaveBeenNthCalledWith(1, 'keydown', wrapper.vm.onKeydown);
        expect(document.removeEventListener).toHaveBeenNthCalledWith(2, 'keyup', wrapper.vm.onKeyup);
        expect(window.removeEventListener).toHaveBeenCalledWith('blur', wrapper.vm.windowBlurListener);
    });

    describe('Panning mode by holding [Alt]', () => {
        afterEach(() => expectEventHandled());

<<<<<<< HEAD
        describe('workflow', () => {
            it('Ctrl-A: Select all nodes', () => {
                document.dispatchEvent(new KeyboardEvent('keydown', { key: 'a', ctrlKey: true }));
                expect(storeConfig.selection.actions.selectAllNodes).toHaveBeenCalled();
            });

            it('F7: execute selected nodes', () => {
                document.dispatchEvent(new KeyboardEvent('keydown', { key: 'F7' }));
                expect(storeConfig.workflow.actions.executeNodes).toHaveBeenCalledWith(expect.anything(), 'selected');
                expect(storeConfig.workflow.actions.executeNodes).not.toHaveBeenCalledWith(expect.anything(), 'all');
            });

            it('Shift F7: execute all nodes', () => {
                document.dispatchEvent(new KeyboardEvent('keydown', { key: 'F7', shiftKey: true }));
                expect(storeConfig.workflow.actions.executeNodes)
                    .toHaveBeenCalledWith(expect.anything(), 'all');
                expect(storeConfig.workflow.actions.executeNodes)
                    .not.toHaveBeenCalledWith(expect.anything(), 'selected');
            });

            it('F8: reset selected nodes', () => {
                document.dispatchEvent(new KeyboardEvent('keydown', { key: 'F8' }));
                expect(storeConfig.workflow.actions.resetNodes).toHaveBeenCalledWith(expect.anything(), 'selected');
                expect(storeConfig.workflow.actions.resetNodes).not.toHaveBeenCalledWith(expect.anything(), 'all');
            });

            it('Shift F8: reset all nodes', () => {
                document.dispatchEvent(new KeyboardEvent('keydown', { key: 'F8', shiftKey: true }));
                expect(storeConfig.workflow.actions.resetNodes).toHaveBeenCalledWith(expect.anything(), 'all');
                expect(storeConfig.workflow.actions.resetNodes).not.toHaveBeenCalledWith(expect.anything(), 'selected');
            });

            it('F9: reset selected nodes', () => {
                document.dispatchEvent(new KeyboardEvent('keydown', { key: 'F9' }));
                expect(storeConfig.workflow.actions.cancelNodeExecution)
                    .toHaveBeenCalledWith(expect.anything(), 'selected');
                expect(storeConfig.workflow.actions.cancelNodeExecution)
                    .not.toHaveBeenCalledWith(expect.anything(), 'all');
            });

            it('Shift F9: reset all nodes', () => {
                document.dispatchEvent(new KeyboardEvent('keydown', { key: 'F9', shiftKey: true }));
                expect(storeConfig.workflow.actions.cancelNodeExecution).toHaveBeenCalledWith(expect.anything(), 'all');
                expect(storeConfig.workflow.actions.cancelNodeExecution)
                    .not.toHaveBeenCalledWith(expect.anything(), 'selected');
            });

            it('Command + Z: undo last command', () => {
                document.dispatchEvent(new KeyboardEvent('keydown', { key: 'Z', ctrlKey: true }));
                expect(storeConfig.workflow.actions.undo).toHaveBeenCalled();
            });

            it('Command + Shift + Z: redo last command', () => {
                document.dispatchEvent(new KeyboardEvent('keydown', { key: 'Z', ctrlKey: true, shiftKey: true }));
                expect(storeConfig.workflow.actions.redo).toHaveBeenCalled();
            });

            it('Command + S: save workflow', () => {
                document.dispatchEvent(new KeyboardEvent('keydown', { key: 'S', ctrlKey: true }));
                expect(storeConfig.workflow.actions.saveWorkflow).toHaveBeenCalled();
            });
        });
=======
        test('Alt: Set Panning mode', async () => {
            doShallowMount();
>>>>>>> 8b6c2cea

            document.dispatchEvent(new KeyboardEvent('keydown', { key: 'Alt' }));
            await Vue.nextTick();
            expect(storeConfig.canvas.mutations.setSuggestPanning).toHaveBeenCalledWith(expect.anything(), true);
            expectEventHandled();

            document.dispatchEvent(new KeyboardEvent('keyup', { key: 'Alt' }));
            await Vue.nextTick();
            expect(storeConfig.canvas.mutations.setSuggestPanning).toHaveBeenCalledWith(expect.anything(), false);

            // this event shall have no effect
            window.dispatchEvent(new FocusEvent('blur'));
            await Vue.nextTick();
            expect(storeConfig.canvas.mutations.setSuggestPanning).toHaveBeenCalledTimes(2);
        });

        test('Alt: Cancel panning mode on focus loss', async () => {
            doShallowMount();

            document.dispatchEvent(new KeyboardEvent('keydown', { key: 'Alt' }));
            await Vue.nextTick();
            expect(storeConfig.canvas.mutations.setSuggestPanning).toHaveBeenCalledWith(expect.anything(), true);

            window.dispatchEvent(new FocusEvent('blur'));
            window.dispatchEvent(new FocusEvent('blur'));
            await Vue.nextTick();

            // panning mode has been canceled exactly 1 Time
            expect(storeConfig.canvas.mutations.setSuggestPanning).toHaveBeenCalledWith(expect.anything(), false);
            expect(storeConfig.canvas.mutations.setSuggestPanning).toHaveBeenCalledTimes(2);
        });
    });

    test('command found and is enabled', () => {
        $commands.findByHotkey.mockReturnValue('command');
        $commands.isEnabled.mockReturnValue(true);
        doShallowMount();

        // random key combination
        document.dispatchEvent(new KeyboardEvent('keydown', { key: 'b', ctrlKey: true }));

        expect($commands.isEnabled).toHaveBeenCalledWith('command');
        expect($commands.dispatch).toHaveBeenCalledWith('command');
        expectEventHandled();
    });

    test('no matching command found', () => {
        $commands.findByHotkey.mockReturnValue(null);
        doShallowMount();

        // random key combination
        document.dispatchEvent(new KeyboardEvent('keydown', { key: 'b', ctrlKey: true }));

        expect($commands.dispatch).not.toHaveBeenCalled();
        expectEventNotHandled();
    });

    test.each(['Control', 'Shift', 'Meta'])('modifier %s-keydown does nothing', (key) => {
        doShallowMount();
        document.dispatchEvent(new KeyboardEvent('keydown', { key }));

        expectEventNotHandled();
    });

    test('command found but is not enabled', () => {
        $commands.findByHotkey.mockReturnValue('command');
        $commands.isEnabled.mockReturnValue(false);
        doShallowMount();

        // random key combination
        document.dispatchEvent(new KeyboardEvent('keydown', { key: 'b', ctrlKey: true }));

        expect($commands.isEnabled).toHaveBeenCalledWith('command');
        expect($commands.dispatch).not.toHaveBeenCalledWith('command');
        expectEventNotHandled();
    });
});<|MERGE_RESOLUTION|>--- conflicted
+++ resolved
@@ -54,34 +54,6 @@
             workflow: {
                 state: {
                     activeWorkflow: { someProperty: 0 }
-<<<<<<< HEAD
-                },
-                actions: {
-                    executeNodes: jest.fn(),
-                    cancelNodeExecution: jest.fn(),
-                    resetNodes: jest.fn(),
-                    deleteSelectedObjects: jest.fn(),
-                    undo: jest.fn(),
-                    redo: jest.fn(),
-                    openView: jest.fn(),
-                    openDialog: jest.fn(),
-                    stepLoopExecution: jest.fn(),
-                    pauseLoopExecution: jest.fn(),
-                    resumeLoopExecution: jest.fn(),
-                    saveWorkflow: jest.fn()
-                },
-                getters: {
-                    isWritable: jest.fn().mockReturnValue(true)
-                }
-            },
-            selection: {
-                actions: {
-                    selectAllNodes: jest.fn()
-                },
-                getters: {
-                    selectedNodes: () => selectedNodes
-=======
->>>>>>> 8b6c2cea
                 }
             },
             canvas: {
@@ -124,73 +96,8 @@
     describe('Panning mode by holding [Alt]', () => {
         afterEach(() => expectEventHandled());
 
-<<<<<<< HEAD
-        describe('workflow', () => {
-            it('Ctrl-A: Select all nodes', () => {
-                document.dispatchEvent(new KeyboardEvent('keydown', { key: 'a', ctrlKey: true }));
-                expect(storeConfig.selection.actions.selectAllNodes).toHaveBeenCalled();
-            });
-
-            it('F7: execute selected nodes', () => {
-                document.dispatchEvent(new KeyboardEvent('keydown', { key: 'F7' }));
-                expect(storeConfig.workflow.actions.executeNodes).toHaveBeenCalledWith(expect.anything(), 'selected');
-                expect(storeConfig.workflow.actions.executeNodes).not.toHaveBeenCalledWith(expect.anything(), 'all');
-            });
-
-            it('Shift F7: execute all nodes', () => {
-                document.dispatchEvent(new KeyboardEvent('keydown', { key: 'F7', shiftKey: true }));
-                expect(storeConfig.workflow.actions.executeNodes)
-                    .toHaveBeenCalledWith(expect.anything(), 'all');
-                expect(storeConfig.workflow.actions.executeNodes)
-                    .not.toHaveBeenCalledWith(expect.anything(), 'selected');
-            });
-
-            it('F8: reset selected nodes', () => {
-                document.dispatchEvent(new KeyboardEvent('keydown', { key: 'F8' }));
-                expect(storeConfig.workflow.actions.resetNodes).toHaveBeenCalledWith(expect.anything(), 'selected');
-                expect(storeConfig.workflow.actions.resetNodes).not.toHaveBeenCalledWith(expect.anything(), 'all');
-            });
-
-            it('Shift F8: reset all nodes', () => {
-                document.dispatchEvent(new KeyboardEvent('keydown', { key: 'F8', shiftKey: true }));
-                expect(storeConfig.workflow.actions.resetNodes).toHaveBeenCalledWith(expect.anything(), 'all');
-                expect(storeConfig.workflow.actions.resetNodes).not.toHaveBeenCalledWith(expect.anything(), 'selected');
-            });
-
-            it('F9: reset selected nodes', () => {
-                document.dispatchEvent(new KeyboardEvent('keydown', { key: 'F9' }));
-                expect(storeConfig.workflow.actions.cancelNodeExecution)
-                    .toHaveBeenCalledWith(expect.anything(), 'selected');
-                expect(storeConfig.workflow.actions.cancelNodeExecution)
-                    .not.toHaveBeenCalledWith(expect.anything(), 'all');
-            });
-
-            it('Shift F9: reset all nodes', () => {
-                document.dispatchEvent(new KeyboardEvent('keydown', { key: 'F9', shiftKey: true }));
-                expect(storeConfig.workflow.actions.cancelNodeExecution).toHaveBeenCalledWith(expect.anything(), 'all');
-                expect(storeConfig.workflow.actions.cancelNodeExecution)
-                    .not.toHaveBeenCalledWith(expect.anything(), 'selected');
-            });
-
-            it('Command + Z: undo last command', () => {
-                document.dispatchEvent(new KeyboardEvent('keydown', { key: 'Z', ctrlKey: true }));
-                expect(storeConfig.workflow.actions.undo).toHaveBeenCalled();
-            });
-
-            it('Command + Shift + Z: redo last command', () => {
-                document.dispatchEvent(new KeyboardEvent('keydown', { key: 'Z', ctrlKey: true, shiftKey: true }));
-                expect(storeConfig.workflow.actions.redo).toHaveBeenCalled();
-            });
-
-            it('Command + S: save workflow', () => {
-                document.dispatchEvent(new KeyboardEvent('keydown', { key: 'S', ctrlKey: true }));
-                expect(storeConfig.workflow.actions.saveWorkflow).toHaveBeenCalled();
-            });
-        });
-=======
         test('Alt: Set Panning mode', async () => {
             doShallowMount();
->>>>>>> 8b6c2cea
 
             document.dispatchEvent(new KeyboardEvent('keydown', { key: 'Alt' }));
             await Vue.nextTick();
