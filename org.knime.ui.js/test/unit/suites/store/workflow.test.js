/* eslint-disable no-magic-numbers */
import { createLocalVue } from '@vue/test-utils';
import { mockVuexStore } from '~/test/unit/test-utils';
import * as $shapes from '~/style/shapes';
import Vuex from 'vuex';

describe('workflow store', () => {
    let store, localVue, templateMutationMock, loadStore, addEventListenerMock, removeEventListenerMock;

    beforeAll(() => {
        localVue = createLocalVue();
        localVue.use(Vuex);
    });

    beforeEach(() => {
        templateMutationMock = jest.fn();
        addEventListenerMock = jest.fn();
        removeEventListenerMock = jest.fn();

        loadStore = async ({ apiMocks = {} } = {}) => {
            /**
             * We have to import the workflow-store dynamically to apply our ~api mocks.
             * Because the module is cached after it is required for the first time,
             * a reset is needed
             */
            jest.resetModules();
            jest.doMock('~api', () => ({
                __esModule: true,
                addEventListener: addEventListenerMock,
                removeEventListener: removeEventListenerMock,
                ...apiMocks
            }), { virtual: true });

            store = mockVuexStore({
                workflow: await import('~/store/workflow'),
                nodeTemplates: {
                    mutations: {
                        add: templateMutationMock
                    }
                }
            });
        };
    });

    it('creates an empty store', async () => {
        await loadStore();
        expect(store.state.workflow.activeWorkflow).toBe(null);
        expect(store.state.workflow.activeSnapshotId).toBe(null);
        expect(store.state.workflow.tooltip).toBe(null);
    });

    describe('mutation', () => {
        beforeEach(async () => {
            await loadStore();
        });

        it('adds workflows', () => {
            store.commit('workflow/setActiveWorkflow', { projectId: 'foo' });

            expect(store.state.workflow.activeWorkflow).toStrictEqual({ projectId: 'foo' });
        });

        it('extracts templates', () => {
            store.commit('workflow/setActiveWorkflow', {
                projectId: 'bar',
                nodeTemplates: {
                    foo: { bla: 1 },
                    bar: { qux: 2 }
                },
                nodes: {
                    foo: { bla: 1 },
                    bar: { qux: 2 }
                }
            });

            expect(templateMutationMock).toHaveBeenCalledWith(expect.anything(), {
                templateData: { bla: 1 }, templateId: 'foo'
            });
            expect(templateMutationMock).toHaveBeenCalledWith(expect.anything(), {
                templateData: { qux: 2 }, templateId: 'bar'
            });
            expect(store.state.workflow.activeWorkflow).toStrictEqual({
                projectId: 'bar',
                nodes: {
                    foo: { bla: 1, selected: false },
                    bar: { qux: 2, selected: false }
                }
            });
        });

        it('allows setting the snapshot ID', () => {
            store.commit('workflow/setActiveSnapshotId', 'myId');
            expect(store.state.workflow.activeSnapshotId).toBe('myId');
        });

        it('allows setting the tooltip', () => {
            store.commit('workflow/setTooltip', { dummy: true });
            expect(store.state.workflow.tooltip).toStrictEqual({ dummy: true });
        });

        it('selects all nodes', () => {
            store.commit('workflow/setActiveWorkflow', {
                projectId: 'bar',
                nodes: {
                    'root:1': { id: 'root:1' },
                    'root:2': { id: 'root:2' }
                }
            });

            let nodes = store.state.workflow.activeWorkflow.nodes;

            store.commit('workflow/selectAllNodes');
            expect(nodes['root:1'].selected).toBe(true);
            expect(nodes['root:2'].selected).toBe(true);

            store.commit('workflow/deselectNode', 'root:1');
            expect(nodes['root:1'].selected).toBe(false);
            expect(nodes['root:2'].selected).toBe(true);

            store.commit('workflow/selectNode', 'root:1');
            expect(nodes['root:1'].selected).toBe(true);
            expect(nodes['root:2'].selected).toBe(true);

            store.commit('workflow/deselectAllNodes');
            expect(nodes['root:1'].selected).toBe(false);
            expect(nodes['root:2'].selected).toBe(false);

        });

    });

    describe('workflow getters', () => {

        beforeEach(async () => {
            await loadStore();
            store.commit('workflow/setActiveWorkflow', {
                projectId: 'foo',
                info: {
                    linked: true,
                    jobManager: 'someJobManager'
                }
            });
        });

        it('check linked', () => {
            expect(store.getters['workflow/isLinked']).toBe(true);
        });

        it('check isWritable', () => {
            expect(store.getters['workflow/isWritable']).toBe(false);
            store.commit('workflow/setActiveWorkflow', {
                projectId: 'foo',
                info: {
                    linked: false
                }
            });
            expect(store.getters['workflow/isWritable']).toBe(true);
        });

        it('check isStreaming', () => {
            expect(store.getters['workflow/isStreaming']).toBe(true);
        });
    });

    describe('action', () => {
        it('loads root workflow successfully', async () => {
            let loadWorkflow = jest.fn().mockResolvedValue({ dummy: true, workflow: { info: {} }, snapshotId: 'snap' });
            await loadStore({
                apiMocks: {
                    loadWorkflow
                }
            });
            const commit = jest.spyOn(store, 'commit');

            await store.dispatch('workflow/loadWorkflow', { projectId: 'wf1' });

            expect(loadWorkflow).toHaveBeenCalledWith({ workflowId: 'root', projectId: 'wf1' });
            expect(commit).toHaveBeenNthCalledWith(1, 'workflow/setActiveWorkflow', {
                info: {},
                projectId: 'wf1'
            }, undefined);
            expect(commit).toHaveBeenNthCalledWith(2, 'workflow/setActiveSnapshotId', 'snap', undefined);
            expect(addEventListenerMock).toHaveBeenCalledWith('WorkflowChanged', {
                projectId: 'wf1',
                workflowId: 'root',
                snapshotId: 'snap'
            });
        });

        it('loads inner workflow successfully', async () => {
            let loadWorkflow = jest.fn().mockResolvedValue({ workflow: { dummy: true, info: {} } });
            await loadStore({
                apiMocks: {
                    loadWorkflow
                }
            });
            const commit = jest.spyOn(store, 'commit');

            await store.dispatch('workflow/loadWorkflow', { projectId: 'wf2', workflowId: 'root:0:123' });

            expect(loadWorkflow).toHaveBeenCalledWith({ workflowId: 'root:0:123', projectId: 'wf2' });
            expect(commit).toHaveBeenNthCalledWith(1, 'workflow/setActiveWorkflow', {
                dummy: true,
                info: {},
                projectId: 'wf2'
            }, undefined);
            expect(addEventListenerMock).toHaveBeenCalledWith('WorkflowChanged', {
                projectId: 'wf2',
                workflowId: 'root'
            });
        });

        it('unloads workflow when another one is loaded', async () => {
            let loadWorkflow = jest.fn().mockResolvedValue({ workflow: { dummy: true, info: {} }, snapshotId: 'snap' });
            await loadStore({
                apiMocks: {
                    loadWorkflow
                }
            });
            await store.dispatch('workflow/loadWorkflow', { projectId: 'wf1', workflowId: 'root:0:12' });
            await store.dispatch('workflow/loadWorkflow', { projectId: 'wf2', workflowId: 'root:0:23' });
            expect(removeEventListenerMock).toHaveBeenCalledWith('WorkflowChanged', {
                projectId: 'wf1',
                workflowId: 'root',
                snapshotId: 'snap'
            });
        });

        it.each(['executeNodes', 'cancelNodeExecution', 'resetNodes'])('passes %s to API', async (action) => {
            let mock = jest.fn();
            let apiMocks = { [action]: mock };
            await loadStore({ apiMocks });
            store.commit('workflow/setActiveWorkflow', { projectId: 'foo' });

            store.dispatch(`workflow/${action}`, { nodeIds: ['x', 'y'] });

            expect(mock).toHaveBeenCalledWith({ nodeIds: ['x', 'y'], projectId: 'foo' });
        });

    });

    describe('getters', () => {
        test('isLinked', async () => {
            await loadStore();
            store.commit('workflow/setActiveWorkflow', {
                info: {
                    linked: true
                }
            });
            expect(store.getters['workflow/isLinked']).toBe(true);
        });

        test('isWritable', async () => {
            await loadStore();
            store.commit('workflow/setActiveWorkflow', {
                info: {
                    linked: true
                }
            });
            expect(store.getters['workflow/isWritable']).toBe(false);
        });

        describe('workflowBounds', () => {
            const { nodeSize, nodeStatusMarginTop, nodeStatusHeight, nodeNameMargin,
                nodeNameLineHeight } = $shapes;

            it('calculates dimensions of empty workflow', async () => {
                await loadStore();
                store.commit('workflow/setActiveWorkflow', {
                    projectId: 'foo',
                    nodes: {},
                    workflowAnnotations: []
                });

                expect(store.getters['workflow/workflowBounds']).toStrictEqual({
                    left: 0,
                    right: 0,
                    top: 0,
                    bottom: 0
                });
            });

            it('calculates dimensions of workflow containing one node away from the top left corner', async () => {
                await loadStore();
                store.commit('workflow/setActiveWorkflow', {
                    projectId: 'foo',
                    nodes: {
                        'root:0': {
                            position: { x: 200, y: 200 }
                        }
                    },
                    workflowAnnotations: []
                });

                expect(store.getters['workflow/workflowBounds']).toStrictEqual({
                    left: 200,
                    right: 200 + nodeSize,
                    top: 200 - nodeNameMargin - nodeNameLineHeight,
                    bottom: 200 + nodeSize + nodeStatusMarginTop + nodeStatusHeight
                });
            });

            it('calculates dimensions of workflow containing annotations only', async () => {
                await loadStore();
                store.commit('workflow/setActiveWorkflow', {
                    projectId: 'foo',
                    nodes: {},
                    workflowAnnotations: [{
                        id: 'root:1',
                        bounds: {
                            x: -10,
                            y: -10,
                            width: 20,
                            height: 20
                        }
                    }, {
                        id: 'root:2',
                        bounds: {
                            x: 0,
                            y: 0,
                            width: 20,
                            height: 20
                        }
                    }, {
                        id: 'root:3',
                        bounds: {
                            x: -5,
                            y: -5,
                            width: 20,
                            height: 20
                        }
                    }]
                });


                expect(store.getters['workflow/workflowBounds']).toStrictEqual({
                    left: -10,
                    right: 20,
                    top: -10,
                    bottom: 20
                });
            });

            it('calculates dimensions of workflow containing overlapping node + annotation', async () => {
                await loadStore();
                store.commit('workflow/setActiveWorkflow', {
                    projectId: 'foo',
                    nodes: { 'root:0': { position: { x: 10, y: 10 } } },
                    workflowAnnotations: [{
                        id: 'root:1',
                        bounds: {
                            x: 26,
                            y: 26,
                            width: 26,
                            height: 26
                        }
                    }]
                });

                expect(store.getters['workflow/workflowBounds']).toStrictEqual({
                    left: 10,
                    right: 52,
                    top: -16,
                    bottom: 62
                });
            });

            it('calculates dimensions of workflow containing multiple nodes', async () => {
                await loadStore();
                store.commit('workflow/setActiveWorkflow', {
                    projectId: 'foo',
                    nodes: {
                        'root:0': { position: { x: 10, y: 10 } },
                        'root:1': { position: { x: -10, y: -10 } },
                        'root:2': { position: { x: 20, y: 20 } }
                    }
                });

                expect(store.getters['workflow/workflowBounds']).toStrictEqual({
                    left: -10,
                    right: 52,
                    top: -36,
                    bottom: 72
                });
            });
        });

        describe('node getters', () => {

            beforeEach(async () => {
                await loadStore();
                store.commit('workflow/setActiveWorkflow', {
                    projectId: 'foo',
                    nodes: {
                        foo: {
                            templateId: 'bla'
                        },
                        ownData: {
                            icon: 'ownIcon',
                            name: 'ownName',
                            type: 'ownType'
                        }
                    }
                });
                store.state.nodeTemplates.bla = {
                    icon: 'exampleIcon',
                    name: 'exampleName',
                    type: 'exampleType'
                };
            });

            it('gets name', () => {
                expect(store.getters['workflow/nodeName']({ nodeId: 'foo' })).toBe('exampleName');
                expect(store.getters['workflow/nodeName']({ nodeId: 'ownData' })).toBe('ownName');
            });
            it('gets icon', () => {
                expect(store.getters['workflow/nodeIcon']({ nodeId: 'foo' })).toBe('exampleIcon');
                expect(store.getters['workflow/nodeIcon']({ nodeId: 'ownData' })).toBe('ownIcon');
            });
<<<<<<< HEAD
            it('gets type', () => {
                expect(store.getters['workflow/nodeType']({ nodeId: 'foo' })).toBe('exampleType');
                expect(store.getters['workflow/nodeType']({ nodeId: 'ownData' })).toBe('ownType');
=======
        });
    });

    describe('node getters', () => {

        beforeEach(async () => {
            await loadStore();
            store.commit('workflow/setActiveWorkflow', {
                projectId: 'foo',
                nodes: {
                    foo: {
                        templateId: 'bla'
                    },
                    ownData: {
                        icon: 'ownIcon',
                        name: 'ownName',
                        type: 'ownType',
                        executionInfo: { jobManager: 'test' }
                    }
                }
>>>>>>> 85ad3287
            });
        });

    });
});<|MERGE_RESOLUTION|>--- conflicted
+++ resolved
@@ -398,7 +398,8 @@
                         ownData: {
                             icon: 'ownIcon',
                             name: 'ownName',
-                            type: 'ownType'
+                            type: 'ownType',
+                            executionInfo: { jobManager: 'test' }
                         }
                     }
                 });
@@ -417,34 +418,10 @@
                 expect(store.getters['workflow/nodeIcon']({ nodeId: 'foo' })).toBe('exampleIcon');
                 expect(store.getters['workflow/nodeIcon']({ nodeId: 'ownData' })).toBe('ownIcon');
             });
-<<<<<<< HEAD
             it('gets type', () => {
                 expect(store.getters['workflow/nodeType']({ nodeId: 'foo' })).toBe('exampleType');
                 expect(store.getters['workflow/nodeType']({ nodeId: 'ownData' })).toBe('ownType');
-=======
-        });
-    });
-
-    describe('node getters', () => {
-
-        beforeEach(async () => {
-            await loadStore();
-            store.commit('workflow/setActiveWorkflow', {
-                projectId: 'foo',
-                nodes: {
-                    foo: {
-                        templateId: 'bla'
-                    },
-                    ownData: {
-                        icon: 'ownIcon',
-                        name: 'ownName',
-                        type: 'ownType',
-                        executionInfo: { jobManager: 'test' }
-                    }
-                }
->>>>>>> 85ad3287
-            });
-        });
-
+            });
+        });
     });
 });