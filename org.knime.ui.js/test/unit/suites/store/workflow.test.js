/* eslint-disable no-magic-numbers */
import { createLocalVue } from '@vue/test-utils';
import { mockVuexStore } from '~/test/unit/test-utils';
import * as $shapes from '~/style/shapes';
import Vuex from 'vuex';
import Vue from 'vue';

describe('workflow store', () => {
<<<<<<< HEAD
    let store, localVue, templateMutationMock, loadStore, addEventListenerMock,
        removeEventListenerMock, moveObjectsMock;
=======
    let store, localVue, loadStore, addEventListenerMock, removeEventListenerMock;
>>>>>>> 2ca0e7ed

    beforeAll(() => {
        localVue = createLocalVue();
        localVue.use(Vuex);
    });

    beforeEach(() => {
        addEventListenerMock = jest.fn();
        removeEventListenerMock = jest.fn();
<<<<<<< HEAD
        moveObjectsMock = jest.fn().mockReturnValue(Promise.resolve());
=======
        store = null;
>>>>>>> 2ca0e7ed

        loadStore = async ({ apiMocks = {} } = {}) => {
            /**
             * We have to import the workflow-store dynamically to apply our ~api mocks.
             * Because the module is cached after it is required for the first time,
             * a reset is needed
             */
            jest.resetModules();
            jest.doMock('~api', () => ({
                __esModule: true,
                addEventListener: addEventListenerMock,
                removeEventListener: removeEventListenerMock,
                ...apiMocks,
                moveObjects: moveObjectsMock
            }), { virtual: true });

            store = mockVuexStore({
                workflow: await import('~/store/workflow'),
            });
        };
    });

    it('creates an empty store', async () => {
        await loadStore();
        expect(store.state.workflow.activeWorkflow).toBe(null);
        expect(store.state.workflow.activeSnapshotId).toBe(null);
        expect(store.state.workflow.tooltip).toBe(null);
    });

    describe('mutation', () => {
        beforeEach(async () => {
            await loadStore();
        });

        it('adds workflows', () => {
            store.commit('workflow/setActiveWorkflow', { projectId: 'foo' });

            expect(store.state.workflow.activeWorkflow).toStrictEqual({ projectId: 'foo' });
        });

        it('allows setting the snapshot ID', () => {
            store.commit('workflow/setActiveSnapshotId', 'myId');
            expect(store.state.workflow.activeSnapshotId).toBe('myId');
        });

        it('allows setting the tooltip', () => {
            store.commit('workflow/setTooltip', { dummy: true });
            expect(store.state.workflow.tooltip).toStrictEqual({ dummy: true });
        });

        it('selects all nodes', () => {
            let workflow = {
                projectId: 'bar',
                nodes: {
                    'root:1': { id: 'root:1' },
                    'root:2': { id: 'root:2' }
                },
                info: {}
            };
            store.commit('workflow/setActiveWorkflow', workflow);

            let nodes = store.state.workflow.activeWorkflow.nodes;

            store.commit('workflow/selectAllNodes');
            expect(nodes['root:1'].selected).toBe(true);
            expect(nodes['root:2'].selected).toBe(true);
            expect(store.getters['workflow/selectedNodes']).toStrictEqual([
                workflow.nodes['root:1'],
                workflow.nodes['root:2']
            ]);

            store.commit('workflow/deselectNode', 'root:1');
            expect(nodes['root:1'].selected).toBe(false);
            expect(nodes['root:2'].selected).toBe(true);
            expect(store.getters['workflow/selectedNodes']).toStrictEqual([
                workflow.nodes['root:2']
            ]);

            store.commit('workflow/selectNode', 'root:1');
            expect(nodes['root:1'].selected).toBe(true);
            expect(nodes['root:2'].selected).toBe(true);
            expect(store.getters['workflow/selectedNodes']).toStrictEqual([
                workflow.nodes['root:1'],
                workflow.nodes['root:2']
            ]);

            store.commit('workflow/deselectAllNodes');
            expect(nodes['root:1'].selected).toBe(false);
            expect(nodes['root:2'].selected).toBe(false);
            expect(store.getters['workflow/selectedNodes']).toStrictEqual([]);

        });

        it('shifts the position of a node', () => {
            store.commit('workflow/setActiveWorkflow', {
                projectId: 'bar',
                nodes: {
                    'root:1': { id: 'root:1', position: { x: 0, y: 0 } }
                }
            });

            let node = store.state.workflow.activeWorkflow.nodes['root:1'];
            store.commit('workflow/shiftPosition', { node, deltaX: 50, deltaY: 50 });
            expect(store.state.workflow.deltaMovePosition).toStrictEqual({ x: 50, y: 50 });
        });

        it('resets the position of the outlint', () => {
            store.commit('workflow/setActiveWorkflow', {
                projectId: 'bar',
                nodes: {
                    'root:1': { id: 'root:1', position: { x: 0, y: 0 } }
                }
            });

            let node = store.state.workflow.activeWorkflow.nodes['root:1'];
            store.commit('workflow/shiftPosition', { node, deltaX: 50, deltaY: 50 });
            expect(store.state.workflow.deltaMovePosition).toStrictEqual({ x: 50, y: 50 });
            store.commit('workflow/resetDragPosition', { nodeId: node.id });
            expect(store.state.workflow.deltaMovePosition).toStrictEqual({ x: 0, y: 0 });
        });

        it('checks node dragging', () => {
            store.commit('workflow/setActiveWorkflow', {
                projectId: 'bar',
                nodes: {
                    'root:1': { id: 'root:1' }
                }
            });

            store.commit('workflow/setDragging', { isDragging: true });
            expect(store.state.workflow.isDragging).toBe(true);
            store.commit('workflow/setDragging', { isDragging: false });
            expect(store.state.workflow.isDragging).toBe(false);
        });

    });

    describe('workflow getters', () => {

        beforeEach(async () => {
            await loadStore();
            store.commit('workflow/setActiveWorkflow', {
                projectId: 'foo',
                info: {
                    linked: true,
                    jobManager: 'someJobManager'
                }
            });
        });

        it('check linked', () => {
            expect(store.getters['workflow/isLinked']).toBe(true);
        });

        it('check isWritable', () => {
            expect(store.getters['workflow/isWritable']).toBe(false);
            store.commit('workflow/setActiveWorkflow', {
                projectId: 'foo',
                info: {
                    linked: false
                }
            });
            expect(store.getters['workflow/isWritable']).toBe(true);
        });

        it('check isStreaming', () => {
            expect(store.getters['workflow/isStreaming']).toBe(true);
        });
    });

    describe('actions', () => {
        it('loads root workflow successfully', async () => {
            let loadWorkflow = jest.fn().mockResolvedValue({ dummy: true, workflow: { info: {} }, snapshotId: 'snap' });
            await loadStore({
                apiMocks: {
                    loadWorkflow
                }
            });
            const commit = jest.spyOn(store, 'commit');

            await store.dispatch('workflow/loadWorkflow', { projectId: 'wf1' });

            expect(loadWorkflow).toHaveBeenCalledWith({ workflowId: 'root', projectId: 'wf1' });
            expect(commit).toHaveBeenNthCalledWith(1, 'workflow/setActiveWorkflow', {
                info: {},
                projectId: 'wf1'
            }, undefined);
            expect(commit).toHaveBeenNthCalledWith(2, 'workflow/setActiveSnapshotId', 'snap', undefined);
            expect(addEventListenerMock).toHaveBeenCalledWith('WorkflowChanged', {
                projectId: 'wf1',
                workflowId: 'root',
                snapshotId: 'snap'
            });
        });

        it('loads inner workflow successfully', async () => {
            let loadWorkflow = jest.fn().mockResolvedValue({ workflow: { dummy: true, info: {} } });
            await loadStore({
                apiMocks: {
                    loadWorkflow
                }
            });
            const commit = jest.spyOn(store, 'commit');

            await store.dispatch('workflow/loadWorkflow', { projectId: 'wf2', workflowId: 'root:0:123' });

            expect(loadWorkflow).toHaveBeenCalledWith({ workflowId: 'root:0:123', projectId: 'wf2' });
            expect(commit).toHaveBeenNthCalledWith(1, 'workflow/setActiveWorkflow', {
                dummy: true,
                info: {},
                projectId: 'wf2'
            }, undefined);
            expect(addEventListenerMock).toHaveBeenCalledWith('WorkflowChanged', {
                projectId: 'wf2',
                workflowId: 'root'
            });
        });

        it('unloads workflow when another one is loaded', async () => {
            let loadWorkflow = jest.fn().mockResolvedValue({ workflow: { dummy: true, info: {} }, snapshotId: 'snap' });
            await loadStore({
                apiMocks: {
                    loadWorkflow
                }
            });
            await store.dispatch('workflow/loadWorkflow', { projectId: 'wf1', workflowId: 'root:0:12' });
            await store.dispatch('workflow/loadWorkflow', { projectId: 'wf2', workflowId: 'root:0:23' });
            expect(removeEventListenerMock).toHaveBeenCalledWith('WorkflowChanged', {
                projectId: 'wf1',
                workflowId: 'root',
                snapshotId: 'snap'
            });
        });

        // describe used for debugging
        describe('each', () => {
            it.each([
                ['executeNodes', 'execute'],
                ['cancelNodeExecution', 'cancel'],
                ['resetNodes', 'reset']
            ])('passes %s to API', async (fn, action) => {
                let mock = jest.fn();
                let apiMocks = { changeNodeState: mock };
                await loadStore({ apiMocks });
                store.commit('workflow/setActiveWorkflow', { projectId: 'foo', info: {} });

                store.dispatch(`workflow/${fn}`, ['x', 'y']);

                expect(mock).toHaveBeenCalledWith({ nodeIds: ['x', 'y'], projectId: 'foo', action });
            });

            it.each([
                ['pauseNodeExecution', 'pause'],
                ['resumeNodeExecution', 'resume'],
                ['stepNodeExecution', 'step']
            ])('passes %s to API', async (fn, action) => {
                let mock = jest.fn();
                let apiMocks = { changeLoopState: mock };
                await loadStore({ apiMocks });
                store.commit('workflow/setActiveWorkflow', { projectId: 'foo', info: {} });

                store.dispatch(`workflow/${fn}`, 'node x');

                expect(mock).toHaveBeenCalledWith({ nodeId: 'node x', projectId: 'foo', action });
            });
        });

        test('overloaded changeNodeState', async () => {
            let mock = jest.fn();
            let apiMocks = { changeNodeState: mock };
            await loadStore({ apiMocks });
            store.commit('workflow/setActiveWorkflow', {
                projectId: 'foo',
                info: {},
                nodes: {
                    'root:1': { id: 'root:1' },
                    'root:2': { id: 'root:2' }
                }
            });

            store.dispatch(`workflow/changeNodeState`, { nodes: 'all' });
            expect(mock).toHaveBeenCalledWith({ nodeIds: ['root'], projectId: 'foo' });

<<<<<<< HEAD
            expect(mock).toHaveBeenCalledWith({ nodeIds: ['x', 'y'], projectId: 'foo', workflowId: 'root' });
=======
            store.commit('workflow/selectAllNodes');
            store.dispatch(`workflow/changeNodeState`, { nodes: 'selected' });
            expect(mock).toHaveBeenCalledWith({ nodeIds: ['root:1', 'root:2'], projectId: 'foo' });

            store.dispatch(`workflow/changeNodeState`, { nodes: ['root:2'] });
            expect(mock).toHaveBeenCalledWith({ nodeIds: ['root:2'], projectId: 'foo' });
>>>>>>> 2ca0e7ed
        });

        it.each(['openView', 'openDialog'])('passes %s to API', async (action) => {
            let mock = jest.fn();
            let apiMocks = { [action]: mock };
            await loadStore({ apiMocks });
            store.commit('workflow/setActiveWorkflow', { projectId: 'foo' });

            store.dispatch(`workflow/${action}`, 'node x');

            expect(mock).toHaveBeenCalledWith({ nodeId: 'node x', projectId: 'foo' });
        });

        it('moves actual nodes', async () => {
            await loadStore();
            store.commit('workflow/setActiveWorkflow', {
                projectId: 'bar',
                nodes: {
                    foo: { bla: 1, position: { x: 0, y: 0 } },
                    bar: { qux: 2, position: { x: 50, y: 50 } }
                }
            });
            store.commit('workflow/selectAllNodes');
            await Vue.nextTick();

            store.dispatch('workflow/moveNodes', { deltaX: 50, deltaY: 50 });
            expect(store.state.workflow.deltaMovePosition).toStrictEqual({ x: 50, y: 50 });
            expect(store.state.workflow.moveNodeGhostTresholdExceeded).toBe(false);
        });

        it('moves nodes outline', async () => {
            await loadStore();
            let nodesArray = {};
            for (let i = 0; i < 11; i++) {
                let name = `node-${i}`;
                nodesArray[name] = { bla: 1, position: { x: 0, y: 0 } };
            }
            store.commit('workflow/setActiveWorkflow', {
                projectId: 'bar',
                nodes: nodesArray
            });
            store.commit('workflow/selectAllNodes');
            await Vue.nextTick();

            store.dispatch('workflow/moveNodes', { deltaX: 50, deltaY: 50 });
            
            expect(store.state.workflow.deltaMovePosition).toStrictEqual({ x: 50, y: 50 });
            expect(store.state.workflow.moveNodeGhostTresholdExceeded).toBe(true);
        });

        it('moves subset of node outlines', async () => {
            await loadStore();
            let nodesArray = {};
            for (let i = 0; i < 21; i++) {
                let name = `node-${i}`;
                nodesArray[name] = { bla: 1, position: { x: 0, y: 0 } };
            }
            store.commit('workflow/setActiveWorkflow', {
                projectId: 'bar',
                nodes: nodesArray
            });
            await Vue.nextTick();
            // select every even node
            Object.keys(nodesArray).forEach((node, index) => {
                if (index % 2 === 0) {
                    store.commit('workflow/selectNode', node);
                }
            });

            store.dispatch('workflow/moveNodes', { deltaX: 50, deltaY: 50 });
            
            expect(store.state.workflow.deltaMovePosition).toStrictEqual({ x: 50, y: 50 });
            expect(store.state.workflow.moveNodeGhostTresholdExceeded).toBe(true);
        });

        it.each([
            [1],
            [20]
        ])('saves position after move end for %s nodes', async (amount) => {
            await loadStore();
            let nodesArray = {};
            for (let i = 0; i < amount; i++) {
                let name = `node-${i}`;
                nodesArray[name] = { bla: 1, position: { x: 0, y: 0 } };
            }
            store.commit('workflow/setActiveWorkflow', {
                nodes: nodesArray,
                info: {
                    containerId: 'test'
                }
            });
            await Vue.nextTick();
            let nodeIds = [];
            Object.keys(nodesArray).forEach((node) => {
                store.commit('workflow/selectNode', node);
                nodeIds.push(node.id);
            });

            store.dispatch('workflow/moveNodes', { deltaX: 50, deltaY: 50 });
            store.dispatch('workflow/saveNodeMoves', { projectId: 'foo', nodeId: 'node-0', startPos: { x: 0, y: 0 } });
            expect(moveObjectsMock).toHaveBeenNthCalledWith(1, {
                projectId: 'foo',
                nodeIds,
                workflowId: 'test',
                translation: { x: 50, y: 50 },
                annotationIds: []
            });
        });
    });

    describe('getters', () => {
        test('isLinked', async () => {
            await loadStore();
            store.commit('workflow/setActiveWorkflow', {
                info: {
                    linked: true
                }
            });
            expect(store.getters['workflow/isLinked']).toBe(true);
        });

        test('isWritable', async () => {
            await loadStore();
            store.commit('workflow/setActiveWorkflow', {
                info: {
                    linked: true
                }
            });
            expect(store.getters['workflow/isWritable']).toBe(false);
        });

        describe('workflowBounds', () => {
            const { nodeSize, nodeStatusMarginTop, nodeStatusHeight, nodeNameMargin,
                nodeNameLineHeight } = $shapes;

            it('calculates dimensions of empty workflow', async () => {
                await loadStore();
                store.commit('workflow/setActiveWorkflow', {
                    projectId: 'foo',
                    nodes: {},
                    workflowAnnotations: []
                });

                expect(store.getters['workflow/workflowBounds']).toStrictEqual({
                    left: 0,
                    right: 0,
                    top: 0,
                    bottom: 0
                });
            });

            it('calculates dimensions of workflow containing one node away from the top left corner', async () => {
                await loadStore();
                store.commit('workflow/setActiveWorkflow', {
                    projectId: 'foo',
                    nodes: {
                        'root:0': {
                            position: { x: 200, y: 200 }
                        }
                    },
                    workflowAnnotations: []
                });

                expect(store.getters['workflow/workflowBounds']).toStrictEqual({
                    left: 200,
                    right: 200 + nodeSize,
                    top: 200 - nodeNameMargin - nodeNameLineHeight,
                    bottom: 200 + nodeSize + nodeStatusMarginTop + nodeStatusHeight
                });
            });

            it('calculates dimensions of workflow containing annotations only', async () => {
                await loadStore();
                store.commit('workflow/setActiveWorkflow', {
                    projectId: 'foo',
                    nodes: {},
                    workflowAnnotations: [{
                        id: 'root:1',
                        bounds: {
                            x: -10,
                            y: -10,
                            width: 20,
                            height: 20
                        }
                    }, {
                        id: 'root:2',
                        bounds: {
                            x: 0,
                            y: 0,
                            width: 20,
                            height: 20
                        }
                    }, {
                        id: 'root:3',
                        bounds: {
                            x: -5,
                            y: -5,
                            width: 20,
                            height: 20
                        }
                    }]
                });


                expect(store.getters['workflow/workflowBounds']).toStrictEqual({
                    left: -10,
                    right: 20,
                    top: -10,
                    bottom: 20
                });
            });

            it('calculates dimensions of workflow containing overlapping node + annotation', async () => {
                await loadStore();
                store.commit('workflow/setActiveWorkflow', {
                    projectId: 'foo',
                    nodes: { 'root:0': { position: { x: 10, y: 10 } } },
                    workflowAnnotations: [{
                        id: 'root:1',
                        bounds: {
                            x: 26,
                            y: 26,
                            width: 26,
                            height: 26
                        }
                    }]
                });

                expect(store.getters['workflow/workflowBounds']).toStrictEqual({
                    left: 10,
                    right: 52,
                    top: -16,
                    bottom: 62
                });
            });

            it('calculates dimensions of workflow containing multiple nodes', async () => {
                await loadStore();
                store.commit('workflow/setActiveWorkflow', {
                    projectId: 'foo',
                    nodes: {
                        'root:0': { position: { x: 10, y: 10 } },
                        'root:1': { position: { x: -10, y: -10 } },
                        'root:2': { position: { x: 20, y: 20 } }
                    }
                });

                expect(store.getters['workflow/workflowBounds']).toStrictEqual({
                    left: -10,
                    right: 52,
                    top: -36,
                    bottom: 72
                });
            });
        });

        describe('node getters', () => {

            beforeEach(async () => {
                await loadStore();
                store.commit('workflow/setActiveWorkflow', {
                    projectId: 'foo',
                    nodes: {
                        foo: {
                            templateId: 'bla'
                        },
                        ownData: {
                            icon: 'ownIcon',
                            name: 'ownName',
                            type: 'ownType',
                            executionInfo: { jobManager: 'test' }
                        }
                    },
                    nodeTemplates: {
                        bla: {

                            icon: 'exampleIcon',
                            name: 'exampleName',
                            type: 'exampleType'
                        }
                    }
                });
            });

            it('gets name', () => {
                expect(store.getters['workflow/nodeName']({ nodeId: 'foo' })).toBe('exampleName');
                expect(store.getters['workflow/nodeName']({ nodeId: 'ownData' })).toBe('ownName');
            });
            it('gets icon', () => {
                expect(store.getters['workflow/nodeIcon']({ nodeId: 'foo' })).toBe('exampleIcon');
                expect(store.getters['workflow/nodeIcon']({ nodeId: 'ownData' })).toBe('ownIcon');
            });
            it('gets type', () => {
                expect(store.getters['workflow/nodeType']({ nodeId: 'foo' })).toBe('exampleType');
                expect(store.getters['workflow/nodeType']({ nodeId: 'ownData' })).toBe('ownType');
            });
        });
    });
});<|MERGE_RESOLUTION|>--- conflicted
+++ resolved
@@ -6,12 +6,8 @@
 import Vue from 'vue';
 
 describe('workflow store', () => {
-<<<<<<< HEAD
-    let store, localVue, templateMutationMock, loadStore, addEventListenerMock,
+    let store, localVue, loadStore, addEventListenerMock,
         removeEventListenerMock, moveObjectsMock;
-=======
-    let store, localVue, loadStore, addEventListenerMock, removeEventListenerMock;
->>>>>>> 2ca0e7ed
 
     beforeAll(() => {
         localVue = createLocalVue();
@@ -21,11 +17,8 @@
     beforeEach(() => {
         addEventListenerMock = jest.fn();
         removeEventListenerMock = jest.fn();
-<<<<<<< HEAD
+        store = null;
         moveObjectsMock = jest.fn().mockReturnValue(Promise.resolve());
-=======
-        store = null;
->>>>>>> 2ca0e7ed
 
         loadStore = async ({ apiMocks = {} } = {}) => {
             /**
@@ -309,16 +302,12 @@
             store.dispatch(`workflow/changeNodeState`, { nodes: 'all' });
             expect(mock).toHaveBeenCalledWith({ nodeIds: ['root'], projectId: 'foo' });
 
-<<<<<<< HEAD
-            expect(mock).toHaveBeenCalledWith({ nodeIds: ['x', 'y'], projectId: 'foo', workflowId: 'root' });
-=======
             store.commit('workflow/selectAllNodes');
             store.dispatch(`workflow/changeNodeState`, { nodes: 'selected' });
             expect(mock).toHaveBeenCalledWith({ nodeIds: ['root:1', 'root:2'], projectId: 'foo' });
 
             store.dispatch(`workflow/changeNodeState`, { nodes: ['root:2'] });
-            expect(mock).toHaveBeenCalledWith({ nodeIds: ['root:2'], projectId: 'foo' });
->>>>>>> 2ca0e7ed
+            expect(mock).toHaveBeenCalledWith({ nodeIds: ['root:2'], projectId: 'foo', workflowId: 'root' });
         });
 
         it.each(['openView', 'openDialog'])('passes %s to API', async (action) => {
@@ -364,7 +353,7 @@
             await Vue.nextTick();
 
             store.dispatch('workflow/moveNodes', { deltaX: 50, deltaY: 50 });
-            
+
             expect(store.state.workflow.deltaMovePosition).toStrictEqual({ x: 50, y: 50 });
             expect(store.state.workflow.moveNodeGhostTresholdExceeded).toBe(true);
         });
@@ -389,7 +378,7 @@
             });
 
             store.dispatch('workflow/moveNodes', { deltaX: 50, deltaY: 50 });
-            
+
             expect(store.state.workflow.deltaMovePosition).toStrictEqual({ x: 50, y: 50 });
             expect(store.state.workflow.moveNodeGhostTresholdExceeded).toBe(true);
         });
