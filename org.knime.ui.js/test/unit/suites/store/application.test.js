--- conflicted
+++ resolved
@@ -61,11 +61,8 @@
             savedUserState: {},
             availablePortTypes: {},
             suggestedPortTypes: [],
-<<<<<<< HEAD
-            savedStates: []
-=======
+            savedStates: [],
             hasClipboardSupport: false
->>>>>>> d465f9a0
         });
     });
 
@@ -106,7 +103,6 @@
                 .toStrictEqual(['type1', 'type2']);
         });
 
-<<<<<<< HEAD
         it('sets saved states', () => {
             store.commit('application/setSavedStates',
                 { zoomFactor: 1,
@@ -122,12 +118,12 @@
                     workflow: 'workflow1',
                     project: 'project1' }]
             );
-=======
+        });
+
         it('sets the clipboard support flag', () => {
             store.commit('application/setHasClipboardSupport', true);
             expect(store.state.application.hasClipboardSupport)
                 .toBe(true);
->>>>>>> d465f9a0
         });
     });
 
