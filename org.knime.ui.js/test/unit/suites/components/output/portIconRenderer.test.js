--- conflicted
+++ resolved
@@ -1,47 +1,30 @@
-<<<<<<< HEAD
-import portIconRenderer from '~/components/output/PortIconRenderer';
-import { mount } from '@vue/test-utils';
-=======
 import { createLocalVue, mount } from '@vue/test-utils';
 import { mockVuexStore } from '~/test/unit/test-utils/mockVuexStore';
 import Vuex from 'vuex';
 
-import portIcon from '~/components/output/PortIconRenderer';
->>>>>>> 1b3823d1
-
+import portIconRenderer from '~/components/output/PortIconRenderer';
 import * as $colors from '~/style/colors';
 import * as $shapes from '~/style/shapes';
 
 describe('PortIconRenderer', () => {
-<<<<<<< HEAD
-    let doMount, wrapper, port, iconSize;
 
-    beforeEach(() => {
-        doMount = () => {
-            wrapper = mount(portIconRenderer(port, iconSize), {
-                mocks: { $colors, $shapes }
-            });
-=======
     beforeAll(() => {
         const localVue = createLocalVue();
         localVue.use(Vuex);
     });
 
-    let $store, doMount, storeConfig, wrapper;
-    const FLOW_VARIABLE = 'FV';
-    const TABLE = 'TA';
+    let $store, doMount, storeConfig, wrapper, port, iconSize;
 
     beforeEach(() => {
-        wrapper = null;
         storeConfig = {
             application: {
                 state: {
                     availablePortTypes: {
-                        [TABLE]: {
+                        'table': {
                             kind: 'table',
                             name: 'Data'
                         },
-                        [FLOW_VARIABLE]: {
+                        'flowVariable': {
                             kind: 'flowVariable',
                             name: 'Flow Variable'
                         }
@@ -49,29 +32,21 @@
                 }
             }
         };
-        doMount = (pi) => {
+        doMount = () => {
             $store = mockVuexStore(storeConfig);
             let mocks = { $shapes, $colors, $store };
-            wrapper = mount(pi, { mocks });
->>>>>>> 1b3823d1
+            
+            wrapper = mount(portIconRenderer(port, iconSize), { mocks });
         };
     });
 
     it('renders a table portIcon', () => {
-<<<<<<< HEAD
         port = {
-            type: 'table',
+            typeId: 'table',
             state: 'EXECUTED'
         };
         doMount();
         
-=======
-        let PortIcon = portIcon({
-            typeId: TABLE,
-            state: 'EXECUTED'
-        });
-        doMount(PortIcon);
->>>>>>> 1b3823d1
         expect(wrapper.element.tagName.toLowerCase()).toBe('svg');
         expect(wrapper.findAll('.scale g').length).toBe(0);
         expect(wrapper.findAll('.scale g *').length).toBe(0);
@@ -79,23 +54,13 @@
     });
 
     it('renders a flowVar port Icon', () => {
-<<<<<<< HEAD
         port = {
-            type: 'flowVariable',
+            typeId: 'flowVariable',
             inactive: true,
             state: 'EXECUTED'
         };
         doMount();
 
-=======
-        let PortIcon = portIcon({
-            typeId: FLOW_VARIABLE,
-            inactive: true,
-            state: 'EXECUTED'
-
-        });
-        doMount(PortIcon);
->>>>>>> 1b3823d1
         expect(wrapper.element.tagName.toLowerCase()).toBe('svg');
         expect(wrapper.findAll('.scale g').length).toBe(0);
         expect(wrapper.findAll('.scale *').length).toBe(1 + 2); // 1 circle + 2 paths for "X"
@@ -104,7 +69,7 @@
 
     it('renders the port according to the port size', () => {
         port = {
-            type: 'table',
+            typeId: 'table',
             state: 'EXECUTED'
         };
         doMount();
@@ -115,7 +80,7 @@
 
     it('doesn´t set svg´s width', () => {
         port = {
-            type: 'table',
+            typeId: 'table',
             state: 'EXECUTED'
         };
         doMount();
@@ -125,7 +90,7 @@
 
     it('set svg´s width to provided arguments', () => {
         port = {
-            type: 'table',
+            typeId: 'table',
             state: 'EXECUTED'
         };
         iconSize = 12;
