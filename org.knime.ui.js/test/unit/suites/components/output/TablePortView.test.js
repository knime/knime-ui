--- conflicted
+++ resolved
@@ -5,17 +5,10 @@
 }), { virtual: true });
 
 import Vue from 'vue';
-<<<<<<< HEAD
-import { shallowMountWithAsyncData, mountWithAsyncData as deepMountWithAsyncData } from '~/test/unit/test-utils';
+import { shallowMount, mount } from '@vue/test-utils';
 import TablePortView from '~/components/output/TablePortView.vue';
 import Header from '~/components/output/TablePortViewHeader.vue';
 import Body from '~/components/output/TablePortViewBody.vue';
-=======
-import { shallowMount, mount } from '@vue/test-utils';
-import TablePortView from '~/components/output/TablePortView';
-import Header from '~/components/output/TablePortViewHeader';
-import Body from '~/components/output/TablePortViewBody';
->>>>>>> 44a3039f
 import MissingValueIcon from '~/assets/missing-value.svg?inline';
 import { loadTable as loadTableMock } from '~api';
 
@@ -30,7 +23,7 @@
 
 const tableRenderedDelay = 600;
 
-describe.skip('TablePortView.vue', () => {
+describe('TablePortView.vue', () => {
     let wrapper, dummyTable, doMount, dataRowHeight;
 
     beforeAll(() => {
@@ -107,21 +100,12 @@
                 Object.defineProperty(table, 'scrollHeight', { value: 100, configurable: true });
             }
 
-<<<<<<< HEAD
-            // if (mountMethod === shallowMountWithAsyncData) {
-            //     // if shallowMountWithAsyncData disable fixLayout
-            //     wrapper.vm.fixLayout = jest.fn();
-            //     // set dataRowHeight manually
-            //     wrapper.setData({ dataRowHeight });
-            // }
-=======
             if (mountMethod === shallowMount) {
                 // if shallowMount disable fixLayout
                 wrapper.vm.fixLayout = jest.fn();
                 // set dataRowHeight manually
                 wrapper.setData({ dataRowHeight });
             }
->>>>>>> 44a3039f
         };
     });
 
