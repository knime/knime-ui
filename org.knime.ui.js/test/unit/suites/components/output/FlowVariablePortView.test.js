--- conflicted
+++ resolved
@@ -1,12 +1,6 @@
 import Vue from 'vue';
-<<<<<<< HEAD
 import FlowVariablePortView from '~/components/output/FlowVariablePortView.vue';
-import { loadFlowVariables as loadFlowVariablesMock } from '~api';
 import { shallowMount } from '@vue/test-utils';
-=======
-import { shallowMount } from '@vue/test-utils';
-import FlowVariablePortView from '~/components/output/FlowVariablePortView';
->>>>>>> 44a3039f
 
 describe('FlowVariablePortView.vue', () => {
     let wrapper;
