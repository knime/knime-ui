--- conflicted
+++ resolved
@@ -177,9 +177,6 @@
         });
     });
 
-<<<<<<< HEAD
-    it('renders placeholder if port is selected while table is loading', async () => {
-=======
     it('renders placeholder if selected port is inactive', async () => {
         workflow.state.activeWorkflow.nodes.node1.outPorts[0] = { inactive: true, type: 'table' };
         doShallowMount();
@@ -193,7 +190,6 @@
     });
 
     it('renders table if data port is selected', async () => {
->>>>>>> 31053f78
         workflow.state.activeWorkflow.nodes.node1.outPorts[0] = { type: 'table' };
         dataTable.state.isLoading = true;
         doShallowMount();
@@ -220,10 +216,10 @@
     });
 
     it('renders table if flow variable port is selected', async () => {
-        workflow.state.activeWorkflow.nodes.node1.outPorts[2] = { type: 'flowVariable' };
+        workflow.state.activeWorkflow.nodes.node1.outPorts[0] = { type: 'flowVariable' };
         workflow.state.activeWorkflow.nodes.node1.state = { executionState: 'EXECUTING' };
         doShallowMount();
-        wrapper.setData({ selectedPortIndex: 2 });
+        wrapper.setData({ selectedPortIndex: 0 });
         await Vue.nextTick();
         expect(wrapper.findComponent(OutputPortSelectorBar).exists()).toBe(true);
         expect(wrapper.findComponent(FlowVariablePortOutputTable).exists()).toBe(true);
@@ -271,6 +267,7 @@
     });
 
     it('does not clear table if the same node is re-selected', async () => {
+        workflow.state.activeWorkflow.nodes.node1.outPorts[0] = { type: 'table' };
         doShallowMount();
         wrapper.setData({ selectedPortIndex: 0 });
         // triggers the watcher even though nothing has changed
