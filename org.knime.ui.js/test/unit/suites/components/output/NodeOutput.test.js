import { createLocalVue, shallowMount } from '@vue/test-utils';
import { mockVuexStore } from '~/test/unit/test-utils/mockVuexStore';
import Vue from 'vue';
import Vuex from 'vuex';

import * as $shapes from '~/style/shapes';

import NodeOutput from '~/components/output/NodeOutput';
import OutputPortSelectorBar from '~/components/output/OutputPortSelectorBar';
import DataPortOutputTable from '~/components/output/DataPortOutputTable';
import FlowVariablePortOutputTable from '~/components/output/FlowVariablePortOutputTable';
import Button from '~/webapps-common/ui/components/Button';
import ReloadIcon from '~/webapps-common/ui/assets/img/icons/reload.svg?inline';

jest.useFakeTimers();

describe('NodeOutput.vue', () => {
    let propsData, mocks, doShallowMount, wrapper, $store, dataTable, flowVariables, workflow, openedProjects;

    beforeAll(() => {
        const localVue = createLocalVue();
        localVue.use(Vuex);
    });

    beforeEach(() => {
        wrapper = null;
        propsData = {};

        dataTable = {
            state: {
                rows: ['dummy'],
                totalNumRows: 1000,
                totalNumColumns: 200,
                isReady: false
            },
            actions: {
                load: jest.fn(),
                clear: jest.fn()
            }
        };

        flowVariables = {
            state: {
                flowVariables: [
                    {
                        ownerNodeId: 'testOwner',
                        type: 'StringValue',
                        name: 'testFlowVariable1',
                        value: 'test1'
                    }
                ]
            },
            actions: {
                load: jest.fn(),
                clear: jest.fn()
            }
        };

        workflow = {
            state: {
                activeWorkflow: {
                    nodes: {
                        node1: {
                            id: 'node1',
                            selected: true,
                            outPorts: ['dummy'],
                            isLoaded: false
                        }
                    },
                    state: {}
                }
            },
            getters: {
                activeWorkflowId: jest.fn().mockReturnValue('activeWorkflowId')
            },
            actions: {
                executeNodes: jest.fn()
            },
            getters: {
                activeWorkflowId: () => 'root'
            }
        };

        openedProjects = {
            state: {
                activeId: 'projectId'
            }
        };

        $store = mockVuexStore({
            dataTable,
            flowVariables,
            workflow,
            openedProjects
        });

        mocks = { $store, $shapes };
        doShallowMount = () => {
            wrapper = shallowMount(NodeOutput, { propsData, mocks });
        };
    });

    it('renders placeholder if no node is selected', () => {
        workflow.state.activeWorkflow.nodes.node1.selected = false;
        doShallowMount();
        expect(wrapper.findComponent(OutputPortSelectorBar).exists()).toBe(false);
        expect(wrapper.findComponent(DataPortOutputTable).exists()).toBe(false);
        expect(wrapper.find('.placeholder').text()).toBe(
            'To show the node output, please select a configured or executed node.'
        );
    });

    it('renders placeholder if more than one node is selected', () => {
        workflow.state.activeWorkflow.nodes.node2 = workflow.state.activeWorkflow.nodes.node1;
        doShallowMount();
        expect(wrapper.findComponent(OutputPortSelectorBar).exists()).toBe(false);
        expect(wrapper.findComponent(DataPortOutputTable).exists()).toBe(false);
        expect(wrapper.find('.placeholder').text()).toBe('To show the node output, please select only one node.');
    });

    it('renders placeholder if no output port is present', () => {
        workflow.state.activeWorkflow.nodes.node1.outPorts = [];
        doShallowMount();
        expect(wrapper.findComponent(OutputPortSelectorBar).exists()).toBe(false);
        expect(wrapper.findComponent(DataPortOutputTable).exists()).toBe(false);
        expect(wrapper.find('.placeholder').text()).toBe('The selected node has no output ports.');
    });

    describe('placeholder if no port is selected', () => {
        it('renders placeholder if ports are not supported', () => {
            doShallowMount();
            expect(wrapper.findComponent(OutputPortSelectorBar).exists()).toBe(true);
            expect(wrapper.findComponent(DataPortOutputTable).exists()).toBe(false);
            expect(wrapper.find('.placeholder').text()).toBe('The selected node has no supported output port.');
        });

        it('renders placeholder if node needs to be executed', () => {
            workflow.state.activeWorkflow.nodes.node1.outPorts[0] = { type: 'table' };
            workflow.state.activeWorkflow.nodes.node1.allowedActions = { canExecute: true };
            doShallowMount();
            expect(wrapper.findComponent(OutputPortSelectorBar).exists()).toBe(true);
            expect(wrapper.findComponent(DataPortOutputTable).exists()).toBe(false);
            expect(wrapper.find('.placeholder').text())
                .toContain('To show the output table, please execute the selected node.');
            expect(wrapper.findComponent(Button).element.textContent.trim()).toBe('Execute');
        });

        it('renders placeholder if node needs to be configured', () => {
            workflow.state.activeWorkflow.nodes.node1.outPorts[0] = { type: 'table' };
            workflow.state.activeWorkflow.nodes.node1.state = { executionState: 'IDLE' };
            doShallowMount();
            expect(wrapper.findComponent(OutputPortSelectorBar).exists()).toBe(true);
            expect(wrapper.findComponent(DataPortOutputTable).exists()).toBe(false);
            expect(wrapper.find('.placeholder').text()).toBe('Please first configure the selected node.');
        });

        it('renders placeholder while node is executing', () => {
            workflow.state.activeWorkflow.nodes.node1.outPorts[0] = { type: 'table' };
            workflow.state.activeWorkflow.nodes.node1.state = { executionState: 'EXECUTING' };
            doShallowMount();
            expect(wrapper.findComponent(OutputPortSelectorBar).exists()).toBe(true);
            expect(wrapper.findComponent(DataPortOutputTable).exists()).toBe(false);
            expect(wrapper.findComponent(ReloadIcon).exists()).toBe(true);
            expect(wrapper.find('.placeholder').text()).toBe('Output is available after execution.');
        });

        it('renders placeholder while node is beeing dragged and table was not loaded previously', async () => {
            workflow.state.activeWorkflow.nodes.node1.outPorts[0] = { type: 'table' };
            workflow.state.activeWorkflow.nodes.node1.state = { executionState: 'EXECUTED' };
            workflow.state.isDragging = true;
            dataTable.state.isReady = true;
            doShallowMount();
            wrapper.setData({ selectedPortIndex: 0 });
            await Vue.nextTick();
            expect(wrapper.findComponent(OutputPortSelectorBar).exists()).toBe(true);
            expect(wrapper.findComponent(DataPortOutputTable).exists()).toBe(false);
            expect(wrapper.find('.placeholder').text()).toBe('Data is loaded after node movement...');
        });

        it('renders table while node is beeing dragged and table has loaded previously', async () => {
            workflow.state.activeWorkflow.nodes.node1.outPorts[0] = { type: 'table' };
            workflow.state.activeWorkflow.nodes.node1.state = { executionState: 'EXECUTED' };
            workflow.state.isDragging = true;
            dataTable.state.isReady = true;
            doShallowMount();
            wrapper.setData({ selectedPortIndex: 0 });
            expect(wrapper.findComponent(OutputPortSelectorBar).exists()).toBe(true);
            expect(wrapper.findComponent(DataPortOutputTable).exists()).toBe(false);
            expect(wrapper.find('.placeholder').text()).toBe('Data is loaded after node movement...');
            wrapper.vm.$options.isLoaded = true;
            await Vue.nextTick();
            expect(wrapper.findComponent(OutputPortSelectorBar).exists()).toBe(true);
            expect(wrapper.findComponent(DataPortOutputTable).exists()).toBe(true);
            expect(wrapper.find('.placeholder').exists()).toBe(false);
        });

        it('renders placeholder if selected port is unsupported', () => {
            workflow.state.activeWorkflow.nodes.node1.outPorts[0] = { type: 'something unsupported' };
            workflow.state.activeWorkflow.nodes.node1.outPorts[1] = { type: 'table' };
            doShallowMount();
            expect(wrapper.findComponent(OutputPortSelectorBar).exists()).toBe(true);
            expect(wrapper.findComponent(DataPortOutputTable).exists()).toBe(false);
            expect(wrapper.find('.placeholder').text()).toBe(
                'The data at the output port are not in data table format.'
            );
        });

        it('renders placeholder if node is in an unknown state', () => {
            workflow.state.activeWorkflow.nodes.node1.kind = 'metanode';
            workflow.state.activeWorkflow.nodes.node1.outPorts[0] = { type: 'table', nodeStatus: 'IDLE' };
            doShallowMount();
            expect(wrapper.findComponent(OutputPortSelectorBar).exists()).toBe(true);
            expect(wrapper.findComponent(DataPortOutputTable).exists()).toBe(false);
            expect(wrapper.find('.placeholder').text()).toBe('No output available.');
        });
    });

    it('renders placeholder if selected port is inactive', async () => {
        workflow.state.activeWorkflow.nodes.node1.outPorts[0] = { inactive: true, type: 'table' };
        doShallowMount();
        wrapper.setData({ selectedPortIndex: 0 });
        await Vue.nextTick();
        expect(wrapper.findComponent(OutputPortSelectorBar).exists()).toBe(true);
        expect(wrapper.findComponent(DataPortOutputTable).exists()).toBe(false);
        expect(wrapper.find('.placeholder').text()).toBe(
            'This output port is inactive and therefore no data table is available.'
        );
    });

    it('renders placeholder if port is selected while table is loading', async () => {
        workflow.state.activeWorkflow.nodes.node1.outPorts[0] = { type: 'table' };
        dataTable.state.isLoading = true;
        doShallowMount();
        wrapper.setData({ selectedPortIndex: 0 });
        await Vue.nextTick();

        expect(wrapper.findComponent(DataPortOutputTable).exists()).toBe(false);
        expect(wrapper.find('.placeholder').text()).toBe(
            'Loading Table...'
        );
        expect(wrapper.find('.loading-icon').exists()).toBe(true);
    });

    it('renders table if port is selected and table has loaded', async () => {
        workflow.state.activeWorkflow.nodes.node1.outPorts[0] = { type: 'table' };
        dataTable.state.isReady = true;
        doShallowMount();
        wrapper.setData({ selectedPortIndex: 0 });
        await Vue.nextTick();
        expect(wrapper.findComponent(OutputPortSelectorBar).exists()).toBe(true);
        expect(wrapper.findComponent(DataPortOutputTable).exists()).toBe(true);
        expect(wrapper.find('.placeholder').exists()).toBe(false);
        expect(wrapper.find('.counts').text()).toBe(['Rows: 1 of 1000', 'Columns: 200'].join(''));
    });

    it('renders table if flow variable port is selected and node is still executing', async () => {
        workflow.state.activeWorkflow.nodes.node1.outPorts[2] = { type: 'flowVariable' };
        workflow.state.activeWorkflow.nodes.node1.state = { executionState: 'EXECUTING' };
        doShallowMount();
        wrapper.setData({ selectedPortIndex: 2 });
        await Vue.nextTick();
        expect(wrapper.findComponent(OutputPortSelectorBar).exists()).toBe(true);
        expect(wrapper.findComponent(FlowVariablePortOutputTable).exists()).toBe(true);
        expect(wrapper.find('.placeholder').exists()).toBe(false);
        expect(wrapper.find('.counts').text()).toBe('Count: 1');
    });

    it('renders table if flow variable port is selected', async () => {
        workflow.state.activeWorkflow.nodes.node1.outPorts[0] = { type: 'flowVariable' };
        workflow.state.activeWorkflow.nodes.node1.state = { executionState: 'EXECUTED' };
        doShallowMount();
        wrapper.setData({ selectedPortIndex: 0 });
        await Vue.nextTick();
        expect(wrapper.findComponent(OutputPortSelectorBar).exists()).toBe(true);
        expect(wrapper.findComponent(FlowVariablePortOutputTable).exists()).toBe(true);
        expect(wrapper.find('.placeholder').exists()).toBe(false);
        expect(wrapper.find('.counts').text()).toBe('Count: 1');
    });

    it('executes node on button click', () => {
        workflow.state.activeWorkflow.nodes.node1.outPorts[0] = { type: 'table' };
        workflow.state.activeWorkflow.nodes.node1.allowedActions = { canExecute: true };
        doShallowMount();
        expect(wrapper.findComponent(OutputPortSelectorBar).exists()).toBe(true);
        expect(wrapper.findComponent(DataPortOutputTable).exists()).toBe(false);
        expect(wrapper.find('.placeholder').text())
            .toContain('To show the output table, please execute the selected node.');
        wrapper.findComponent(Button).vm.$emit('click');
        expect(workflow.actions.executeNodes).toHaveBeenCalledWith(expect.anything(), { nodeIds: ['node1'] });
    });

    it('loads table data on tab change', async () => {
        workflow.state.activeWorkflow.nodes.node1.outPorts[2] = { type: 'table' };
        workflow.state.activeWorkflow.nodes.node1.state = { executionState: 'EXECUTED' };
        doShallowMount();

        wrapper.setData({ selectedPortIndex: 2 });
        await Vue.nextTick();
        jest.runAllTimers();
        expect(dataTable.actions.load).toHaveBeenCalledWith(expect.anything(), {
<<<<<<< HEAD
            nodeId: 'node1', portIndex: 2, projectId: 'projectId', workflowId: 'activeWorkflowId'
=======
            nodeId: 'node1', portIndex: 2, projectId: 'projectId', workflowId: 'root'
>>>>>>> 2ca0e7ed
        });

        wrapper.setData({ selectedPortIndex: null });
        await Vue.nextTick();
        jest.runAllTimers();
        expect(dataTable.actions.clear).toHaveBeenCalled();
    });

    it('clears table on node selection', async () => {
        doShallowMount();
        wrapper.setData({ selectedPortIndex: 0 });
        workflow.state.activeWorkflow.nodes.node1.selected = false;
        await Vue.nextTick();
        expect(dataTable.actions.clear).toHaveBeenCalled();
        expect(wrapper.vm.selectedPortIndex).toBe(null);
    });

    it('does not clear table if the same node is re-selected', async () => {
        workflow.state.activeWorkflow.nodes.node1.outPorts[0] = { type: 'table' };
        doShallowMount();
        wrapper.setData({ selectedPortIndex: 0 });
        // triggers the watcher even though nothing has changed
        Vue.set(workflow.state.activeWorkflow.nodes.node1, 'selected', true);
        await Vue.nextTick();
        expect(wrapper.vm.selectedPortIndex).toBe(0);
        expect(dataTable.actions.clear).not.toHaveBeenCalled();
    });

    it('loads/clears the flow variable table when a flow variable tab is selected', async () => {
        workflow.state.activeWorkflow.nodes.node1.outPorts[2] = { type: 'flowVariable' };
        workflow.state.activeWorkflow.nodes.node1.state = { executionState: 'EXECUTED' };
        doShallowMount();

        wrapper.setData({ selectedPortIndex: 2 });
        await Vue.nextTick();
        jest.runAllTimers();
        expect(flowVariables.actions.load).toHaveBeenCalledWith(expect.anything(), {
<<<<<<< HEAD
            nodeId: 'node1', portIndex: 2, projectId: 'projectId', workflowId: 'activeWorkflowId'
=======
            nodeId: 'node1', portIndex: 2, projectId: 'projectId', workflowId: 'root'
>>>>>>> 2ca0e7ed
        });

        wrapper.setData({ selectedPortIndex: null });
        await Vue.nextTick();
        jest.runAllTimers();
        expect(flowVariables.actions.clear).toHaveBeenCalled();
    });
});<|MERGE_RESOLUTION|>--- conflicted
+++ resolved
@@ -298,11 +298,7 @@
         await Vue.nextTick();
         jest.runAllTimers();
         expect(dataTable.actions.load).toHaveBeenCalledWith(expect.anything(), {
-<<<<<<< HEAD
-            nodeId: 'node1', portIndex: 2, projectId: 'projectId', workflowId: 'activeWorkflowId'
-=======
             nodeId: 'node1', portIndex: 2, projectId: 'projectId', workflowId: 'root'
->>>>>>> 2ca0e7ed
         });
 
         wrapper.setData({ selectedPortIndex: null });
@@ -340,11 +336,7 @@
         await Vue.nextTick();
         jest.runAllTimers();
         expect(flowVariables.actions.load).toHaveBeenCalledWith(expect.anything(), {
-<<<<<<< HEAD
-            nodeId: 'node1', portIndex: 2, projectId: 'projectId', workflowId: 'activeWorkflowId'
-=======
             nodeId: 'node1', portIndex: 2, projectId: 'projectId', workflowId: 'root'
->>>>>>> 2ca0e7ed
         });
 
         wrapper.setData({ selectedPortIndex: null });
