/* eslint-disable no-magic-numbers */
import { createLocalVue, shallowMount } from '@vue/test-utils';
import { mockVuexStore } from '~/test/unit/test-utils/mockVuexStore';
import Vuex from 'vuex';
import Vue from 'vue';
<<<<<<< HEAD
import HotkeyHandler from '~/components/HotkeyHandler.vue';
=======
import HotkeyHandler from '~/components/HotkeyHandler';
import { escapePressed as escapePressedMock } from '~/mixins/escapeStack';

jest.mock('~/mixins/escapeStack', () => ({
    escapePressed: jest.fn()
}));
>>>>>>> 44a3039f

const expectEventHandled = () => {
    expect(KeyboardEvent.prototype.preventDefault).toHaveBeenCalled();
    expect(KeyboardEvent.prototype.stopPropagation).toHaveBeenCalled();
};
const expectEventNotHandled = () => {
    expect(KeyboardEvent.prototype.preventDefault).not.toHaveBeenCalled();
    expect(KeyboardEvent.prototype.stopPropagation).not.toHaveBeenCalled();
};

describe('HotKeys', () => {
    let doShallowMount, wrapper, $store, storeConfig, $commands;

    beforeAll(() => {
        const localVue = createLocalVue();
        localVue.use(Vuex);
    });

    afterEach(() => {
        wrapper.destroy();
        jest.clearAllMocks();
    });

    beforeEach(() => {
        $commands = {
            findByHotkey: jest.fn(),
            isEnabled: jest.fn(),
            dispatch: jest.fn()
        };

        $store = null;
        wrapper = null;

        KeyboardEvent.prototype.preventDefault = jest.fn();
        KeyboardEvent.prototype.stopPropagation = jest.fn();

        escapePressedMock.mockClear();

        storeConfig = {
            workflow: {
                state: {
                    activeWorkflow: { someProperty: 0 }
                }
            },
            canvas: {
                state: {
                    suggestPanning: false
                },
                mutations: {
                    setSuggestPanning: jest.fn().mockImplementation((state, val) => {
                        state.suggestPanning = val;
                    })
                }
            }
        };

        doShallowMount = () => {
            $store = mockVuexStore(storeConfig);
            wrapper = shallowMount(HotkeyHandler, { mocks: { $store, $commands } });
        };
    });

    test('adds and removes listener', () => {
        jest.spyOn(document, 'addEventListener');
        jest.spyOn(document, 'removeEventListener');
        jest.spyOn(window, 'removeEventListener');
        doShallowMount();

        expect(document.addEventListener).toHaveBeenNthCalledWith(1, 'keydown', wrapper.vm.onKeydown);
        expect(document.addEventListener).toHaveBeenNthCalledWith(2, 'keyup', wrapper.vm.onKeyup);

        wrapper.destroy();
        expect(document.removeEventListener).toHaveBeenNthCalledWith(1, 'keydown', wrapper.vm.onKeydown);
        expect(document.removeEventListener).toHaveBeenNthCalledWith(2, 'keyup', wrapper.vm.onKeyup);
        expect(window.removeEventListener).toHaveBeenCalledWith('blur', wrapper.vm.windowBlurListener);
    });

    describe('Panning mode by holding [Alt]', () => {
        afterEach(() => expectEventHandled());

        test('Alt: Set Panning mode', async () => {
            doShallowMount();

            document.dispatchEvent(new KeyboardEvent('keydown', { key: 'Alt' }));
            await Vue.nextTick();
            expect(storeConfig.canvas.mutations.setSuggestPanning).toHaveBeenCalledWith(expect.anything(), true);
            expectEventHandled();

            document.dispatchEvent(new KeyboardEvent('keyup', { key: 'Alt' }));
            await Vue.nextTick();
            expect(storeConfig.canvas.mutations.setSuggestPanning).toHaveBeenCalledWith(expect.anything(), false);

            // this event shall have no effect
            window.dispatchEvent(new FocusEvent('blur'));
            await Vue.nextTick();
            expect(storeConfig.canvas.mutations.setSuggestPanning).toHaveBeenCalledTimes(2);
        });

        test('Alt: Cancel panning mode on focus loss', async () => {
            doShallowMount();

            document.dispatchEvent(new KeyboardEvent('keydown', { key: 'Alt' }));
            await Vue.nextTick();
            expect(storeConfig.canvas.mutations.setSuggestPanning).toHaveBeenCalledWith(expect.anything(), true);

            window.dispatchEvent(new FocusEvent('blur'));
            window.dispatchEvent(new FocusEvent('blur'));
            await Vue.nextTick();

            // panning mode has been canceled exactly 1 Time
            expect(storeConfig.canvas.mutations.setSuggestPanning).toHaveBeenCalledWith(expect.anything(), false);
            expect(storeConfig.canvas.mutations.setSuggestPanning).toHaveBeenCalledTimes(2);
        });
    });

    test('Escape triggers event', () => {
        doShallowMount();
        document.dispatchEvent(new KeyboardEvent('keydown', { key: 'Escape' }));
            
        expect(escapePressedMock).toHaveBeenCalled();
    });

    test('command found and is enabled', () => {
        $commands.findByHotkey.mockReturnValue('command');
        $commands.isEnabled.mockReturnValue(true);
        doShallowMount();

        // random key combination
        document.dispatchEvent(new KeyboardEvent('keydown', { key: 'b', ctrlKey: true }));

        expect($commands.isEnabled).toHaveBeenCalledWith('command');
        expect($commands.dispatch).toHaveBeenCalledWith('command');
        expectEventHandled();
    });

    test('no matching command found', () => {
        $commands.findByHotkey.mockReturnValue(null);
        doShallowMount();

        // random key combination
        document.dispatchEvent(new KeyboardEvent('keydown', { key: 'b', ctrlKey: true }));

        expect($commands.dispatch).not.toHaveBeenCalled();
        expectEventNotHandled();
    });

    test.each(['Control', 'Shift', 'Meta'])('modifier %s-keydown does nothing', (key) => {
        doShallowMount();
        document.dispatchEvent(new KeyboardEvent('keydown', { key }));

        expectEventNotHandled();
    });

    test('command found but is not enabled', () => {
        $commands.findByHotkey.mockReturnValue('command');
        $commands.isEnabled.mockReturnValue(false);
        doShallowMount();

        // random key combination
        document.dispatchEvent(new KeyboardEvent('keydown', { key: 'b', ctrlKey: true }));

        expect($commands.isEnabled).toHaveBeenCalledWith('command');
        expect($commands.dispatch).not.toHaveBeenCalledWith('command');
        expectEventHandled();
    });
});<|MERGE_RESOLUTION|>--- conflicted
+++ resolved
@@ -3,16 +3,12 @@
 import { mockVuexStore } from '~/test/unit/test-utils/mockVuexStore';
 import Vuex from 'vuex';
 import Vue from 'vue';
-<<<<<<< HEAD
 import HotkeyHandler from '~/components/HotkeyHandler.vue';
-=======
-import HotkeyHandler from '~/components/HotkeyHandler';
 import { escapePressed as escapePressedMock } from '~/mixins/escapeStack';
 
 jest.mock('~/mixins/escapeStack', () => ({
     escapePressed: jest.fn()
 }));
->>>>>>> 44a3039f
 
 const expectEventHandled = () => {
     expect(KeyboardEvent.prototype.preventDefault).toHaveBeenCalled();
