--- conflicted
+++ resolved
@@ -3,7 +3,7 @@
 import { mockVuexStore } from '~/test/unit/test-utils/mockVuexStore';
 import Vuex from 'vuex';
 
-jest.mock('~api', () => {}, { virtual: true });
+jest.mock('~api', () => { }, { virtual: true });
 
 import Connector from '~/components/Connector';
 import * as $shapes from '~/style/shapes';
@@ -40,7 +40,6 @@
                     ...workflowStoreConfig,
                     state: {
                         activeWorkflow: {
-<<<<<<< HEAD
                             nodes: {
                                 'root:1': {
                                     kind: 'metanode',
@@ -52,27 +51,12 @@
                                     position: { x: 12, y: 14 },
                                     inPorts: [portMock, portMock, portMock]
                                 }
-=======
-                            projectId: 'some id',
-                            nodeIds: ['root:1', 'root:2'],
-                            info: {}
-                        }
-                    }
-                },
-                nodes: {
-                    state: {
-                        'some id': {
-                            'root:1': {
-                                kind: 'metanode',
-                                position: { x: 2, y: 2 },
-                                outPorts: [portMock, portMock]
-                            },
-                            'root:2': {
-                                kind: 'metanode',
-                                position: { x: 12, y: 14 },
-                                inPorts: [portMock, portMock, portMock]
->>>>>>> f93bf7b8
                             }
+                        }
+                    },
+                    getters: {
+                        isWritable() {
+                            return true;
                         }
                     }
                 }
@@ -102,24 +86,15 @@
                     ...workflowStoreConfig,
                     state: {
                         activeWorkflow: {
-<<<<<<< HEAD
                             nodes: {
                                 'root:1': { position: { x: 0, y: 0 }, outPorts: [portMock, portMock] },
                                 'root:2': { position: { x: 12, y: 14 }, inPorts: [portMock, portMock, portMock] }
                             }
-=======
-                            projectId: 'myId',
-                            nodeIds: ['root:1', 'root:2'],
-                            info: {}
-                        }
-                    }
-                },
-                nodes: {
-                    state: {
-                        myId: {
-                            'root:1': { position: { x: 0, y: 0 }, outPorts: [portMock, portMock] },
-                            'root:2': { position: { x: 12, y: 14 }, inPorts: [portMock, portMock, portMock] }
->>>>>>> f93bf7b8
+                        }
+                    },
+                    getters: {
+                        isWritable() {
+                            return true;
                         }
                     }
                 }
@@ -140,18 +115,18 @@
                     state: {
                         activeWorkflow: {
                             projectId: 'myId',
-                            nodeIds: ['root:1', 'root:2'],
+                            nodes: {
+                                'root:1': { position: { x: 0, y: 0 }, outPorts: [portMock, portMock] },
+                                'root:2': { position: { x: 12, y: 14 }, inPorts: [portMock, portMock, portMock] }
+                            },
                             info: {
                                 linked: true
                             }
                         }
-                    }
-                },
-                nodes: {
-                    state: {
-                        myId: {
-                            'root:1': { position: { x: 0, y: 0 }, outPorts: [portMock, portMock] },
-                            'root:2': { position: { x: 12, y: 14 }, inPorts: [portMock, portMock, portMock] }
+                    },
+                    getters: {
+                        isWritable() {
+                            return false;
                         }
                     }
                 }
@@ -219,6 +194,9 @@
                                 y: 33,
                                 height: 1236
                             };
+                        },
+                        isWritable() {
+                            return true;
                         }
                     }
                 }
