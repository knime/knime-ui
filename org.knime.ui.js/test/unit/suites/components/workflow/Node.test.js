/* eslint-disable max-lines */
/* eslint-disable no-magic-numbers */
import { createLocalVue, shallowMount } from '@vue/test-utils';
import Vuex from 'vuex';
import Vue from 'vue';
import { mockVuexStore } from '~/test/unit/test-utils';

import Node from '~/components/workflow/Node';
import NodePorts from '~/components/workflow/NodePorts';
import NodeDecorators from '~/components/workflow/NodeDecorators';
import NodeTorso from '~/components/workflow/NodeTorso';
import NodeState from '~/components/workflow/NodeState';
import NodeAnnotation from '~/components/workflow/NodeAnnotation';
import NodeActionBar from '~/components/workflow/NodeActionBar';
import DraggablePortWithTooltip from '~/components/workflow/DraggablePortWithTooltip';
import NodeSelectionPlane from '~/components/workflow/NodeSelectionPlane';

import '~/plugins/directive-move';

import * as $shapes from '~/style/shapes';
import * as $colors from '~/style/colors';
import NodeName from '~/components/workflow/NodeName';

<<<<<<< HEAD
const mockPort = ({ index, connectedVia = [] }) => ({
    inactive: false,
    optional: false,
    index,
    typeId: 'other',
    connectedVia
});

=======
>>>>>>> 7c3fed8d
const commonNode = {
    id: 'root:1',
    kind: 'node',

    inPorts: [],
    outPorts: [],

    position: { x: 500, y: 200 },
    annotation: {
        text: 'ThatsMyNode',
        backgroundColor: 'rgb(255, 216, 0)',
        styleRanges: [{ start: 0, length: 2, fontSize: 12 }]
    },

    name: 'My Name',
    type: 'Source',

    icon: 'data:image/icon',

    allowedActions: {
        canExecute: true,
        canCancel: true,
        canReset: true,
        canOpenDialog: true,
        canOpenView: true
    },

    link: null,
    executionInfo: null,
    loopState: null,
    loopInfo: {
        allowedActions: {}
    }
};
const nativeNode = {
    ...commonNode,
    templateId: 'A'
};
const componentNode = {
    ...commonNode,
    kind: 'component',
    name: 'c for component',
    type: 'Source',
    icon: 'data:image/componentIcon'
};
const metaNode = {
    ...commonNode,
    kind: 'metanode',
    name: 'm for meta',
    state: {
        executionState: 'EXECUTED'
    }
};

describe('Node', () => {
    let propsData, mocks, doMount, wrapper, storeConfig, $store, NodePortsMock;

    beforeAll(() => {
        const localVue = createLocalVue();
        localVue.use(Vuex);
    });

    beforeEach(() => {
        wrapper = null;
        storeConfig = {
            workflow: {
                actions: {
                    loadWorkflow: jest.fn(),
                    executeNodes: jest.fn(),
                    cancelNodeExecution: jest.fn(),
                    resetNodes: jest.fn(),
                    openNodeConfiguration: jest.fn(),
                    openView: jest.fn(),
                    removeContainerNodePort: jest.fn()
                },
                getters: {
                    isWritable: () => true,
                    isDragging: () => false
                }
            },
            application: {
                state() {
                    return { activeProjectId: 'projectId' };
                },
                actions: {
                    switchWorkflow: jest.fn()
                }
            },
            selection: {
                getters: {
                    isNodeSelected: () => jest.fn(),
                    singleSelectedNode: jest.fn()
                },
                actions: {
                    deselectAllObjects: jest.fn(),
                    selectNode: jest.fn(),
                    deselectNode: jest.fn()
                }
            },
            canvas: {
                state: {
                    zoomFactor: 1
                }
            }
        };

        NodePortsMock = {
            props: NodePorts.props,
            data: () => ({
                portBarBottom: 101,
                portPositions: 'port-positions'
            }),
            template: '<div />'
        };


        propsData = {
            // insert node before mounting
        };


        doMount = () => {
            $store = mockVuexStore(storeConfig);
            mocks = { $shapes, $colors, $store };
            wrapper = shallowMount(Node, {
                propsData,
                mocks,
                stubs: {
                    NodePorts: NodePortsMock
                }
            });
        };
    });

    describe('features', () => {
        beforeEach(() => {
            propsData = JSON.parse(JSON.stringify(commonNode));
            doMount();
        });

        it('renders ports', () => {
            doMount();
            let nodePorts = wrapper.findComponent(NodePortsMock);

            expect(nodePorts.props('nodeId')).toBe(commonNode.id);
            expect(nodePorts.props('inPorts')).toStrictEqual(commonNode.inPorts);
            expect(nodePorts.props('outPorts')).toStrictEqual(commonNode.inPorts);
            expect(nodePorts.props('targetPort')).toBe(null);
            expect(nodePorts.props('canAddPorts')).toBe(false);
            expect(nodePorts.props('isMetanode')).toBe(false);
            expect(nodePorts.props('hover')).toBe(false);
            expect(nodePorts.props('connectorHover')).toBe(false);
            expect(nodePorts.props('isSingleSelected')).toBe(false);
        });

        it('renders decorators', () => {
            doMount();

            let decoratorProps = wrapper.findComponent(NodeDecorators).props();
            expect(propsData).toMatchObject(decoratorProps);
        });

        it('renders ports for metanodes', () => {
            propsData = { ...metaNode };
            doMount();
            let nodePorts = wrapper.findComponent(NodePortsMock);

            expect(nodePorts.props('canAddPorts')).toBe(true);
            expect(nodePorts.props('isMetanode')).toBe(true);
        });

        it('renders ports for components', () => {
            propsData = { ...componentNode };
            doMount();
            let nodePorts = wrapper.findComponent(NodePortsMock);

            expect(nodePorts.props('canAddPorts')).toBe(true);
            expect(nodePorts.props('isMetanode')).toBe(false);
        });

        it("doesn't render non-existent node annotation", () => {
            delete propsData.annotation;
            doMount();

            expect(wrapper.findComponent(NodeAnnotation).exists()).toBe(false);
        });

        it("doesn't render empty node annotation", () => {
            propsData.annotation.text = '';
            doMount();

            expect(wrapper.findComponent(NodeAnnotation).exists()).toBe(false);
        });

        it('displays annotation', () => {
            expect(wrapper.findComponent(NodeAnnotation).props()).toStrictEqual({
                backgroundColor: 'rgb(255, 216, 0)',
                defaultFontSize: 12,
                styleRanges: [{ start: 0, length: 2, fontSize: 12 }],
                text: 'ThatsMyNode',
                textAlign: 'center',
                yOffset: 20
            });
        });

        it('pushes Metanode annotation up', () => {
            propsData = { ...metaNode };
            doMount();
            expect(wrapper.findComponent(NodeAnnotation).props()).toStrictEqual({
                backgroundColor: 'rgb(255, 216, 0)',
                defaultFontSize: 12,
                styleRanges: [{ start: 0, length: 2, fontSize: 12 }],
                text: 'ThatsMyNode',
                textAlign: 'center',
                yOffset: 0
            });
        });

        it('displays icon', () => {
            expect(wrapper.findComponent(NodeTorso).props().icon).toBe('data:image/icon');
        });

        it('doesn’t show selection frame', () => {
            expect(wrapper.findComponent(NodeSelectionPlane).isVisible()).toBe(false);
        });

        it('renders node state', () => {
            expect(wrapper.findComponent(NodeState).exists()).toBe(true);
            expect(wrapper.findComponent(NodeState).attributes('transform')).toBe(
                `translate(0, ${$shapes.nodeSize + $shapes.nodeStatusMarginTop})`
            );
        });

        it('renders metanode state', () => {
            propsData = { ...metaNode };
            doMount();
            expect(wrapper.findComponent(NodeTorso).props('executionState')).toBe('EXECUTED');
        });

        it('renders port with direction and nodeId', () => {
            const ports = wrapper.findAllComponents(DraggablePortWithTooltip).wrappers;

            ports.forEach(port => {
                expect(port.props('nodeId')).toBe(commonNode.id);
            });

            ports.forEach((port, index) => {
                expect(port.props('direction')).toBe(index < commonNode.inPorts.length ? 'in' : 'out');
            });
        });
    });

    it('opens the node config on double click', async () => {
        propsData = {
            ...commonNode,
            allowedActions: {
                canOpenDialog: true
            }
        };
        doMount();
        await wrapper.findComponent(NodeTorso).trigger('dblclick');

        expect(storeConfig.workflow.actions.openNodeConfiguration).toHaveBeenCalledWith(expect.anything(), 'root:1');
    });

    describe('Node selection preview', () => {
        beforeEach(() => {
            propsData =
                {
                    ...commonNode,
                    state: {
                        executionState: 'IDLE'
                    }
                };
        });

        it('shows frame if selection preview is active', async () => {
            storeConfig.selection.getters.isNodeSelected = () => jest.fn().mockReturnValueOnce(false);
            doMount();
            expect(wrapper.findComponent(NodeSelectionPlane).isVisible()).toBe(false);
            wrapper.vm.setSelectionPreview('show');
            await Vue.nextTick();
            expect(wrapper.findComponent(NodeSelectionPlane).isVisible()).toBe(true);

            storeConfig.selection.getters.isNodeSelected = () => jest.fn().mockReturnValueOnce(true);
            doMount();
            expect(wrapper.findComponent(NodeSelectionPlane).isVisible()).toBe(true);
        });

        it('hides frame if selection preview is "hide" even if real selection is active', async () => {
            storeConfig.selection.getters.isNodeSelected = () => jest.fn().mockReturnValueOnce(true);
            doMount();
            expect(wrapper.findComponent(NodeSelectionPlane).isVisible()).toBe(true);
            wrapper.vm.setSelectionPreview('hide');
            await Vue.nextTick();
            expect(wrapper.findComponent(NodeSelectionPlane).isVisible()).toBe(false);
        });

        it('clears selection preview state', async () => {
            storeConfig.selection.getters.isNodeSelected = () => jest.fn().mockReturnValue(true);
            doMount();
            expect(wrapper.findComponent(NodeSelectionPlane).isVisible()).toBe(true);
            wrapper.vm.setSelectionPreview('hide');
            await Vue.nextTick();
            expect(wrapper.findComponent(NodeSelectionPlane).isVisible()).toBe(false);
            wrapper.vm.setSelectionPreview('clear');
            await Vue.nextTick();
            expect(wrapper.findComponent(NodeSelectionPlane).isVisible()).toBe(true);
        });
    });

    describe('Node selected', () => {
        beforeEach(() => {
            propsData =
            {
                ...commonNode,
                state: {
                    executionState: 'IDLE'
                }
            };
        });

        it('shows frame if selected', () => {
            storeConfig.selection.getters.isNodeSelected = () => jest.fn().mockReturnValueOnce(true);
            doMount();
            expect(wrapper.findComponent(NodeSelectionPlane).isVisible()).toBe(true);

            storeConfig.selection.getters.isNodeSelected = () => jest.fn().mockReturnValueOnce(false);
            doMount();
            expect(wrapper.findComponent(NodeSelectionPlane).isVisible()).toBe(false);
        });

        it('has no shadow effect', () => {
            storeConfig.selection.getters.isNodeSelected = () => jest.fn().mockReturnValue(true);
            doMount();
            expect(wrapper.findComponent(NodeTorso).attributes().filter).toBeFalsy();
            expect(wrapper.findComponent(NodeState).attributes().filter).toBeFalsy();
        });

        it('renders NodeActionBar at correct position', async () => {
            doMount();
            wrapper.vm.hover = true;
            await Vue.nextTick();
            expect(wrapper.findComponent(NodeActionBar).props()).toStrictEqual({
                nodeId: 'root:1',
                canExecute: true,
                canCancel: true,
                canReset: true,
                canPause: null,
                canResume: null,
                canStep: null,
                canOpenDialog: true,
                canOpenView: true
            });
            expect(wrapper.findComponent(NodeActionBar).attributes().transform).toBe('translate(516, 161)');
        });

        it('click to select', async () => {
            doMount();

            await wrapper.find('g g g').trigger('click', { button: 0 });

            expect(storeConfig.selection.actions.deselectAllObjects).toHaveBeenCalled();
            expect(storeConfig.selection.actions.selectNode).toHaveBeenCalledWith(
                expect.anything(),
                expect.stringMatching('root:1')
            );
        });

        it('shift-click adds to selection', async () => {
            storeConfig.selection.getters.isNodeSelected = () => jest.fn().mockReturnValueOnce(true);
            doMount();

            await wrapper.find('g g g').trigger('click', { button: 0, shiftKey: true });

            expect(storeConfig.selection.actions.selectNode).toHaveBeenCalledWith(
                expect.anything(),
                expect.stringMatching('root:1')
            );
        });

        it('shift-click removes from selection', async () => {
            storeConfig.selection.getters.isNodeSelected = () => jest.fn().mockReturnValue(true);
            doMount();

            await wrapper.find('g g g').trigger('click', { button: 0, shiftKey: true });
            expect(storeConfig.selection.actions.deselectNode).toHaveBeenCalledWith(
                expect.anything(),
                expect.stringMatching('root:1')
            );
        });

        it('ctrl-click doest influence selection', async () => {
            doMount();
            await wrapper.find('g g g').trigger('mousedown', { button: 0, ctrlKey: true });
            expect(storeConfig.selection.actions.selectNode).not.toHaveBeenCalled();
        });

        it('shift-right-click adds to selection', async () => {
            storeConfig.selection.getters.isNodeSelected = () => jest.fn().mockReturnValueOnce(true);
            doMount();

            await wrapper.find('g g g').trigger('contextmenu', { shiftKey: true });

            expect(storeConfig.selection.actions.selectNode).toHaveBeenCalledWith(
                expect.anything(),
                expect.stringMatching('root:1')
            );
        });

        it('shift-right-click does not remove from selection', async () => {
            storeConfig.selection.getters.isNodeSelected = () => jest.fn().mockReturnValue(true);
            doMount();

            await wrapper.find('g g g').trigger('contextmenu', { shiftKey: true });
            expect(storeConfig.selection.actions.deselectNode).toHaveBeenCalledTimes(0);
        });

        it('right click to select node', async () => {
            storeConfig.selection.getters.isNodeSelected = () => jest.fn().mockReturnValue(false);
            doMount();

            await wrapper.find('g g g').trigger('contextmenu');

            expect(storeConfig.selection.actions.deselectAllObjects).toHaveBeenCalled();
            expect(storeConfig.selection.actions.selectNode).toHaveBeenCalledWith(
                expect.anything(),
                expect.stringMatching('root:1')
            );
        });

        it('forwards hover state to children', () => {
            storeConfig.selection.getters.singleSelectedNode.mockReturnValue(commonNode);
            doMount();

            expect(wrapper.findComponent(NodePortsMock).props('isSingleSelected')).toBe(true);
        });
    });

    describe('Node hover', () => {
        let previousHoverHeight;

        beforeEach(() => {
            propsData = {
                ...commonNode
            };
            doMount();
            previousHoverHeight = Number(wrapper.find('.hover-area').attributes('height'));

            expect(wrapper.vm.hover).toBe(false);
            wrapper.find('.hover-container').trigger('mouseenter');
            wrapper.vm.hover = true;
        });

        it('increases the size of the hover-container on hover', () => {
            wrapper.find('.hover-container').trigger('mouseleave');
            wrapper.vm.hover = false;
            let smallHoverWidth = wrapper.vm.hoverSize.width;
            wrapper.find('.hover-container').trigger('mouseenter');
            wrapper.vm.hover = true;
            let largeHoverWidth = wrapper.vm.hoverSize.width;
            expect(largeHoverWidth > smallHoverWidth).toBe(true);
        });

        it('fits the hover-area to the node name', async () => {
            let { y: oldY, height: oldHeight } = wrapper.find('.hover-area').attributes();

            // increase from 20 to 40 (by 20)
            wrapper.findComponent(NodeName).vm.$emit('height-change', 40);
            await Vue.nextTick();

            let { y, height } = wrapper.find('.hover-area').attributes();
            expect(oldY - y).toBe(20);
            expect(height - oldHeight).toBe(20);
        });

        it('shows selection plane and action buttons', () => {
            let actionBar = wrapper.findComponent(NodeActionBar);
            expect(actionBar.exists()).toBe(true);
            expect(actionBar.props()).toStrictEqual({
                canReset: true,
                canExecute: true,
                canCancel: true,
                canPause: null,
                canResume: null,
                canStep: null,
                canOpenDialog: true,
                canOpenView: true,
                nodeId: 'root:1'
            });
        });

        it('shows shadows', () => {
            expect(wrapper.findComponent(NodeState).classes()).toContain('hover');
            expect(wrapper.findComponent(NodeTorso).classes()).toContain('hover');
        });

        it('leaving hover container unsets hover', () => {
            wrapper.find('.hover-container').trigger('mouseleave');
            expect(wrapper.vm.hover).toBe(false);
        });

        describe('portalled elements need MouseLeave Listener', () => {
            it('NodeActionBar', () => {
                wrapper.findComponent(NodeActionBar).trigger('mouseleave');
                expect(wrapper.vm.hover).toBe(false);
            });
        });

        it('enlargens the hover area to include ports', () => {
            expect(previousHoverHeight).toBe(89);

            let currentHoverHeight = Number(wrapper.find('.hover-area').attributes('height'));
            expect(currentHoverHeight).toBe(165);
        });

        it('forwards hover state to children', () => {
            expect(wrapper.findComponent(NodePortsMock).props('hover')).toBe(true);
        });
    });

    describe('Connector drag & drop', () => {
        beforeEach(() => {
            propsData = {
                ...commonNode
            };
            doMount();
        });

        it('forwards connector hover state to children', async () => {
            wrapper.setData({ connectorHover: true });
            await Vue.nextTick();

            expect(wrapper.findComponent(NodePortsMock).props('connectorHover')).toBe(true);
        });

        it('forwards targetPort to children', async () => {
            wrapper.setData({ targetPort: { mock: 'something' } });
            await Vue.nextTick();

            expect(wrapper.findComponent(NodePortsMock).props('targetPort')).toEqual({ mock: 'something' });
        });

        it('reads portPositions from NodePorts.vue', () => {
            expect(wrapper.vm.portPositions).toBe('port-positions');
        });

        describe('outside hover region?', () => {
            test('above upper bound', () => {
                expect(wrapper.vm.isOutsideConnectorHoverRegion(0, -21)).toBe(true);
            });

            test('below upper bound', () => {
                expect(wrapper.vm.isOutsideConnectorHoverRegion(0, -20)).toBe(false);
            });

            test('targeting inPorts, inside of node torso', () => {
                expect(wrapper.vm.isOutsideConnectorHoverRegion(32, 0, 'in')).toBe(false);
            });

            test('targeting inPorts, outside of node torso', () => {
                expect(wrapper.vm.isOutsideConnectorHoverRegion(33, 0, 'in')).toBe(true);
            });

            test('targeting outPorts, inside of node torso', () => {
                expect(wrapper.vm.isOutsideConnectorHoverRegion(0, 0, 'out')).toBe(false);
            });

            test('targeting inPorts, outside of node torso', () => {
                expect(wrapper.vm.isOutsideConnectorHoverRegion(-1, 0, 'out')).toBe(true);
            });
        });

        describe('marks illegal connector drop target', () => {
            test('legal', () => {
                expect(wrapper.classes('connection-forbidden')).toBe(false);
            });

            test('illegal', async () => {
                wrapper.setData({ connectionForbidden: true });
                await Vue.nextTick();
                expect(wrapper.classes('connection-forbidden')).toBe(true);
            });

            test('illegal but connection source', async () => {
                wrapper.setData({ connectionForbidden: true, isConnectionSource: true });
                await Vue.nextTick();
                expect(wrapper.classes('connection-forbidden')).toBe(false);
            });
        });
    });

    describe('Opening containers', () => {
        it('opens metanode on double click', async () => {
            propsData = { ...metaNode };
            doMount();
            await wrapper.findComponent(NodeTorso).trigger('dblclick');

            expect(storeConfig.application.actions.switchWorkflow).toHaveBeenCalledWith(expect.anything(), {
                workflowId: 'root:1',
                projectId: 'projectId'
            });
        });

        it('opens component on control-double click', async () => {
            propsData = { ...componentNode };
            doMount();
            await wrapper.findComponent(NodeTorso).trigger('dblclick', {
                ctrlKey: true
            });

            expect(storeConfig.application.actions.switchWorkflow).toHaveBeenCalledWith(expect.anything(), {
                workflowId: 'root:1',
                projectId: 'projectId'
            });
        });

        it('does not open component on double click', async () => {
            propsData = { ...componentNode };
            doMount();
            jest.spyOn(mocks.$store, 'dispatch');
            await wrapper.findComponent(NodeTorso).trigger('dblclick');

            expect(storeConfig.workflow.actions.loadWorkflow).not.toHaveBeenCalled();
        });

        it('does not open native node on double click', async () => {
            propsData = { ...nativeNode };
            doMount();
            jest.spyOn(mocks.$store, 'dispatch');
            await wrapper.findComponent(NodeTorso).trigger('dblclick');

            expect(storeConfig.workflow.actions.loadWorkflow).not.toHaveBeenCalled();
        });
    });

    describe('Node name', () => {
        beforeEach(() => {
            propsData = { ...commonNode };
            doMount();
        });

        it('should forward to NodeName component', () => {
            expect(wrapper.findComponent(NodeName).props()).toStrictEqual({
                nodeId: commonNode.id,
                nodePosition: commonNode.position,
                value: commonNode.name,
                editable: expect.any(Boolean)
            });
        });

        it.each([
            ['metanode', true],
            ['component', true],
            ['node', false]
        ])('should set the editable prop for "%s" as "%s"', async (kind, expectedValue) => {
            await wrapper.setProps({ kind });

            expect(wrapper.findComponent(NodeName).props('editable')).toBe(expectedValue);
        });

        it('should handle contextmenu events', async () => {
            const preventDefault = jest.fn();
            wrapper.findComponent(NodeName).vm.$emit('contextmenu', { preventDefault });
            await Vue.nextTick();
            expect(preventDefault).toHaveBeenCalled();
            expect(storeConfig.selection.actions.selectNode).toHaveBeenCalledWith(
                expect.anything(),
                expect.stringMatching('root:1')
            );
        });

        it('should handle click events', async () => {
            wrapper.findComponent(NodeName).trigger('click', { button: 0 });
            await Vue.nextTick();
            expect(storeConfig.selection.actions.selectNode).toHaveBeenCalledWith(
                expect.anything(),
                expect.stringMatching('root:1')
            );
        });

        it('should handle width dimension changes and update the selection outline', async () => {
            const mockWidth = 200;
            const expectedSelectionWidth = mockWidth + $shapes.nodeNameHorizontalMargin * 2;
            wrapper.findComponent(NodeName).vm.$emit('width-change', mockWidth);

            await Vue.nextTick();

            expect(wrapper.findComponent(NodeSelectionPlane).props('width')).toBe(expectedSelectionWidth);
        });

        it('should handle height dimension changes and update the selection outline', async () => {
            const mockHeight = 200;
            wrapper.findComponent(NodeName).vm.$emit('height-change', mockHeight);

            await Vue.nextTick();

            expect(wrapper.findComponent(NodeSelectionPlane).props('extraHeight')).toBe(mockHeight);
        });
    });
<<<<<<< HEAD

    describe('Dynamic ports', () => {
        describe('Adding ports', () => {
            test('native node has no placeholders', () => {
                propsData = { ...nativeNode };
                doMount();

                expect(wrapper.findComponent(AddPortPlaceholder).exists()).toBe(false);
            });

            describe.each([componentNode, metaNode])('Container Nodes', (containerNode) => {
                beforeEach(() => {
                    propsData = { ...containerNode };
                });

                test('render, setup, props', () => {
                    doMount();

                    let addPortPlaceholders = wrapper.findAllComponents(AddPortPlaceholder);
                
                    expect(addPortPlaceholders.at(0).props('nodeId')).toBe('root:1');
                    expect(addPortPlaceholders.at(1).props('nodeId')).toBe('root:1');

                    expect(addPortPlaceholders.at(0).classes()).toContain('add-port');
                    expect(addPortPlaceholders.at(1).classes()).toContain('add-port');

                    expect(addPortPlaceholders.at(0).props('side')).toBe('input');
                    expect(addPortPlaceholders.at(1).props('side')).toBe('output');
                
                    expect(addPortPlaceholders.at(0).props('position')).toStrictEqual([-4.5, 37]);
                    expect(addPortPlaceholders.at(1).props('position')).toStrictEqual([36.5, 37]);
                });

                test('show and hide with port type menu', () => {
                    doMount();
                
                    let addPortPlaceholder = wrapper.findComponent(AddPortPlaceholder);
                    expect(addPortPlaceholder.element.style.opacity).toBe('');
                
                    addPortPlaceholder.trigger('open-port-type-menu');
                    expect(addPortPlaceholder.element.style.opacity).toBe('1');
                
                    // wait for 1000ms
                    jest.useFakeTimers();
                    addPortPlaceholder.trigger('close-port-type-menu');
                    jest.runAllTimers();

                    expect(addPortPlaceholder.element.style.opacity).toBe('');
                });

                test('opening menu again aborts delayed fade out', () => {
                    doMount();
                
                    let addPortPlaceholder = wrapper.findComponent(AddPortPlaceholder);
                
                    jest.useFakeTimers();
                    addPortPlaceholder.trigger('open-port-type-menu');
                    addPortPlaceholder.trigger('close-port-type-menu');
                    addPortPlaceholder.trigger('open-port-type-menu');
                    jest.runAllTimers();
                
                    expect(addPortPlaceholder.element.style.opacity).toBe('1');
                });

                test('sets hover state', async () => {
                    doMount();
                    let addPortPlaceholders = wrapper.findAllComponents(AddPortPlaceholder);
                
                    expect(addPortPlaceholders.at(0).classes()).not.toContain('node-hover');
                    expect(addPortPlaceholders.at(1).classes()).not.toContain('node-hover');
                
                    wrapper.setData({ hover: true });
                    await Vue.nextTick();

                    expect(addPortPlaceholders.at(0).classes()).toContain('node-hover');
                    expect(addPortPlaceholders.at(1).classes()).toContain('node-hover');
                });

                test('sets connector-hover state', async () => {
                    doMount();
                    let addPortPlaceholders = wrapper.findAllComponents(AddPortPlaceholder);
                
                    expect(addPortPlaceholders.at(0).classes()).not.toContain('connector-hover');
                    expect(addPortPlaceholders.at(1).classes()).not.toContain('connector-hover');
                
                    wrapper.setData({ connectorHover: true });
                    await Vue.nextTick();

                    expect(addPortPlaceholders.at(0).classes()).toContain('connector-hover');
                    expect(addPortPlaceholders.at(1).classes()).toContain('connector-hover');
                });

                test('sets selected state', async () => {
                    doMount();
                    let addPortPlaceholders = wrapper.findAllComponents(AddPortPlaceholder);
                
                    expect(addPortPlaceholders.at(0).classes()).not.toContain('node-selected');
                    expect(addPortPlaceholders.at(1).classes()).not.toContain('node-selected');
                
                    Vue.set($store.state.selection, 'singleSelectedNode', { id: 'root:1' });
                    await Vue.nextTick();

                    expect(addPortPlaceholders.at(0).classes()).toContain('node-selected');
                    expect(addPortPlaceholders.at(1).classes()).toContain('node-selected');
                });
            });
        });
    
        describe('Selecting ports', () => {
            const emitSelection = (_wrapper, portIndex) => {
                _wrapper.findAllComponents(DraggablePortWithTooltip).at(portIndex).vm.$emit('select');
                return _wrapper.vm.$nextTick();
            };

            it.each([
                ['inports', 1],
                ['outports', 3]
            ])('should select %p', async (portType, portIndex) => {
                propsData = { ...componentNode };
                doMount();
                
                expect(
                    wrapper.findAllComponents(DraggablePortWithTooltip).at(portIndex).props('isSelected')
                ).toBe(false);
                
                await emitSelection(wrapper, portIndex);

                expect(
                    wrapper.findAllComponents(DraggablePortWithTooltip).at(portIndex).props('isSelected')
                ).toBe(true);
            });

            it.each([
                [0], // index 0 is 1st input port
                [2] // index 2 is 1st output port
            ])('should not select mickey mouse ports on components', async (portIndex) => {
                propsData = { ...componentNode };
                doMount();
                
                await emitSelection(wrapper, portIndex);

                expect(
                    wrapper.findAllComponents(DraggablePortWithTooltip).at(portIndex).props('isSelected')
                ).toBe(false);
            });

            it('should not allow selecting ports of native nodes', async () => {
                propsData = { ...nativeNode };
                const portIndex = 1;
                doMount();

                await emitSelection(wrapper, portIndex);

                expect(
                    wrapper.findAllComponents(DraggablePortWithTooltip).at(portIndex).props('isSelected')
                ).toBe(false);
            });

            it('should unselect port if clicked again after being already selected', async () => {
                propsData = { ...componentNode };
                const portIndex = 1;
                doMount();
                
                await emitSelection(wrapper, portIndex);
                
                expect(
                    wrapper.findAllComponents(DraggablePortWithTooltip).at(1).props('isSelected')
                ).toBe(true);
                    
                await emitSelection(wrapper, portIndex);

                expect(
                    wrapper.findAllComponents(DraggablePortWithTooltip).at(1).props('isSelected')
                ).toBe(false);
            });
        });

        describe('Deleting ports', () => {
            it.each([
                ['input', 1],
                ['output', 3]
            ])('should dispatch a port delete action for an %p port', (portType, portComponentIndex) => {
                propsData = { ...componentNode };

                const portIndex = 1; // skip the first port which is a mickeymouse port
                const portProperty = portType === 'input' ? 'inPorts' : 'outPorts';
                const port = componentNode[portProperty][portIndex];
                doMount();

                wrapper.findAllComponents(DraggablePortWithTooltip).at(portComponentIndex).vm.$emit('delete');

                const { workflow: { actions: { removeContainerNodePort } } } = storeConfig;
                expect(removeContainerNodePort).toHaveBeenCalledWith(
                    expect.any(Object), // Vuex context
                    expect.objectContaining({
                        nodeId: componentNode.id,
                        side: portType,
                        typeId: port.typeId,
                        portIndex
                    })
                );
            });

            it('should unselect the port', async () => {
                propsData = { ...componentNode };
                doMount();

                // select first
                wrapper.findAllComponents(DraggablePortWithTooltip).at(1).vm.$emit('select');
                await wrapper.vm.$nextTick();
                
                // then delete
                wrapper.findAllComponents(DraggablePortWithTooltip).at(1).vm.$emit('delete');
                await wrapper.vm.$nextTick();

                expect(
                    wrapper.findAllComponents(DraggablePortWithTooltip).at(1).props('isSelected')
                ).toBe(false);
            });
        });
    });
=======
>>>>>>> 7c3fed8d
});<|MERGE_RESOLUTION|>--- conflicted
+++ resolved
@@ -21,17 +21,6 @@
 import * as $colors from '~/style/colors';
 import NodeName from '~/components/workflow/NodeName';
 
-<<<<<<< HEAD
-const mockPort = ({ index, connectedVia = [] }) => ({
-    inactive: false,
-    optional: false,
-    index,
-    typeId: 'other',
-    connectedVia
-});
-
-=======
->>>>>>> 7c3fed8d
 const commonNode = {
     id: 'root:1',
     kind: 'node',
@@ -732,228 +721,4 @@
             expect(wrapper.findComponent(NodeSelectionPlane).props('extraHeight')).toBe(mockHeight);
         });
     });
-<<<<<<< HEAD
-
-    describe('Dynamic ports', () => {
-        describe('Adding ports', () => {
-            test('native node has no placeholders', () => {
-                propsData = { ...nativeNode };
-                doMount();
-
-                expect(wrapper.findComponent(AddPortPlaceholder).exists()).toBe(false);
-            });
-
-            describe.each([componentNode, metaNode])('Container Nodes', (containerNode) => {
-                beforeEach(() => {
-                    propsData = { ...containerNode };
-                });
-
-                test('render, setup, props', () => {
-                    doMount();
-
-                    let addPortPlaceholders = wrapper.findAllComponents(AddPortPlaceholder);
-                
-                    expect(addPortPlaceholders.at(0).props('nodeId')).toBe('root:1');
-                    expect(addPortPlaceholders.at(1).props('nodeId')).toBe('root:1');
-
-                    expect(addPortPlaceholders.at(0).classes()).toContain('add-port');
-                    expect(addPortPlaceholders.at(1).classes()).toContain('add-port');
-
-                    expect(addPortPlaceholders.at(0).props('side')).toBe('input');
-                    expect(addPortPlaceholders.at(1).props('side')).toBe('output');
-                
-                    expect(addPortPlaceholders.at(0).props('position')).toStrictEqual([-4.5, 37]);
-                    expect(addPortPlaceholders.at(1).props('position')).toStrictEqual([36.5, 37]);
-                });
-
-                test('show and hide with port type menu', () => {
-                    doMount();
-                
-                    let addPortPlaceholder = wrapper.findComponent(AddPortPlaceholder);
-                    expect(addPortPlaceholder.element.style.opacity).toBe('');
-                
-                    addPortPlaceholder.trigger('open-port-type-menu');
-                    expect(addPortPlaceholder.element.style.opacity).toBe('1');
-                
-                    // wait for 1000ms
-                    jest.useFakeTimers();
-                    addPortPlaceholder.trigger('close-port-type-menu');
-                    jest.runAllTimers();
-
-                    expect(addPortPlaceholder.element.style.opacity).toBe('');
-                });
-
-                test('opening menu again aborts delayed fade out', () => {
-                    doMount();
-                
-                    let addPortPlaceholder = wrapper.findComponent(AddPortPlaceholder);
-                
-                    jest.useFakeTimers();
-                    addPortPlaceholder.trigger('open-port-type-menu');
-                    addPortPlaceholder.trigger('close-port-type-menu');
-                    addPortPlaceholder.trigger('open-port-type-menu');
-                    jest.runAllTimers();
-                
-                    expect(addPortPlaceholder.element.style.opacity).toBe('1');
-                });
-
-                test('sets hover state', async () => {
-                    doMount();
-                    let addPortPlaceholders = wrapper.findAllComponents(AddPortPlaceholder);
-                
-                    expect(addPortPlaceholders.at(0).classes()).not.toContain('node-hover');
-                    expect(addPortPlaceholders.at(1).classes()).not.toContain('node-hover');
-                
-                    wrapper.setData({ hover: true });
-                    await Vue.nextTick();
-
-                    expect(addPortPlaceholders.at(0).classes()).toContain('node-hover');
-                    expect(addPortPlaceholders.at(1).classes()).toContain('node-hover');
-                });
-
-                test('sets connector-hover state', async () => {
-                    doMount();
-                    let addPortPlaceholders = wrapper.findAllComponents(AddPortPlaceholder);
-                
-                    expect(addPortPlaceholders.at(0).classes()).not.toContain('connector-hover');
-                    expect(addPortPlaceholders.at(1).classes()).not.toContain('connector-hover');
-                
-                    wrapper.setData({ connectorHover: true });
-                    await Vue.nextTick();
-
-                    expect(addPortPlaceholders.at(0).classes()).toContain('connector-hover');
-                    expect(addPortPlaceholders.at(1).classes()).toContain('connector-hover');
-                });
-
-                test('sets selected state', async () => {
-                    doMount();
-                    let addPortPlaceholders = wrapper.findAllComponents(AddPortPlaceholder);
-                
-                    expect(addPortPlaceholders.at(0).classes()).not.toContain('node-selected');
-                    expect(addPortPlaceholders.at(1).classes()).not.toContain('node-selected');
-                
-                    Vue.set($store.state.selection, 'singleSelectedNode', { id: 'root:1' });
-                    await Vue.nextTick();
-
-                    expect(addPortPlaceholders.at(0).classes()).toContain('node-selected');
-                    expect(addPortPlaceholders.at(1).classes()).toContain('node-selected');
-                });
-            });
-        });
-    
-        describe('Selecting ports', () => {
-            const emitSelection = (_wrapper, portIndex) => {
-                _wrapper.findAllComponents(DraggablePortWithTooltip).at(portIndex).vm.$emit('select');
-                return _wrapper.vm.$nextTick();
-            };
-
-            it.each([
-                ['inports', 1],
-                ['outports', 3]
-            ])('should select %p', async (portType, portIndex) => {
-                propsData = { ...componentNode };
-                doMount();
-                
-                expect(
-                    wrapper.findAllComponents(DraggablePortWithTooltip).at(portIndex).props('isSelected')
-                ).toBe(false);
-                
-                await emitSelection(wrapper, portIndex);
-
-                expect(
-                    wrapper.findAllComponents(DraggablePortWithTooltip).at(portIndex).props('isSelected')
-                ).toBe(true);
-            });
-
-            it.each([
-                [0], // index 0 is 1st input port
-                [2] // index 2 is 1st output port
-            ])('should not select mickey mouse ports on components', async (portIndex) => {
-                propsData = { ...componentNode };
-                doMount();
-                
-                await emitSelection(wrapper, portIndex);
-
-                expect(
-                    wrapper.findAllComponents(DraggablePortWithTooltip).at(portIndex).props('isSelected')
-                ).toBe(false);
-            });
-
-            it('should not allow selecting ports of native nodes', async () => {
-                propsData = { ...nativeNode };
-                const portIndex = 1;
-                doMount();
-
-                await emitSelection(wrapper, portIndex);
-
-                expect(
-                    wrapper.findAllComponents(DraggablePortWithTooltip).at(portIndex).props('isSelected')
-                ).toBe(false);
-            });
-
-            it('should unselect port if clicked again after being already selected', async () => {
-                propsData = { ...componentNode };
-                const portIndex = 1;
-                doMount();
-                
-                await emitSelection(wrapper, portIndex);
-                
-                expect(
-                    wrapper.findAllComponents(DraggablePortWithTooltip).at(1).props('isSelected')
-                ).toBe(true);
-                    
-                await emitSelection(wrapper, portIndex);
-
-                expect(
-                    wrapper.findAllComponents(DraggablePortWithTooltip).at(1).props('isSelected')
-                ).toBe(false);
-            });
-        });
-
-        describe('Deleting ports', () => {
-            it.each([
-                ['input', 1],
-                ['output', 3]
-            ])('should dispatch a port delete action for an %p port', (portType, portComponentIndex) => {
-                propsData = { ...componentNode };
-
-                const portIndex = 1; // skip the first port which is a mickeymouse port
-                const portProperty = portType === 'input' ? 'inPorts' : 'outPorts';
-                const port = componentNode[portProperty][portIndex];
-                doMount();
-
-                wrapper.findAllComponents(DraggablePortWithTooltip).at(portComponentIndex).vm.$emit('delete');
-
-                const { workflow: { actions: { removeContainerNodePort } } } = storeConfig;
-                expect(removeContainerNodePort).toHaveBeenCalledWith(
-                    expect.any(Object), // Vuex context
-                    expect.objectContaining({
-                        nodeId: componentNode.id,
-                        side: portType,
-                        typeId: port.typeId,
-                        portIndex
-                    })
-                );
-            });
-
-            it('should unselect the port', async () => {
-                propsData = { ...componentNode };
-                doMount();
-
-                // select first
-                wrapper.findAllComponents(DraggablePortWithTooltip).at(1).vm.$emit('select');
-                await wrapper.vm.$nextTick();
-                
-                // then delete
-                wrapper.findAllComponents(DraggablePortWithTooltip).at(1).vm.$emit('delete');
-                await wrapper.vm.$nextTick();
-
-                expect(
-                    wrapper.findAllComponents(DraggablePortWithTooltip).at(1).props('isSelected')
-                ).toBe(false);
-            });
-        });
-    });
-=======
->>>>>>> 7c3fed8d
 });