import { mockUserAgent } from 'jest-useragent-mock';

import { createLocalVue } from '@vue/test-utils';
import { mockVuexStore, shallowMountWithAsyncData } from '~/test/unit/test-utils';
import Vuex from 'vuex';
import Vue from 'vue';

import KnimeUI from '~/components/KnimeUI';
import AppHeader from '~/components/AppHeader';
import Sidebar from '~/components/Sidebar';
import WorkflowToolbar from '~/components/WorkflowToolbar';
import TooltipContainer from '~/components/TooltipContainer';
import Error from '~/components/Error';
import WorkflowEntryPage from '~/components/workflow/WorkflowEntryPage';
import HotkeyHandler from '~/components/HotkeyHandler';

describe('KnimeUI.vue', () => {
    beforeAll(() => {
        const localVue = createLocalVue();
        localVue.use(Vuex);
    });

    let $store, doShallowMountWithAsyncData, initializeApplication, wrapper, storeConfig, mocks, destroyApplication,
<<<<<<< HEAD
        restoreUserState, switchWorkflow;
=======
        setHasClipboardSupport;
>>>>>>> d465f9a0

    beforeEach(() => {
        initializeApplication = jest.fn().mockResolvedValue();
        destroyApplication = jest.fn();
<<<<<<< HEAD
        restoreUserState = jest.fn();
        switchWorkflow = jest.fn();
=======
        setHasClipboardSupport = jest.fn();
        Object.assign(navigator, { permissions: { query: () => ({ state: 'granted' }) } });
        jest.spyOn(navigator.permissions, 'query');
>>>>>>> d465f9a0

        document.fonts = {
            load: jest.fn()
        };

        storeConfig = {
            application: {
<<<<<<< HEAD
                state: {
                    activeProjectId: 'project1'
=======
                mutations: {
                    setHasClipboardSupport
>>>>>>> d465f9a0
                },
                actions: {
                    initializeApplication,
                    destroyApplication,
                    restoreUserState,
                    switchWorkflow
                }
            },
            workflow: {
                state: {
                    activeWorkflow: null
                },
                getters: {
                    activeWorkflowId() {
                        return 'workflow1';
                    }
                }
            }
        };

        $store = mockVuexStore(storeConfig);
        mocks = { $store };
        doShallowMountWithAsyncData = async () => {
            wrapper = await shallowMountWithAsyncData(KnimeUI, { mocks });
        };
    });

    it('renders before loading', async () => {
        await doShallowMountWithAsyncData();
        expect(wrapper.findComponent(AppHeader).exists()).toBe(true);
        expect(wrapper.findComponent(WorkflowToolbar).exists()).toBe(true);
        expect(wrapper.findComponent(TooltipContainer).exists()).toBe(true);
        expect(wrapper.findComponent(Sidebar).exists()).toBe(false);
        expect(wrapper.findComponent(WorkflowEntryPage).exists()).toBe(false);
        expect(wrapper.findComponent(HotkeyHandler).exists()).toBe(false);
    });

    it('catches errors in fetch hook', async () => {
        initializeApplication.mockImplementation(() => {
            throw new TypeError('error');
        });
        await doShallowMountWithAsyncData();
        await Vue.nextTick();

        let errorComponent = wrapper.findComponent(Error);
        expect(errorComponent.exists()).toBe(true);
        expect(errorComponent.props()).toMatchObject({
            message: 'error',
            stack: expect.anything()
        });
    });

    it('renders after loading with existing workflow', async () => {
        storeConfig.workflow.state.activeWorkflow = {
            info: {
                containerType: 'project',
                containerId: 'root'
            },
            parents: []
        };
        document.fonts.load.mockResolvedValue('dummy');
        await doShallowMountWithAsyncData();

        // await fetch hook
        await Vue.nextTick();

        // await rendering
        await Vue.nextTick();

        expect(wrapper.findComponent(Sidebar).exists()).toBe(true);
    });

    it('renders after loading without a workflow', async () => {
        document.fonts.load.mockResolvedValue('dummy');
        await doShallowMountWithAsyncData();

        // await fetch hook
        await Vue.nextTick();

        // await rendering
        await Vue.nextTick();

        expect(wrapper.findComponent(WorkflowEntryPage).exists()).toBe(true);
        expect(wrapper.findComponent(HotkeyHandler).exists()).toBe(true);
    });

    it('initiates', async () => {
        document.fonts.load.mockResolvedValue('dummy');
        await doShallowMountWithAsyncData();

        expect(initializeApplication).toHaveBeenCalled();
        expect(document.fonts.load).toHaveBeenCalledWith('400 1em Roboto');
        expect(document.fonts.load).toHaveBeenCalledWith('400 1em Roboto Condensed');
        expect(document.fonts.load).toHaveBeenCalledWith('700 1em Roboto Condensed');
        expect(document.fonts.load).toHaveBeenCalledWith('400 1em Roboto Mono');
    });

    it('calls restoreUserState on mounted after switchWorkflow was called', async () => {
        await doShallowMountWithAsyncData();
        await $store.dispatch('application/switchWorkflow');
        await Vue.nextTick();

        expect(restoreUserState).toHaveBeenCalled();
    });

    it('destroys application', async () => {
        await doShallowMountWithAsyncData();
        await wrapper.destroy();

        expect(destroyApplication).toHaveBeenCalled();
    });

    describe('Clipboard support', () => {
        it.each([
            ['granted', true],
            ['prompt', true],
            ['denied', false]
        ])(
            'when clipboard permission state is %s, sets the clipboard support flag to %s',
            async (state, expectedValue) => {
                Object.assign(navigator, { permissions: { query: () => ({ state }) } });
                jest.spyOn(navigator.permissions, 'query');
                await doShallowMountWithAsyncData();
                expect(setHasClipboardSupport).toHaveBeenCalledWith({}, expectedValue);
            }
        );

        it('should set the clipboard support flag to false when permission request throws', async () => {
            Object.assign(navigator, { permissions: { query: () => {
                throw new Error('This is an error');
            } } });

            jest.spyOn(navigator.permissions, 'query');
            Object.assign(navigator, { clipboard: {} });
            
            await doShallowMountWithAsyncData();
            expect(setHasClipboardSupport).toHaveBeenCalledWith({}, false);
        });

        it('checks clipboard support for Firefox', async () => {
            mockUserAgent('Firefox');
            Object.assign(navigator, { permissions: { query: () => {
                throw new Error('This is an error');
            } } });
            Object.assign(navigator, { clipboard: { readText: () => '{}' } });
            jest.spyOn(navigator.clipboard, 'readText');

            await doShallowMountWithAsyncData();
            expect(setHasClipboardSupport).toHaveBeenCalledWith({}, true);
        });
    });
});<|MERGE_RESOLUTION|>--- conflicted
+++ resolved
@@ -21,23 +21,16 @@
     });
 
     let $store, doShallowMountWithAsyncData, initializeApplication, wrapper, storeConfig, mocks, destroyApplication,
-<<<<<<< HEAD
-        restoreUserState, switchWorkflow;
-=======
-        setHasClipboardSupport;
->>>>>>> d465f9a0
+        restoreUserState, switchWorkflow, setHasClipboardSupport;
 
     beforeEach(() => {
         initializeApplication = jest.fn().mockResolvedValue();
         destroyApplication = jest.fn();
-<<<<<<< HEAD
         restoreUserState = jest.fn();
         switchWorkflow = jest.fn();
-=======
         setHasClipboardSupport = jest.fn();
         Object.assign(navigator, { permissions: { query: () => ({ state: 'granted' }) } });
         jest.spyOn(navigator.permissions, 'query');
->>>>>>> d465f9a0
 
         document.fonts = {
             load: jest.fn()
@@ -45,13 +38,11 @@
 
         storeConfig = {
             application: {
-<<<<<<< HEAD
                 state: {
                     activeProjectId: 'project1'
-=======
+                },
                 mutations: {
                     setHasClipboardSupport
->>>>>>> d465f9a0
                 },
                 actions: {
                     initializeApplication,
@@ -175,7 +166,7 @@
                 Object.assign(navigator, { permissions: { query: () => ({ state }) } });
                 jest.spyOn(navigator.permissions, 'query');
                 await doShallowMountWithAsyncData();
-                expect(setHasClipboardSupport).toHaveBeenCalledWith({}, expectedValue);
+                expect(setHasClipboardSupport).toHaveBeenCalledWith({ activeProjectId: 'project1' }, expectedValue);
             }
         );
 
@@ -188,7 +179,7 @@
             Object.assign(navigator, { clipboard: {} });
             
             await doShallowMountWithAsyncData();
-            expect(setHasClipboardSupport).toHaveBeenCalledWith({}, false);
+            expect(setHasClipboardSupport).toHaveBeenCalledWith({ activeProjectId: 'project1' }, false);
         });
 
         it('checks clipboard support for Firefox', async () => {
@@ -200,7 +191,7 @@
             jest.spyOn(navigator.clipboard, 'readText');
 
             await doShallowMountWithAsyncData();
-            expect(setHasClipboardSupport).toHaveBeenCalledWith({}, true);
+            expect(setHasClipboardSupport).toHaveBeenCalledWith({ activeProjectId: 'project1' }, true);
         });
     });
 });