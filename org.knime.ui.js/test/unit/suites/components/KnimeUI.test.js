import { createLocalVue } from '@vue/test-utils';
import { mockVuexStore, shallowMountWithAsyncData } from '~/test/unit/test-utils';
import Vuex from 'vuex';

import KnimeUI from '~/components/KnimeUI';

describe('KnimeUI.vue', () => {
    beforeAll(() => {
        const localVue = createLocalVue();
        localVue.use(Vuex);
    });

    let store, doShallowMount, initState;

    beforeEach(() => {
        initState = jest.fn();

        doShallowMount = async () => {
            store = mockVuexStore({
                workflows: {
                    actions: {
                        initState
                    }
                }
            });

            await shallowMountWithAsyncData(
                KnimeUI,
                { store },
                {
                    mocks: { $store: store }
                }
            );
        };
    });

<<<<<<< HEAD
    // TODO: test onClick method for preventing navigation

    describe('workflow loaded', () => {
        beforeEach(async () => {
            workflow = 'this is a dummy workflow';
            await doShallowMount();
        });

        it('initializes app state', () => {
            expect(initState).toHaveBeenCalled();
        });

        it('displays Workflow and Metadata panel', () => {
            expect(wrapper.findComponent(Kanvas).exists()).toBe(true);
        });
    });

    describe('no workflow loaded', () => {
        beforeEach(async () => {
            await doShallowMount();
        });

        it('shows placeholder', () => {
            expect(wrapper.findComponent(Kanvas).exists()).toBe(false);
            expect(wrapper.find('main').text()).toMatch('No workflow opened');
        });

        it('hides metadata panel', () => {
            expect(wrapper.find('#metadata').exists()).toBe(false);
        });
=======
    it('initiates', async () => {
        await doShallowMount();

        expect(initState).toHaveBeenCalled();
>>>>>>> 7ba6b110
    });
});<|MERGE_RESOLUTION|>--- conflicted
+++ resolved
@@ -34,42 +34,9 @@
         };
     });
 
-<<<<<<< HEAD
-    // TODO: test onClick method for preventing navigation
-
-    describe('workflow loaded', () => {
-        beforeEach(async () => {
-            workflow = 'this is a dummy workflow';
-            await doShallowMount();
-        });
-
-        it('initializes app state', () => {
-            expect(initState).toHaveBeenCalled();
-        });
-
-        it('displays Workflow and Metadata panel', () => {
-            expect(wrapper.findComponent(Kanvas).exists()).toBe(true);
-        });
-    });
-
-    describe('no workflow loaded', () => {
-        beforeEach(async () => {
-            await doShallowMount();
-        });
-
-        it('shows placeholder', () => {
-            expect(wrapper.findComponent(Kanvas).exists()).toBe(false);
-            expect(wrapper.find('main').text()).toMatch('No workflow opened');
-        });
-
-        it('hides metadata panel', () => {
-            expect(wrapper.find('#metadata').exists()).toBe(false);
-        });
-=======
     it('initiates', async () => {
         await doShallowMount();
 
         expect(initState).toHaveBeenCalled();
->>>>>>> 7ba6b110
     });
 });