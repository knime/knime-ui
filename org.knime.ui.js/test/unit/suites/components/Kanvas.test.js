/* eslint-disable no-magic-numbers */
import { createLocalVue, shallowMount } from '@vue/test-utils';
import { mockVuexStore } from '~/test/unit/test-utils/mockVuexStore';
import Vuex from 'vuex';
import Vue from 'vue';

import Kanvas, { RESIZE_DEBOUNCE } from '~/components/Kanvas';

describe('Kanvas', () => {
    let propsData, mocks, doShallowMount, wrapper, $store, storeConfig;

    beforeAll(() => {
        const localVue = createLocalVue();
        localVue.use(Vuex);
    });

    beforeEach(() => {
        let getBoundingClientRectMock = jest.fn();
        getBoundingClientRectMock.mockReturnValue({
            x: 5,
            y: 10,
            width: 15,
            height: 20
        });
        HTMLElement.prototype.getBoundingClientRect = getBoundingClientRectMock;

        // Mock ResizeObserver Class
        window.ResizeObserver = function (callback) {
            this.callback = callback;
            this.observe = function (element) {
                this.element = element;
            };
            this.resize = function () {
                this.callback([{ target: this.element }]);
            };
            this.disconnect = jest.fn();
        };

        window.requestAnimationFrame = jest.fn().mockImplementation(fn => { fn(); });

        wrapper = null;
        propsData = {};

        storeConfig = {
            canvas: {
                state: {
                    getScrollContainerElement: null,
                    zoomFactor: 1,
                    suggestPanning: false,
                    // mock implementation of contentBounds for testing watcher
                    __contentBounds: { left: 0, top: 0 }
                },
                getters: {
                    viewBox: () => ({ string: 'viewbox-string' }),
                    contentBounds: () => ({ state }) => state.__contentBounds,
                    contentPadding: () => ({ left: 10, top: 10 }),
                    canvasSize: () => ({ width: 30, height: 300 })
                },
                actions: {
                    zoomAroundPointer: jest.fn(),
                    updateContainerSize: jest.fn(),
                    contentBoundsChanged: jest.fn(),
                    initScrollContainerElement: jest.fn().mockImplementation(
                        ({ state }, el) => { state.getScrollContainerElement = () => el; }
                    )
                },
                mutations: {
                    clearScrollContainerElement: jest.fn()
                }
            }
        };

        $store = mockVuexStore(storeConfig);

        mocks = { $store };
        doShallowMount = () => {
            wrapper = shallowMount(Kanvas, { propsData, mocks });
        };
    });

<<<<<<< HEAD
    it('makes scrollContainer accessible to store', () => {
        doShallowMount();
        expect(storeConfig.canvas.actions.initScrollContainerElement)
            .toHaveBeenCalledWith(expect.anything(), wrapper.element);
    });

    it('translates content by contentPadding', () => {
        doShallowMount();

        let contentWrapper = wrapper.find('svg g');
        expect(contentWrapper.attributes('transform')).toBe('translate(10, 10)');
    });

    test('if content bounds change, tell store', async () => {
        doShallowMount();

        expect(storeConfig.canvas.actions.contentBoundsChanged).not.toHaveBeenCalled();

        // TODO test this via store update
        wrapper.vm.$options.watch.contentBounds.call(wrapper.vm,
            { left: 0, top: 0 }, { left: 10, top: 10 });
        await Vue.nextTick();

        expect(storeConfig.canvas.actions.contentBoundsChanged).toHaveBeenCalledWith(expect.anything(),
            [{ left: 0, top: 0 }, { left: 10, top: 10 }]);
    });

    describe('empty click on canvas', () => {
        test('clicking on the canvas emits empty-pointerdown', () => {
=======
    describe('selection with rect on canvas', () => {
        test('clicking on the canvas emits select-pointerdown', () => {
>>>>>>> d326cb26
            doShallowMount();

            wrapper.find('svg').trigger('pointerdown');

            expect(wrapper.emitted('selection-pointerdown')).toBeTruthy();
        });

        test('moving on the canvas emits select-pointermove', () => {
            doShallowMount();

            wrapper.find('svg').trigger('pointermove');

            expect(wrapper.emitted('selection-pointermove')).toBeTruthy();
        });

        test('releasing on the canvas emits select-pointerup', () => {
            doShallowMount();

            wrapper.find('svg').trigger('pointerup');

            expect(wrapper.emitted('selection-pointerup')).toBeTruthy();
        });
    });

    describe('Panning', () => {
        it('Suggests Panning', async () => {
            doShallowMount();

            $store.state.canvas.suggestPanning = true;
            await Vue.nextTick();
            expect(wrapper.element.className).toMatch('panning');

            $store.state.canvas.suggestPanning = false;
            await Vue.nextTick();
            expect(wrapper.element.className).not.toMatch('panning');
        });

<<<<<<< HEAD
=======
        it('uses canvasSize and viewBox from store', async () => {
            doShallowMount();
            await Vue.nextTick();
            const { width, height, viewBox } = wrapper.find('svg').attributes();

            expect(Number(width)).toBe(50);
            expect(Number(height)).toBe(50);
            expect(viewBox).toBe('-10 -10 50 50');
        });

        it('makes scrollContainer accessible to store', () => {
            doShallowMount();
            expect(storeConfig.canvas.mutations.setScrollContainerElement)
                .toHaveBeenCalledWith(expect.anything(), wrapper.element);
        });

        it('zooms on mouse wheel', () => {
            doShallowMount();

            wrapper.element.dispatchEvent(new WheelEvent('wheel', {
                deltaY: -5,
                ctrlKey: true,
                clientX: 10,
                clientY: 10
            }));
            expect(storeConfig.canvas.mutations.zoomWithPointer).toHaveBeenCalledWith(expect.anything(), {
                delta: 1,
                cursorX: 5,
                cursorY: 0
            });
        });

        it('observes container resize', () => {
            doShallowMount();
            wrapper.vm.resizeObserver.resize({ width: 100, height: 50 });
            expect(storeConfig.canvas.mutations.setContainerSize).toHaveBeenCalledWith(expect.anything(), {
                width: 100, height: 50
            });
        });

        it('stop resize observer', () => {
            doShallowMount();
            let resizeObserver = wrapper.vm.resizeObserver;
            wrapper.destroy();
            expect(resizeObserver.disconnect).toHaveBeenCalled();
        });

>>>>>>> d326cb26
        it('pans', async () => {
            doShallowMount();
            wrapper.element.setPointerCapture = jest.fn();
            wrapper.element.releasePointerCapture = jest.fn();

            wrapper.element.scrollLeft = 100;
            wrapper.element.scrollTop = 100;
            wrapper.trigger('pointerdown', {
                button: 1, // middle
                screenX: 100,
                screenY: 100,
                pointerId: -1
            });
            expect(wrapper.element.setPointerCapture).toHaveBeenCalledWith(-1);

            wrapper.trigger('pointermove', {
                screenX: 90,
                screenY: 90
            });
            await Vue.nextTick();
            expect(wrapper.element.scrollLeft).toBe(110);
            expect(wrapper.element.scrollTop).toBe(110);

            wrapper.trigger('pointerup', {
                pointerId: -1
            });
            expect(wrapper.element.releasePointerCapture).toHaveBeenCalledWith(-1);
        });
    });

    describe('Container Resize', () => {
        it('observes container resize', async () => {
            doShallowMount();

            wrapper.vm.resizeObserver.resize();
            wrapper.vm.resizeObserver.resize();

            await new Promise((resolve) => {
                setTimeout(() => {
                    resolve();
                }, RESIZE_DEBOUNCE);
            });

            expect(storeConfig.canvas.actions.updateContainerSize).toHaveBeenCalledTimes(1);
        });

        it('stop resize observer', () => {
            doShallowMount();
            let resizeObserver = wrapper.vm.resizeObserver;
            wrapper.destroy();
            expect(resizeObserver.disconnect).toHaveBeenCalled();
        });
    });

    describe('Zooming', () => {
        it('uses canvasSize and viewBox from store', async () => {
            doShallowMount();
            await Vue.nextTick();

            let svg = wrapper.find('svg');

            const canvasSize = $store.getters['canvas/canvasSize'];
            expect(Number(svg.attributes('width'))).toBe(canvasSize.width);
            expect(Number(svg.attributes('height'))).toBe(canvasSize.height);

            let viewBoxString = $store.getters['canvas/viewBox'].string;

            expect(svg.attributes('viewBox')).toBe(viewBoxString);
        });

        test('mouse wheel zooms', () => {
            doShallowMount();

            wrapper.element.dispatchEvent(new WheelEvent('wheel', {
                deltaY: -5,
                ctrlKey: true,
                clientX: 10,
                clientY: 10
            }));
            expect(storeConfig.canvas.actions.zoomAroundPointer).toHaveBeenCalledWith(expect.anything(), {
                delta: 1,
                cursorX: 5,
                cursorY: 0
            });
        });
    });
});<|MERGE_RESOLUTION|>--- conflicted
+++ resolved
@@ -78,7 +78,6 @@
         };
     });
 
-<<<<<<< HEAD
     it('makes scrollContainer accessible to store', () => {
         doShallowMount();
         expect(storeConfig.canvas.actions.initScrollContainerElement)
@@ -106,12 +105,8 @@
             [{ left: 0, top: 0 }, { left: 10, top: 10 }]);
     });
 
-    describe('empty click on canvas', () => {
-        test('clicking on the canvas emits empty-pointerdown', () => {
-=======
-    describe('selection with rect on canvas', () => {
+    describe('selection on canvas', () => {
         test('clicking on the canvas emits select-pointerdown', () => {
->>>>>>> d326cb26
             doShallowMount();
 
             wrapper.find('svg').trigger('pointerdown');
@@ -149,56 +144,6 @@
             expect(wrapper.element.className).not.toMatch('panning');
         });
 
-<<<<<<< HEAD
-=======
-        it('uses canvasSize and viewBox from store', async () => {
-            doShallowMount();
-            await Vue.nextTick();
-            const { width, height, viewBox } = wrapper.find('svg').attributes();
-
-            expect(Number(width)).toBe(50);
-            expect(Number(height)).toBe(50);
-            expect(viewBox).toBe('-10 -10 50 50');
-        });
-
-        it('makes scrollContainer accessible to store', () => {
-            doShallowMount();
-            expect(storeConfig.canvas.mutations.setScrollContainerElement)
-                .toHaveBeenCalledWith(expect.anything(), wrapper.element);
-        });
-
-        it('zooms on mouse wheel', () => {
-            doShallowMount();
-
-            wrapper.element.dispatchEvent(new WheelEvent('wheel', {
-                deltaY: -5,
-                ctrlKey: true,
-                clientX: 10,
-                clientY: 10
-            }));
-            expect(storeConfig.canvas.mutations.zoomWithPointer).toHaveBeenCalledWith(expect.anything(), {
-                delta: 1,
-                cursorX: 5,
-                cursorY: 0
-            });
-        });
-
-        it('observes container resize', () => {
-            doShallowMount();
-            wrapper.vm.resizeObserver.resize({ width: 100, height: 50 });
-            expect(storeConfig.canvas.mutations.setContainerSize).toHaveBeenCalledWith(expect.anything(), {
-                width: 100, height: 50
-            });
-        });
-
-        it('stop resize observer', () => {
-            doShallowMount();
-            let resizeObserver = wrapper.vm.resizeObserver;
-            wrapper.destroy();
-            expect(resizeObserver.disconnect).toHaveBeenCalled();
-        });
-
->>>>>>> d326cb26
         it('pans', async () => {
             doShallowMount();
             wrapper.element.setPointerCapture = jest.fn();
