/* eslint-disable no-magic-numbers */
import { createLocalVue, shallowMount } from '@vue/test-utils';
import { mockVuexStore } from '~/test/unit/test-utils/mockVuexStore';
import Vuex from 'vuex';
import Vue from 'vue';

import Kanvas, { RESIZE_DEBOUNCE } from '~/components/Kanvas';

jest.mock('raf-throttle', () => function (func) {
    return function (...args) {
        // eslint-disable-next-line no-invalid-this
        return func.apply(this, args);
    };
});

describe('Kanvas', () => {
    let propsData, mocks, doShallowMount, wrapper, $store, storeConfig, isWorkflowEmpty, isDraggingNode;

    beforeAll(() => {
        const localVue = createLocalVue();
        localVue.use(Vuex);
    });

    beforeEach(() => {
        let getBoundingClientRectMock = jest.fn();
        getBoundingClientRectMock.mockReturnValue({
            x: 5,
            y: 10,
            width: 15,
            height: 20
        });
        HTMLElement.prototype.getBoundingClientRect = getBoundingClientRectMock;

        // Mock ResizeObserver Class
        window.ResizeObserver = function (callback) {
            this.callback = callback;
            this.observe = function (element) {
                this.element = element;
            };
            this.resize = function () {
                this.callback([{ target: this.element }]);
            };
            this.disconnect = jest.fn();
        };

        wrapper = null;
        propsData = {};
        isWorkflowEmpty = true;
        isDraggingNode = false;

        storeConfig = {
            canvas: {
                state: {
                    getScrollContainerElement: null,
                    zoomFactor: 1,
                    suggestPanning: false,
                    // mock implementation of contentBounds for testing watcher
                    __contentBounds: { left: 0, top: 0 }
                },
                getters: {
<<<<<<< HEAD
                    workflowBounds() {
                        return {
                            left: -10,
                            top: -10,
                            right: 40,
                            bottom: 40
                        };
                    },
                    isWorkflowEmpty() {
                        return isWorkflowEmpty;
                    }
=======
                    viewBox: () => ({ string: 'viewbox-string' }),
                    contentBounds: () => ({ state }) => state.__contentBounds,
                    contentPadding: () => ({ left: 10, top: 10 }),
                    canvasSize: () => ({ width: 30, height: 300 })
                },
                actions: {
                    zoomAroundPointer: jest.fn(),
                    updateContainerSize: jest.fn(),
                    contentBoundsChanged: jest.fn(),
                    initScrollContainerElement: jest.fn().mockImplementation(
                        ({ state }, el) => { state.getScrollContainerElement = () => el; }
                    )
                },
                mutations: {
                    clearScrollContainerElement: jest.fn()
>>>>>>> 3f60696c
                }
            },
            nodeRepository: {
                state: {
                    isDraggingNode
                }
            }
        };

        $store = mockVuexStore(storeConfig);

        mocks = { $store };
        doShallowMount = () => {
            wrapper = shallowMount(Kanvas, { propsData, mocks });
        };
    });

    it('makes scrollContainer accessible to store', () => {
        doShallowMount();
        expect(storeConfig.canvas.actions.initScrollContainerElement)
            .toHaveBeenCalledWith(expect.anything(), wrapper.element);
    });

    test('if content bounds change, tell store', async () => {
        doShallowMount();

        expect(storeConfig.canvas.actions.contentBoundsChanged).not.toHaveBeenCalled();

        // TODO test this via store update
        wrapper.vm.$options.watch.contentBounds.call(wrapper.vm,
            { left: 0, top: 0 }, { left: 10, top: 10 });
        await Vue.nextTick();

        expect(storeConfig.canvas.actions.contentBoundsChanged).toHaveBeenCalledWith(expect.anything(),
            [{ left: 0, top: 0 }, { left: 10, top: 10 }]);
    });

    describe('selection on canvas', () => {
        test('clicking on the canvas emits select-pointerdown', () => {
            doShallowMount();

            wrapper.find('svg').trigger('pointerdown');

            expect(wrapper.emitted('selection-pointerdown')).toBeTruthy();
        });

        test('moving on the canvas emits select-pointermove', () => {
            doShallowMount();

            wrapper.find('svg').trigger('pointermove');

            expect(wrapper.emitted('selection-pointermove')).toBeTruthy();
        });

        test('releasing on the canvas emits select-pointerup', () => {
            doShallowMount();

            wrapper.find('svg').trigger('pointerup');

            expect(wrapper.emitted('selection-pointerup')).toBeTruthy();
        });
    });

    describe('Panning', () => {
        it('Suggests Panning', async () => {
            doShallowMount();

            $store.state.canvas.suggestPanning = true;
            await Vue.nextTick();
            expect(wrapper.element.className).toMatch('panning');

            $store.state.canvas.suggestPanning = false;
            await Vue.nextTick();
            expect(wrapper.element.className).not.toMatch('panning');
        });

        it('pans', async () => {
            doShallowMount();
            wrapper.element.setPointerCapture = jest.fn();
            wrapper.element.releasePointerCapture = jest.fn();

            wrapper.element.scrollLeft = 100;
            wrapper.element.scrollTop = 100;
            wrapper.trigger('pointerdown', {
                button: 1, // middle
                screenX: 100,
                screenY: 100,
                pointerId: -1
            });
            expect(wrapper.element.setPointerCapture).toHaveBeenCalledWith(-1);

            wrapper.trigger('pointermove', {
                screenX: 90,
                screenY: 90
            });
            await Vue.nextTick();
            expect(wrapper.element.scrollLeft).toBe(110);
            expect(wrapper.element.scrollTop).toBe(110);

            wrapper.trigger('pointerup', {
                pointerId: -1
            });
            expect(wrapper.element.releasePointerCapture).toHaveBeenCalledWith(-1);
        });
    });

    describe('Container Resize', () => {
        it('observes container resize', async () => {
            doShallowMount();

            wrapper.vm.resizeObserver.resize();
            wrapper.vm.resizeObserver.resize();

            await new Promise((resolve) => {
                setTimeout(() => {
                    resolve();
                }, RESIZE_DEBOUNCE);
            });

            expect(storeConfig.canvas.actions.updateContainerSize).toHaveBeenCalledTimes(1);
        });

        it('stop resize observer', () => {
            doShallowMount();
            let resizeObserver = wrapper.vm.resizeObserver;
            wrapper.destroy();
            expect(resizeObserver.disconnect).toHaveBeenCalled();
        });
    });

    describe('Zooming', () => {
        it('uses canvasSize and viewBox from store', async () => {
            doShallowMount();
            await Vue.nextTick();

            let svg = wrapper.find('svg');

            const canvasSize = $store.getters['canvas/canvasSize'];
            expect(Number(svg.attributes('width'))).toBe(canvasSize.width);
            expect(Number(svg.attributes('height'))).toBe(canvasSize.height);

            let viewBoxString = $store.getters['canvas/viewBox'].string;

            expect(svg.attributes('viewBox')).toBe(viewBoxString);
        });

        test('mouse wheel zooms', () => {
            doShallowMount();

            wrapper.element.dispatchEvent(new WheelEvent('wheel', {
                deltaY: -5,
                ctrlKey: true,
                clientX: 10,
                clientY: 10
            }));
            expect(storeConfig.canvas.actions.zoomAroundPointer).toHaveBeenCalledWith(expect.anything(), {
                delta: 1,
                cursorX: 5,
                cursorY: 0
            });
        });
    });
});<|MERGE_RESOLUTION|>--- conflicted
+++ resolved
@@ -58,19 +58,6 @@
                     __contentBounds: { left: 0, top: 0 }
                 },
                 getters: {
-<<<<<<< HEAD
-                    workflowBounds() {
-                        return {
-                            left: -10,
-                            top: -10,
-                            right: 40,
-                            bottom: 40
-                        };
-                    },
-                    isWorkflowEmpty() {
-                        return isWorkflowEmpty;
-                    }
-=======
                     viewBox: () => ({ string: 'viewbox-string' }),
                     contentBounds: () => ({ state }) => state.__contentBounds,
                     contentPadding: () => ({ left: 10, top: 10 }),
@@ -85,8 +72,10 @@
                     )
                 },
                 mutations: {
-                    clearScrollContainerElement: jest.fn()
->>>>>>> 3f60696c
+                    clearScrollContainerElement: jest.fn(),
+                    isWorkflowEmpty() {
+                        return isWorkflowEmpty;
+                    }
                 }
             },
             nodeRepository: {
