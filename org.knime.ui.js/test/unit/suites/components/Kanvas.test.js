--- conflicted
+++ resolved
@@ -67,25 +67,12 @@
                 getters: {
                     svgBounds() {
                         return { x: -5, y: -2, height: 102, width: 100 };
-<<<<<<< HEAD
-=======
                     },
                     isLinked() {
                         return workflow.info.linked;
                     },
                     isWritable() {
                         return !workflow.info.linked;
-                    }
-                }
-            },
-            nodes: {
-                state: {
-                    'some id': nodeData
-                },
-                getters: {
-                    icon() {
-                        return ({ workflowId, nodeId }) => `data:image/${workflowId}-${nodeId}`;
->>>>>>> f93bf7b8
                     },
                     nodeIcon() {
                         return ({ nodeId }) => `data:image/${nodeId}`;
@@ -122,16 +109,10 @@
                 let nodeId = props.id;
                 let expected = {
                     ...nodeData[nodeId],
-<<<<<<< HEAD
                     icon: `data:image/${nodeId}`,
                     name: `name-${nodeId}`,
-                    type: `type-${nodeId}`
-=======
-                    link: null,
-                    icon: `data:image/some id-${nodeId}`,
-                    name: `name-some id-${nodeId}`,
-                    type: `type-some id-${nodeId}`
->>>>>>> f93bf7b8
+                    type: `type-${nodeId}`,
+                    link: null
                 };
                 expect(props).toStrictEqual(expected);
             });
