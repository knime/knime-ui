--- conflicted
+++ resolved
@@ -1,12 +1,8 @@
-<<<<<<< HEAD
 /* eslint-disable no-undefined */
-import { shallowMount } from '@vue/test-utils';
-=======
 import { createLocalVue, shallowMount } from '@vue/test-utils';
 import { mockVuexStore } from '~/test/unit/test-utils';
 import Vuex from 'vuex';
 import Vue from 'vue';
->>>>>>> c6833b08
 
 import Port from '~/components/Port';
 import * as $shapes from '~/style/shapes';
@@ -123,6 +119,48 @@
                 expect(stroke).toBe(portColor);
             });
         }
+
+        it.each(['IDLE'])('draws traffic light for state %s (red)', (state) => {
+            propsData.port.nodeState = state;
+            mount();
+
+            let { fill: bgColor, stroke: stroke1 } = wrapper.findAll('g g circle').wrappers[1].attributes();
+            let [yellowSymbol, greenSymbol] = wrapper.findAll('g g line').wrappers.map(el => el.attributes().stroke);
+
+            expect(bgColor).toBe($colors.trafficLight.red);
+            expect(stroke1).toBe($colors.trafficLight.redBorder);
+
+            expect(yellowSymbol).toBe(undefined);
+            expect(greenSymbol).toBe(undefined);
+        });
+        it.each(['CONFIGURED', 'EXECUTING', 'QUEUED'])('draws traffic light for state %s (yellow)', (state) => {
+            propsData.port.nodeState = state;
+            mount();
+
+            let { fill: bgColor, stroke: stroke1 } = wrapper.findAll('g g circle').wrappers[1].attributes();
+            let [yellowSymbol, greenSymbol] = wrapper.findAll('g g line').wrappers.map(el => el.attributes().stroke);
+
+            expect(bgColor).toBe($colors.trafficLight.yellow);
+            expect(stroke1).toBe($colors.trafficLight.yellowBorder);
+            expect(yellowSymbol).toBe($colors.trafficLight.yellowBorder);
+
+            expect(greenSymbol).toBe(undefined);
+        });
+        it.each(['HALTED', 'EXECUTED'])('draws traffic light for state %s (green)', (state) => {
+            propsData.port.nodeState = state;
+            mount();
+
+            let { fill: bgColor, stroke: stroke1 } = wrapper.findAll('g g circle').wrappers[1].attributes();
+            let [greenSymbol, yellowSymbol] = wrapper.findAll('g g line').wrappers.map(el => el.attributes().stroke);
+
+            expect(bgColor).toBe($colors.trafficLight.green);
+            expect(stroke1).toBe($colors.trafficLight.greenBorder);
+            expect(greenSymbol).toBe($colors.trafficLight.greenBorder);
+
+            expect(yellowSymbol).toBe(undefined);
+        });
+
+
     });
 
     describe('tooltips', () => {
@@ -191,51 +229,5 @@
                 y: 3.5 // more space than for table
             });
         });
-<<<<<<< HEAD
-    }
-
-    it.each(['IDLE'])('draws traffic light for state %s (red)', (state) => {
-        propsData.port.nodeState = state;
-        mount();
-
-        let { fill: bgColor, stroke: stroke1 } = wrapper.findAll('g g circle').wrappers[1].attributes();
-        let [yellowSymbol, greenSymbol] = wrapper.findAll('g g line').wrappers.map(el => el.attributes().stroke);
-
-        expect(bgColor).toBe($colors.trafficLight.red);
-        expect(stroke1).toBe($colors.trafficLight.redBorder);
-
-        expect(yellowSymbol).toBe(undefined);
-        expect(greenSymbol).toBe(undefined);
     });
-    it.each(['CONFIGURED', 'EXECUTING', 'QUEUED'])('draws traffic light for state %s (yellow)', (state) => {
-        propsData.port.nodeState = state;
-        mount();
-
-        let { fill: bgColor, stroke: stroke1 } = wrapper.findAll('g g circle').wrappers[1].attributes();
-        let [yellowSymbol, greenSymbol] = wrapper.findAll('g g line').wrappers.map(el => el.attributes().stroke);
-
-        expect(bgColor).toBe($colors.trafficLight.yellow);
-        expect(stroke1).toBe($colors.trafficLight.yellowBorder);
-        expect(yellowSymbol).toBe($colors.trafficLight.yellowBorder);
-
-        expect(greenSymbol).toBe(undefined);
-    });
-    it.each(['HALTED', 'EXECUTED'])('draws traffic light for state %s (green)', (state) => {
-        propsData.port.nodeState = state;
-        mount();
-
-        let { fill: bgColor, stroke: stroke1 } = wrapper.findAll('g g circle').wrappers[1].attributes();
-        let [greenSymbol, yellowSymbol] = wrapper.findAll('g g line').wrappers.map(el => el.attributes().stroke);
-
-        expect(bgColor).toBe($colors.trafficLight.green);
-        expect(stroke1).toBe($colors.trafficLight.greenBorder);
-        expect(greenSymbol).toBe($colors.trafficLight.greenBorder);
-
-        expect(yellowSymbol).toBe(undefined);
-    });
-
-
-=======
-    });
->>>>>>> c6833b08
 });