--- conflicted
+++ resolved
@@ -306,14 +306,11 @@
                 canExecute: true,
                 canCancel: false,
                 canReset: false,
-<<<<<<< HEAD
                 canPause: false,
                 canResume: false,
-                canStep: false
-=======
+                canStep: false,
                 canOpenDialog: true,
                 canOpenView: false
->>>>>>> 01f1f594
             });
             expect(wrapper.findComponent(NodeActionBar).attributes().transform).toBe('translate(516 163)');
         });
@@ -411,16 +408,12 @@
                 canReset: true,
                 canExecute: true,
                 canCancel: true,
-<<<<<<< HEAD
                 canPause: false,
                 canResume: false,
                 canStep: false,
+                canOpenDialog: true,
+                canOpenView: true,
                 nodeId: 'root:1'
-=======
-                nodeId: 'root:1',
-                canOpenDialog: true,
-                canOpenView: true
->>>>>>> 01f1f594
             });
         });
 
