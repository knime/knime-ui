/* eslint-disable no-magic-numbers */
import { createLocalVue, shallowMount } from '@vue/test-utils';
import Vuex from 'vuex';
import Vue from 'vue';
import { mockVuexStore } from '~/test/unit/test-utils';

import Node from '~/components/Node';
import NodeTorso from '~/components/NodeTorso';
import NodeState from '~/components/NodeState';
import NodeAnnotation from '~/components/NodeAnnotation';
import LinkDecorator from '~/components/LinkDecorator';
import StreamingDecorator from '~/components/StreamingDecorator';
import LoopDecorator from '~/components/LoopDecorator';
import NodeActionBar from '~/components/NodeActionBar';
import Port from '~/components/PortWithTooltip';

import * as $shapes from '~/style/shapes';
import * as $colors from '~/style/colors';

const mockPort = ({ index, connectedVia = [] }) => ({
    inactive: false,
    optional: false,
    index,
    type: 'other',
    connectedVia
});

const commonNode = {
    id: 'root:1',
    kind: 'node',

    inPorts: [
        mockPort({ index: 0, connectedVia: ['inA'] }),
        mockPort({ index: 1 })
    ],
    outPorts: [
        mockPort({ index: 0, outgoing: true, connectedVia: ['outA'] }),
        mockPort({ index: 1, outgoing: true }),
        mockPort({ index: 2, outgoing: true, connectedVia: ['outB'] })
    ],

    position: { x: 500, y: 200 },
    annotation: {
        text: 'ThatsMyNode',
        backgroundColor: 'rgb(255, 216, 0)',
        styleRanges: [{ start: 0, length: 2, fontSize: 12 }]
    },

    name: 'My Name',
    type: 'Source',

    icon: 'data:image/icon',
    selected: false

};
const nativeNode = {
    ...commonNode,
    templateId: 'A'
};
const componentNode = {
    ...commonNode,
    kind: 'component',
    name: 'c for component',
    type: 'Source',
    icon: 'data:image/componentIcon'
};
const metaNode = {
    ...commonNode,
    kind: 'metanode',
    name: 'm for meta',
    state: {
        executionState: 'EXECUTED'
    }
};

describe('Node', () => {
    let propsData, mocks, doMount, wrapper, portShiftMock, storeConfig;

    beforeAll(() => {
        const localVue = createLocalVue();
        localVue.use(Vuex);
    });

    beforeEach(() => {
        wrapper = null;
        storeConfig = {
            workflow: {
                mutations: {
                    selectNode: jest.fn(),
                    deselectNode: jest.fn(),
                    deselectAllNodes: jest.fn()
                },
                actions: {
                    loadWorkflow: jest.fn(),
                    executeNodes: jest.fn(),
                    cancelNodeExecution: jest.fn(),
                    resetNodes: jest.fn(),
                    openDialog: jest.fn(),
                    openView: jest.fn()
                },
                getters: {
                    isWritable: () => true
                }
            },
<<<<<<< HEAD
            actions: {
                loadWorkflow: jest.fn(),
                executeNodes: jest.fn(),
                cancelNodeExecution: jest.fn(),
                resetNodes: jest.fn(),
                pauseNodeExecution: jest.fn(),
                resumeNodeExecution: jest.fn(),
                stepNodeExecution: jest.fn(),
                openView: jest.fn(),
                openDialog: jest.fn()
=======
            openedProjects: {
                state() {
                    return { activeId: 'projectId' };
                },
                actions: {
                    switchWorkflow: jest.fn()
                }
>>>>>>> 3bdfdd84
            },
            canvas: {
                state: {
                    zoomFactor: 1
                }
            }
        };
        propsData = {
            // insert node before mounting
        };

        mocks = { $shapes, $colors };

        if (portShiftMock) {
            portShiftMock.mockRestore();
        }
        portShiftMock = jest.spyOn(Node.methods, 'portShift');

<<<<<<< HEAD
        doMount = () => {
            mocks.$store = mockVuexStore({ openedProjects: openedProjectsStoreConfig, workflow: workflowStoreConfig });
            wrapper = shallowMount(Node, { propsData, mocks });
=======
        doMount = (mountMethod) => {
            mocks.$store = mockVuexStore(storeConfig);
            wrapper = mountMethod(Node, { propsData, mocks });
>>>>>>> 3bdfdd84
        };
    });

    describe('features', () => {
        beforeEach(() => {
            propsData = { ...commonNode };
            doMount();
        });

        it('displays name (plaintext)', () => {
            expect(wrapper.find('.name').text()).toBe('My Name');
        });

        it('shows/hides LinkDecorator', () => {
            expect(wrapper.findComponent(LinkDecorator).exists()).toBe(false);
            propsData.link = 'linkylinky';
            doMount();
            expect(wrapper.findComponent(LinkDecorator).exists()).toBe(true);
        });

        it('shows/hides StreamingDecorator', () => {
            expect(wrapper.findComponent(StreamingDecorator).exists()).toBe(false);
            propsData.executionInfo = { jobManager: 'sampleJobManager' };
            doMount();
            expect(wrapper.findComponent(StreamingDecorator).exists()).toBe(true);
        });

        it('shows/hides LoopDecorator', () => {
            expect(wrapper.findComponent(LoopDecorator).exists()).toBe(false);
            propsData.type = 'LoopEnd';
            doMount();
            expect(wrapper.findComponent(LoopDecorator).exists()).toBe(true);
        });

        it('displays annotation', () => {
            expect(wrapper.findComponent(NodeAnnotation).props()).toStrictEqual({
                backgroundColor: 'rgb(255, 216, 0)',
                defaultFontSize: 11,
                styleRanges: [{ start: 0, length: 2, fontSize: 12 }],
                text: 'ThatsMyNode',
                textAlign: 'center',
                yShift: 20
            });
        });

        it('pushes Metanode annotation up', () => {
            propsData = { ...metaNode };
            doMount();
            expect(wrapper.findComponent(NodeAnnotation).props()).toStrictEqual({
                backgroundColor: 'rgb(255, 216, 0)',
                defaultFontSize: 11,
                styleRanges: [{ start: 0, length: 2, fontSize: 12 }],
                text: 'ThatsMyNode',
                textAlign: 'center',
                yShift: 0
            });
        });

        it('displays icon', () => {
            expect(wrapper.findComponent(NodeTorso).props().icon).toBe('data:image/icon');
        });

        it('doesn’t show selection frame', () => {
            expect(wrapper.find('portal[to="node-select"]').exists()).toBe(false);
        });

        it('renders node state', () => {
            expect(wrapper.findComponent(NodeState).exists()).toBe(true);
        });

        it('renders metanode state', () => {
            propsData = { ...metaNode };
            doMount();
            expect(wrapper.findComponent(NodeTorso).props('executionState')).toBe('EXECUTED');
        });

        it('renders at right position', () => {
            const transform = wrapper.find('g').attributes().transform;
            expect(transform).toBe('translate(500, 200)');
        });
    });

    describe('Node open dialog and view', () => {
        beforeEach(() => {
            propsData =
            {
                ...commonNode,
                selected: true,
                allowedActions: { canOpenDialog: true, canOpenView: true }
            };
        });

        it('opens the node config on double click', async () => {
            doMount();
            jest.spyOn(mocks.$store, 'dispatch');
            await wrapper.findComponent(NodeTorso).trigger('dblclick');

            expect(storeConfig.workflow.actions.openDialog).toHaveBeenCalledWith(expect.anything(), {
                nodeId: 'root:1'
            });
        });
<<<<<<< HEAD
=======

        it('opens the node dialog with the action bar event', () => {
            doMount(deepMount);
            jest.spyOn(mocks.$store, 'dispatch');
            let actionBar = wrapper.findComponent(NodeActionBar);
            actionBar.vm.$emit('action', 'openDialog');

            expect(storeConfig.workflow.actions.openDialog).toHaveBeenCalledWith(expect.anything(), {
                nodeId: 'root:1'
            });
        });

        it('opens the node view with the action bar event', () => {
            doMount(deepMount);
            jest.spyOn(mocks.$store, 'dispatch');
            let actionBar = wrapper.findComponent(NodeActionBar);
            actionBar.vm.$emit('action', 'openView');

            expect(storeConfig.workflow.actions.openView).toHaveBeenCalledWith(expect.anything(), {
                nodeId: 'root:1'
            });
        });
>>>>>>> 3bdfdd84
    });

    describe('Node selected', () => {
        beforeEach(() => {
            propsData =
            {
                ...commonNode,
                selected: true,
                allowedActions: { canExecute: true, canOpenDialog: true, canOpenView: false },
                state: {
                    executionState: 'IDLE'
                }
            };
        });

<<<<<<< HEAD
=======
        it('click on action bar changes node state', () => {
            doMount(deepMount);
            let actionBar = wrapper.findComponent(NodeActionBar);
            actionBar.vm.$emit('action', 'executeNodes');

            expect(storeConfig.workflow.actions.executeNodes).toHaveBeenCalledWith(expect.anything(), {
                nodeIds: ['root:1']
            });
        });

>>>>>>> 3bdfdd84
        it('shows frame if selected', () => {
            doMount();
            expect(wrapper.find('portal[to="node-select"]').exists()).toBe(true);

            propsData.selected = false;
            doMount();
            expect(wrapper.find('portal[to="node-select"]').exists()).toBe(false);
        });

        it('shows hidden flow variable ports', () => {
            propsData.inPorts[0].connectedVia = [];
            propsData.outPorts[0].connectedVia = [];
            doMount();

            let ports = wrapper.findAllComponents(Port).wrappers;
            const locations = ports.map(p => p.attributes()).map(({ x, y }) => [Number(x), Number(y)]);
            expect(locations).toStrictEqual([
                [0, -4.5],
                [-4.5, 16],
                [32, -4.5],
                [36.5, 5.5],
                [36.5, 26.5]
            ]);
        });

        it('has shadow effect', () => {
            doMount();
            expect(wrapper.findComponent(NodeTorso).attributes().filter).toBe('url(#node-torso-shadow)');
            expect(wrapper.findComponent(NodeState).attributes().filter).toBe('url(#node-state-shadow)');
        });

        it('renders NodeActionBar at correct position', () => {
            doMount();
            expect(wrapper.findComponent(NodeActionBar).props()).toStrictEqual({
                nodeId: 'root:1',
                canExecute: true,
                canCancel: false,
                canReset: false,
                canPause: null,
                canResume: null,
                canStep: null,
                canOpenDialog: true,
                canOpenView: false
            });
            expect(wrapper.findComponent(NodeActionBar).attributes().transform).toBe('translate(516 163)');
        });

        it('click to select', async () => {
            propsData.selected = false;
            doMount();

            await wrapper.find('g g g').trigger('mousedown', { button: 0 });

            expect(storeConfig.workflow.mutations.deselectAllNodes).toHaveBeenCalled();
            expect(storeConfig.workflow.mutations.selectNode).toHaveBeenCalledWith(expect.anything(), 'root:1');
        });

        it('shift-click adds to selection', async () => {
            propsData.selected = false;
            doMount();

            await wrapper.find('g g g').trigger('mousedown', { button: 0, shiftKey: true });
            expect(storeConfig.workflow.mutations.selectNode).toHaveBeenCalledWith(expect.anything(), 'root:1');
        });

        it('shift-click removes from selection', async () => {
            propsData.selected = true;
            doMount();

            await wrapper.find('g g g').trigger('mousedown', { button: 0, shiftKey: true });
            expect(storeConfig.workflow.mutations.deselectNode).toHaveBeenCalledWith(expect.anything(), 'root:1');
        });

        it('ctrl-click doest influence selection', async () => {
            doMount();
            await wrapper.find('g g g').trigger('mousedown', { button: 0, ctrlKey: true });
            expect(storeConfig.workflow.mutations.selectNode).not.toHaveBeenCalled();
        });

        it('selection instantly shows default flowVariable ports', async () => {
            propsData = {
                ...propsData,
                inPorts: [mockPort({ index: 0 })],
                outPorts: [mockPort({ index: 0, outgoing: true, connectedVia: ['outA'] })]
            };

            doMount();
            let ports = wrapper.findAllComponents(Port);

            // unconnected flowVariable port shown
            expect(ports.at(0).attributes().class).toBe('port');
            // connected port visible already
            expect(ports.at(1).attributes().class).toBe('port');

            wrapper.setProps({ selected: false });
            await Vue.nextTick();

            // unconnected flowVariable port hidden
            expect(ports.at(0).attributes().class).toMatch('hidden');
            // connected port stays visible
            expect(ports.at(1).attributes().class).not.toMatch('hidden');
        });
    });

    describe('Node hover', () => {
        beforeEach(() => {
            propsData = {
                ...commonNode,
                inPorts: [mockPort({ index: 0 })],
                outPorts: [mockPort({ index: 0, outgoing: true, connectedVia: ['outA'] })],
                allowedActions: {
                    canExecute: true,
                    canCancel: true,
                    canReset: true,
                    canOpenDialog: true,
                    canOpenView: true
                }
            };
            doMount();

            expect(wrapper.vm.hover).toBe(false);
            wrapper.find('.hover-container').trigger('mouseenter');
            wrapper.vm.hover = true;
        });

        it('increases the size of the hover-container on hover', () => {
            wrapper.find('.hover-container').trigger('mouseleave');
            wrapper.vm.hover = false;
            let smallHoverWidth = wrapper.vm.hoverSize.width;
            wrapper.find('.hover-container').trigger('mouseenter');
            wrapper.vm.hover = true;
            let largeHoverWidth = wrapper.vm.hoverSize.width;
            expect(largeHoverWidth > smallHoverWidth).toBe(true);
        });

        it('shows selection plane and action buttons', () => {
            let actionBar = wrapper.findComponent(NodeActionBar);
            expect(actionBar.exists()).toBe(true);
            expect(actionBar.props()).toStrictEqual({
                canReset: true,
                canExecute: true,
                canCancel: true,
                canPause: null,
                canResume: null,
                canStep: null,
                canOpenDialog: true,
                canOpenView: true,
                nodeId: 'root:1'
            });
        });

        it('shows shadows', () => {
            expect(wrapper.findComponent(NodeState).attributes().filter).toBe('url(#node-state-shadow)');
            expect(wrapper.findComponent(NodeTorso).attributes().filter).toBe('url(#node-torso-shadow)');
        });

        it('fades-in/out ports', async () => {
            let ports = wrapper.findAllComponents(Port);

            // unconnected flowVariable port fades in
            expect(ports.at(0).attributes().class).toBe('port');
            // connected port visible already
            expect(ports.at(1).attributes().class).toBe('port');


            wrapper.vm.hover = false;
            await Vue.nextTick();

            // unconnected flowVariable port fades out
            expect(ports.at(0).attributes().class).toMatch('hidden');
            // connected port stays visible
            expect(ports.at(1).attributes().class).not.toMatch('hidden');

        });
        it('leaving hover container unsets hover', () => {
            wrapper.find('.hover-container').trigger('mouseleave');
            expect(wrapper.vm.hover).toBe(false);
        });


        describe('portalled elements need MouseLeave Listener', () => {
            it('NodeActionBar', () => {
                wrapper.findComponent(NodeActionBar).trigger('mouseleave');
                expect(wrapper.vm.hover).toBe(false);
            });
        });
    });

    describe('port positions', () => {
        it('for meta node', () => {
            propsData = { ...metaNode };
            doMount();

            const ports = wrapper.findAllComponents(Port).wrappers;
            const locations = ports.map(p => p.attributes()).map(({ x, y }) => [Number(x), Number(y)]);
            const portAttrs = ports.map(p => p.props().port.index);

            expect(locations).toStrictEqual([
                [-4.5, 5.5],
                [-4.5, 26.5],
                [36.5, 5.5],
                [36.5, 16],
                [36.5, 26.5]
            ]);

            expect(portAttrs).toStrictEqual([0, 1, 0, 1, 2]);
        });

        it.each([
            ['native', nativeNode],
            ['component', componentNode]
        ])('for %s node', (kind, node) => {
            propsData = { ...node };
            doMount();

            const ports = wrapper.findAllComponents(Port).wrappers;
            const locations = ports.map(p => p.attributes()).map(({ x, y }) => [Number(x), Number(y)]);
            const portAttrs = ports.map(p => p.props().port.index);

            expect(locations).toStrictEqual([
                [0, -4.5],  // left flowVariablePort (index 0)
                [-4.5, 16], // left side port (index 1)
                [32, -4.5], // right flowVariablePort (index 0)
                [36.5, 5.5],
                [36.5, 26.5]
            ]);

            expect(portAttrs).toStrictEqual([0, 1, 0, 1, 2]);
        });

        it('always shows ports other than mickey-mouse', () => {
            propsData = { ...commonNode };
            doMount();

            let ports = wrapper.findAllComponents(Port);
            expect(ports.at(1).attributes().class).toBe('port');
            expect(ports.at(3).attributes().class).toBe('port');
            expect(ports.at(4).attributes().class).toBe('port');
        });
    });

    describe('opening', () => {
        it('opens metanode on double click', async () => {
            propsData = { ...metaNode };
<<<<<<< HEAD
            doMount();
            jest.spyOn(mocks.$store, 'dispatch');
=======
            doMount(shallowMount);
>>>>>>> 3bdfdd84
            await wrapper.findComponent(NodeTorso).trigger('dblclick');

            expect(storeConfig.openedProjects.actions.switchWorkflow).toHaveBeenCalledWith(expect.anything(), {
                workflowId: 'root:1',
                projectId: 'projectId'
            });
        });

        it('opens component on control-double click', async () => {
            propsData = { ...componentNode };
<<<<<<< HEAD
            doMount();
            jest.spyOn(mocks.$store, 'dispatch');
=======
            doMount(shallowMount);
>>>>>>> 3bdfdd84
            await wrapper.findComponent(NodeTorso).trigger('dblclick', {
                ctrlKey: true
            });

            expect(storeConfig.openedProjects.actions.switchWorkflow).toHaveBeenCalledWith(expect.anything(), {
                workflowId: 'root:1',
                projectId: 'projectId'
            });
        });

        it('does not open component on double click', async () => {
            propsData = { ...componentNode };
            doMount();
            jest.spyOn(mocks.$store, 'dispatch');
            await wrapper.findComponent(NodeTorso).trigger('dblclick');

            expect(storeConfig.workflow.actions.loadWorkflow).not.toHaveBeenCalled();
        });

        it('does not open native node on double click', async () => {
            propsData = { ...nativeNode };
            doMount();
            jest.spyOn(mocks.$store, 'dispatch');
            await wrapper.findComponent(NodeTorso).trigger('dblclick');

            expect(storeConfig.workflow.actions.loadWorkflow).not.toHaveBeenCalled();
        });

    });
});<|MERGE_RESOLUTION|>--- conflicted
+++ resolved
@@ -102,18 +102,6 @@
                     isWritable: () => true
                 }
             },
-<<<<<<< HEAD
-            actions: {
-                loadWorkflow: jest.fn(),
-                executeNodes: jest.fn(),
-                cancelNodeExecution: jest.fn(),
-                resetNodes: jest.fn(),
-                pauseNodeExecution: jest.fn(),
-                resumeNodeExecution: jest.fn(),
-                stepNodeExecution: jest.fn(),
-                openView: jest.fn(),
-                openDialog: jest.fn()
-=======
             openedProjects: {
                 state() {
                     return { activeId: 'projectId' };
@@ -121,7 +109,6 @@
                 actions: {
                     switchWorkflow: jest.fn()
                 }
->>>>>>> 3bdfdd84
             },
             canvas: {
                 state: {
@@ -140,15 +127,9 @@
         }
         portShiftMock = jest.spyOn(Node.methods, 'portShift');
 
-<<<<<<< HEAD
         doMount = () => {
-            mocks.$store = mockVuexStore({ openedProjects: openedProjectsStoreConfig, workflow: workflowStoreConfig });
+            mocks.$store = mockVuexStore(storeConfig);
             wrapper = shallowMount(Node, { propsData, mocks });
-=======
-        doMount = (mountMethod) => {
-            mocks.$store = mockVuexStore(storeConfig);
-            wrapper = mountMethod(Node, { propsData, mocks });
->>>>>>> 3bdfdd84
         };
     });
 
@@ -250,31 +231,6 @@
                 nodeId: 'root:1'
             });
         });
-<<<<<<< HEAD
-=======
-
-        it('opens the node dialog with the action bar event', () => {
-            doMount(deepMount);
-            jest.spyOn(mocks.$store, 'dispatch');
-            let actionBar = wrapper.findComponent(NodeActionBar);
-            actionBar.vm.$emit('action', 'openDialog');
-
-            expect(storeConfig.workflow.actions.openDialog).toHaveBeenCalledWith(expect.anything(), {
-                nodeId: 'root:1'
-            });
-        });
-
-        it('opens the node view with the action bar event', () => {
-            doMount(deepMount);
-            jest.spyOn(mocks.$store, 'dispatch');
-            let actionBar = wrapper.findComponent(NodeActionBar);
-            actionBar.vm.$emit('action', 'openView');
-
-            expect(storeConfig.workflow.actions.openView).toHaveBeenCalledWith(expect.anything(), {
-                nodeId: 'root:1'
-            });
-        });
->>>>>>> 3bdfdd84
     });
 
     describe('Node selected', () => {
@@ -290,19 +246,6 @@
             };
         });
 
-<<<<<<< HEAD
-=======
-        it('click on action bar changes node state', () => {
-            doMount(deepMount);
-            let actionBar = wrapper.findComponent(NodeActionBar);
-            actionBar.vm.$emit('action', 'executeNodes');
-
-            expect(storeConfig.workflow.actions.executeNodes).toHaveBeenCalledWith(expect.anything(), {
-                nodeIds: ['root:1']
-            });
-        });
-
->>>>>>> 3bdfdd84
         it('shows frame if selected', () => {
             doMount();
             expect(wrapper.find('portal[to="node-select"]').exists()).toBe(true);
@@ -547,12 +490,7 @@
     describe('opening', () => {
         it('opens metanode on double click', async () => {
             propsData = { ...metaNode };
-<<<<<<< HEAD
-            doMount();
-            jest.spyOn(mocks.$store, 'dispatch');
-=======
-            doMount(shallowMount);
->>>>>>> 3bdfdd84
+            doMount();
             await wrapper.findComponent(NodeTorso).trigger('dblclick');
 
             expect(storeConfig.openedProjects.actions.switchWorkflow).toHaveBeenCalledWith(expect.anything(), {
@@ -563,12 +501,7 @@
 
         it('opens component on control-double click', async () => {
             propsData = { ...componentNode };
-<<<<<<< HEAD
-            doMount();
-            jest.spyOn(mocks.$store, 'dispatch');
-=======
-            doMount(shallowMount);
->>>>>>> 3bdfdd84
+            doMount();
             await wrapper.findComponent(NodeTorso).trigger('dblclick', {
                 ctrlKey: true
             });
