/* eslint-disable no-magic-numbers */
import { createLocalVue, shallowMount } from '@vue/test-utils';
import Vuex from 'vuex';
import Vue from 'vue';

import Node from '~/components/Node';
import NodeTorso from '~/components/NodeTorso.vue';
import NodeSelect from '~/components/NodeSelect.vue';
import NodeState from '~/components/NodeState.vue';
import Port from '~/components/Port.vue';

import * as $shapes from '~/style/shapes';
import * as $colors from '~/style/colors';

const mockPort = ({ index, connectedVia = [] }) => ({
    inactive: false,
    optional: false,
    index,
    type: 'other',
    connectedVia
});

const commonNode = {
    id: 'root:1',
    kind: 'node',

    inPorts: [
        mockPort({ index: 0, connectedVia: ['inA'] }),
        mockPort({ index: 1 })
    ],
    outPorts: [
        mockPort({ index: 0, outgoing: true, connectedVia: ['outA'] }),
        mockPort({ index: 1, outgoing: true }),
        mockPort({ index: 2, outgoing: true, connectedVia: ['outB'] })
    ],

    position: { x: 500, y: 200 },
    annotation: { text: 'ThatsMyNode' },

    name: 'My Name',
    type: 'Source',

    icon: 'data:image/icon'

};
const nativeNode = {
    ...commonNode,
    templateId: 'A'
};
const componentNode = {
    ...commonNode,
    kind: 'component',
    name: 'c for component',
    type: 'Source',
    icon: 'data:image/componentIcon'
};
const metaNode = {
    ...commonNode,
    kind: 'metanode',
    name: 'm for meta'
};

const commonNode = {
    id: 'root:1',
    kind: 'node',

    position: { x: 500, y: 200 },
    annotation: { text: 'ThatsMyNode' },

    inPorts: [
        mockPort({ index: 0, connectedVia: ['inA'] }),
        mockPort({ index: 1 })
    ],
    outPorts: [
        mockPort({ index: 0, outgoing: true, connectedVia: ['outA'] }),
        mockPort({ index: 1, outgoing: true }),
        mockPort({ index: 2, outgoing: true, connectedVia: ['outB'] })
    ]
};
const nativeNode = {
    ...commonNode,
    templateId: 'A'
};
const componentNode = {
    ...commonNode,
    kind: 'component',
    name: 'c for component',
    type: 'Source',
    icon: 'data:image/componentIcon'
};
const metaNode = {
    ...commonNode,
    kind: 'metanode',
    name: 'm for meta'
};

describe('Node', () => {
    let propsData, mocks, doShallowMount, wrapper, portShiftMock;

    beforeAll(() => {
        const localVue = createLocalVue();
        localVue.use(Vuex);
    });

    beforeEach(() => {
        wrapper = null;
        propsData = {
            // insert node before mounting
        };
<<<<<<< HEAD
        workflow = {
            nodes: {
                [propsData.nodeID]: propsData
            },
            connections: {
                inA: mockConnection({ index: 0 }),
                outA: mockConnection({ index: 0, outgoing: true }),
                outB: mockConnection({ index: 2, outgoing: true })
            },
            nodeTemplates: {
                A: {
                    icon: 'data:image/nodeIcon',
                    name: 't for template',
                    type: 'Sink'
                }
            }
        };
        $store = mockVuexStore({
            workflows: { state: { workflow } }
        });
        mocks = { $shapes, $colors, $store };
=======

        mocks = { $shapes, $colors };
>>>>>>> 396558d3

        if (portShiftMock) {
            portShiftMock.mockRestore();
        }
        portShiftMock = jest.spyOn(Node.methods, 'portShift');

        doShallowMount = () => {
            wrapper = shallowMount(Node, { propsData, mocks });
        };
    });

<<<<<<< HEAD
    describe('kind-specific properties', () => {

        it.each([
            ['native', nativeNode, 't for template'],
            ['component', componentNode, 'c for component'],
            ['metanode', metaNode, 'm for meta']
        ])('name of %s', (kind, node, expectedName) => {
            propsData = { ...node };
=======
    describe('features', () => {
        beforeEach(() => {
            propsData = { ...commonNode };
>>>>>>> 396558d3
            doShallowMount();
            expect(wrapper.find('.name').text()).toBe(expectedName);
        });

<<<<<<< HEAD
        it.each([
            ['native', nativeNode, 'Sink'],
            ['component', componentNode, 'Source'],
            ['metanode', metaNode, null]
        ])('torso shape of %s', (kind, node, expectedType) => {
            propsData = { ...node };
            doShallowMount();
            expect(wrapper.findComponent(NodeTorso).props().type).toBe(expectedType);
        });

        it.each([
            ['native', nativeNode, 'data:image/nodeIcon'],
            ['component', componentNode, 'data:image/componentIcon'],
            ['metanode', metaNode, null]
        ])('icon of %s', (kind, node, expectedIcon) => {
            propsData = { ...node };
            doShallowMount();
            expect(wrapper.findComponent(NodeTorso).props().icon).toBe(expectedIcon);
        });
    });

    describe('common properties', () => {
        beforeEach(() => {
            propsData = { ...nativeNode };
            doShallowMount();
=======
        it('displays name (plaintext)', () => {
            expect(wrapper.find('.name').text()).toBe('My Name');
>>>>>>> 396558d3
        });

        it('displays annotation (plaintext)', () => {
            expect(wrapper.find('.annotation').text()).toBe('ThatsMyNode');
        });

        it('displays icon', () => {
            expect(wrapper.findComponent(NodeTorso).props().icon).toBe('data:image/icon');
        });

        it('doesn’t show selection frame', () => {
            expect(wrapper.findComponent(NodeSelect).exists()).toBe(false);
        });

        it('renders node state', () => {
            expect(wrapper.findComponent(NodeState).exists()).toBe(true);
        });

        it('renders at right position', () => {
            const transform = wrapper.find('g').attributes().transform;
            expect(transform).toBe('translate(500, 200)');
        });

        it('shows frame on hover', async () => {
            wrapper.find('g g').trigger('mouseenter');
            await Vue.nextTick();
            expect(wrapper.findComponent(NodeSelect).exists()).toBe(true);

            wrapper.find('g g').trigger('mouseleave');
            await Vue.nextTick();
            expect(wrapper.findComponent(NodeSelect).exists()).toBe(false);
        });

    });

    describe('port positions', () => {
        it('for meta node', () => {
            propsData = { ...metaNode };
            doShallowMount();

            const ports = wrapper.findAllComponents(Port).wrappers;
            const locations = ports.map(p => p.attributes()).map(({ x, y }) => [Number(x), Number(y)]);
            const portAttrs = ports.map(p => p.props().port.index);

            expect(locations).toStrictEqual([
                [-4.5, 5.5],
                [-4.5, 26.5],
                [36.5, 5.5],
                [36.5, 16],
                [36.5, 26.5]
            ]);

            expect(portAttrs).toStrictEqual([0, 1, 0, 1, 2]);
        });

        it.each([
            ['native', nativeNode],
            ['component', componentNode]
        ])('for %s node', (kind, node) => {
            propsData = { ...node };
            doShallowMount();

            const ports = wrapper.findAllComponents(Port).wrappers;
            const locations = ports.map(p => p.attributes()).map(({ x, y }) => [Number(x), Number(y)]);
            const portAttrs = ports.map(p => p.props().port.index);

            expect(locations).toStrictEqual([
                [0, -4.5],  // left flowVariablePort (index 0)
                [-4.5, 16], // left side port (index 1)
                [32, -4.5], // right flowVariablePort (index 0)
                [36.5, 5.5],
                [36.5, 26.5]
            ]);

            expect(portAttrs).toStrictEqual([0, 1, 0, 1, 2]);
        });
    });


    describe.each([
        ['native', nativeNode],
        ['component', commonNode]
    ])('unconnected default-flow-variable-ports for %s node', () => {
        let ports;
        beforeEach(() => {
            propsData = { ...nativeNode };
            propsData.inPorts[0].connectedVia = [];
            propsData.outPorts[0].connectedVia = [];
            doShallowMount();
        });

        it('hides those ports', () => {
            ports = wrapper.findAllComponents(Port).wrappers;
            const locations = ports.map(p => p.attributes()).map(({ x, y }) => [Number(x), Number(y)]);
            const portAttrs = ports.map(p => p.props().port.index);

            expect(locations).toStrictEqual([
                [-4.5, 16],
                [36.5, 5.5],
                [36.5, 26.5]
            ]);

            expect(portAttrs).toStrictEqual([1, 1, 2]);
        });

        it('shows those ports on hover', async () => {
            wrapper.find('g g').trigger('mouseenter');
            await Vue.nextTick();

            ports = wrapper.findAllComponents(Port).wrappers;
            const locations = ports.map(p => p.attributes()).map(({ x, y }) => [Number(x), Number(y)]);
            expect(locations).toStrictEqual([
                [0, -4.5],
                [-4.5, 16],
                [32, -4.5],
                [36.5, 5.5],
                [36.5, 26.5]
            ]);
        });
    });
});<|MERGE_RESOLUTION|>--- conflicted
+++ resolved
@@ -60,40 +60,6 @@
     name: 'm for meta'
 };
 
-const commonNode = {
-    id: 'root:1',
-    kind: 'node',
-
-    position: { x: 500, y: 200 },
-    annotation: { text: 'ThatsMyNode' },
-
-    inPorts: [
-        mockPort({ index: 0, connectedVia: ['inA'] }),
-        mockPort({ index: 1 })
-    ],
-    outPorts: [
-        mockPort({ index: 0, outgoing: true, connectedVia: ['outA'] }),
-        mockPort({ index: 1, outgoing: true }),
-        mockPort({ index: 2, outgoing: true, connectedVia: ['outB'] })
-    ]
-};
-const nativeNode = {
-    ...commonNode,
-    templateId: 'A'
-};
-const componentNode = {
-    ...commonNode,
-    kind: 'component',
-    name: 'c for component',
-    type: 'Source',
-    icon: 'data:image/componentIcon'
-};
-const metaNode = {
-    ...commonNode,
-    kind: 'metanode',
-    name: 'm for meta'
-};
-
 describe('Node', () => {
     let propsData, mocks, doShallowMount, wrapper, portShiftMock;
 
@@ -107,32 +73,8 @@
         propsData = {
             // insert node before mounting
         };
-<<<<<<< HEAD
-        workflow = {
-            nodes: {
-                [propsData.nodeID]: propsData
-            },
-            connections: {
-                inA: mockConnection({ index: 0 }),
-                outA: mockConnection({ index: 0, outgoing: true }),
-                outB: mockConnection({ index: 2, outgoing: true })
-            },
-            nodeTemplates: {
-                A: {
-                    icon: 'data:image/nodeIcon',
-                    name: 't for template',
-                    type: 'Sink'
-                }
-            }
-        };
-        $store = mockVuexStore({
-            workflows: { state: { workflow } }
-        });
-        mocks = { $shapes, $colors, $store };
-=======
 
         mocks = { $shapes, $colors };
->>>>>>> 396558d3
 
         if (portShiftMock) {
             portShiftMock.mockRestore();
@@ -144,54 +86,14 @@
         };
     });
 
-<<<<<<< HEAD
-    describe('kind-specific properties', () => {
-
-        it.each([
-            ['native', nativeNode, 't for template'],
-            ['component', componentNode, 'c for component'],
-            ['metanode', metaNode, 'm for meta']
-        ])('name of %s', (kind, node, expectedName) => {
-            propsData = { ...node };
-=======
     describe('features', () => {
         beforeEach(() => {
             propsData = { ...commonNode };
->>>>>>> 396558d3
-            doShallowMount();
-            expect(wrapper.find('.name').text()).toBe(expectedName);
-        });
-
-<<<<<<< HEAD
-        it.each([
-            ['native', nativeNode, 'Sink'],
-            ['component', componentNode, 'Source'],
-            ['metanode', metaNode, null]
-        ])('torso shape of %s', (kind, node, expectedType) => {
-            propsData = { ...node };
-            doShallowMount();
-            expect(wrapper.findComponent(NodeTorso).props().type).toBe(expectedType);
-        });
-
-        it.each([
-            ['native', nativeNode, 'data:image/nodeIcon'],
-            ['component', componentNode, 'data:image/componentIcon'],
-            ['metanode', metaNode, null]
-        ])('icon of %s', (kind, node, expectedIcon) => {
-            propsData = { ...node };
-            doShallowMount();
-            expect(wrapper.findComponent(NodeTorso).props().icon).toBe(expectedIcon);
-        });
-    });
-
-    describe('common properties', () => {
-        beforeEach(() => {
-            propsData = { ...nativeNode };
-            doShallowMount();
-=======
+            doShallowMount();
+        });
+
         it('displays name (plaintext)', () => {
             expect(wrapper.find('.name').text()).toBe('My Name');
->>>>>>> 396558d3
         });
 
         it('displays annotation (plaintext)', () => {
