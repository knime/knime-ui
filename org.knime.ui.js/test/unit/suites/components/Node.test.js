/* eslint-disable no-magic-numbers */
import { createLocalVue, shallowMount, mount as deepMount } from '@vue/test-utils';
import Vuex from 'vuex';
import Vue from 'vue';
import { mockVuexStore } from '~/test/unit/test-utils';

import Node from '~/components/Node';
import NodeTorso from '~/components/NodeTorso';
import NodeState from '~/components/NodeState';
import NodeAnnotation from '~/components/NodeAnnotation';
import LinkDecorator from '~/components/LinkDecorator';
import StreamingDecorator from '~/components/StreamingDecorator';
import NodeActionBar from '~/components/NodeActionBar';
import Port from '~/components/PortWithTooltip';

import * as $shapes from '~/style/shapes';
import * as $colors from '~/style/colors';

const mockPort = ({ index, connectedVia = [] }) => ({
    inactive: false,
    optional: false,
    index,
    type: 'other',
    connectedVia
});

const commonNode = {
    id: 'root:1',
    kind: 'node',

    inPorts: [
        mockPort({ index: 0, connectedVia: ['inA'] }),
        mockPort({ index: 1 })
    ],
    outPorts: [
        mockPort({ index: 0, outgoing: true, connectedVia: ['outA'] }),
        mockPort({ index: 1, outgoing: true }),
        mockPort({ index: 2, outgoing: true, connectedVia: ['outB'] })
    ],

    position: { x: 500, y: 200 },
    annotation: {
        text: 'ThatsMyNode',
        backgroundColor: 'rgb(255, 216, 0)',
        styleRanges: [{ start: 0, length: 2, fontSize: 12 }]
    },

    name: 'My Name',
    type: 'Source',

    icon: 'data:image/icon',
    selected: false

};
const nativeNode = {
    ...commonNode,
    templateId: 'A'
};
const componentNode = {
    ...commonNode,
    kind: 'component',
    name: 'c for component',
    type: 'Source',
    icon: 'data:image/componentIcon'
};
const metaNode = {
    ...commonNode,
    kind: 'metanode',
    name: 'm for meta',
    state: {
        executionState: 'EXECUTED'
    }
};

describe('Node', () => {
    let propsData, mocks, doMount, wrapper, portShiftMock, storeConfig;

    beforeAll(() => {
        const localVue = createLocalVue();
        localVue.use(Vuex);
    });

    beforeEach(() => {
        wrapper = null;
        storeConfig = {
            workflow: {
                mutations: {
                    selectNode: jest.fn(),
                    deselectNode: jest.fn(),
                    deselectAllNodes: jest.fn()
                },
                actions: {
                    loadWorkflow: jest.fn(),
                    executeNodes: jest.fn(),
                    cancelNodeExecution: jest.fn(),
                    resetNodes: jest.fn()
                },
                getters: {
                    isWritable: () => true
                }
            },
<<<<<<< HEAD
            openedProjects: {
                state() {
                    return { activeId: 'projectId' };
                },
                actions: {
                    switchWorkflow: jest.fn()
                }
=======
            actions: {
                loadWorkflow: jest.fn(),
                executeNodes: jest.fn(),
                cancelNodeExecution: jest.fn(),
                resetNodes: jest.fn(),
                openDialog: jest.fn(),
                openView: jest.fn()
>>>>>>> 01f1f594
            },
            canvas: {
                state: {
                    zoomFactor: 1
                }
            }
        };
        propsData = {
            // insert node before mounting
        };

        mocks = { $shapes, $colors };

        if (portShiftMock) {
            portShiftMock.mockRestore();
        }
        portShiftMock = jest.spyOn(Node.methods, 'portShift');

        doMount = (mountMethod) => {
            mocks.$store = mockVuexStore(storeConfig);
            wrapper = mountMethod(Node, { propsData, mocks });
        };
    });

    describe('features', () => {
        beforeEach(() => {
            propsData = { ...commonNode };
            doMount(shallowMount);
        });

        it('displays name (plaintext)', () => {
            expect(wrapper.find('.name').text()).toBe('My Name');
        });

        it('shows/hides LinkDecorator', () => {
            expect(wrapper.findComponent(LinkDecorator).exists()).toBe(false);
            propsData.link = 'linkylinky';
            doMount(shallowMount);
            expect(wrapper.findComponent(LinkDecorator).exists()).toBe(true);
        });

        it('shows/hides StreamingDecorator', () => {
            expect(wrapper.findComponent(StreamingDecorator).exists()).toBe(false);
            propsData.executionInfo = { jobManager: 'sampleJobManager' };
            doMount(shallowMount);
            expect(wrapper.findComponent(StreamingDecorator).exists()).toBe(true);
        });

        it('displays annotation', () => {
            expect(wrapper.findComponent(NodeAnnotation).props()).toStrictEqual({
                backgroundColor: 'rgb(255, 216, 0)',
                defaultFontSize: 11,
                styleRanges: [{ start: 0, length: 2, fontSize: 12 }],
                text: 'ThatsMyNode',
                textAlign: 'center',
                yShift: 20
            });
        });

        it('pushes Metanode annotation up', () => {
            propsData = { ...metaNode };
            doMount(shallowMount);
            expect(wrapper.findComponent(NodeAnnotation).props()).toStrictEqual({
                backgroundColor: 'rgb(255, 216, 0)',
                defaultFontSize: 11,
                styleRanges: [{ start: 0, length: 2, fontSize: 12 }],
                text: 'ThatsMyNode',
                textAlign: 'center',
                yShift: 0
            });
        });

        it('displays icon', () => {
            expect(wrapper.findComponent(NodeTorso).props().icon).toBe('data:image/icon');
        });

        it('doesn’t show selection frame', () => {
            expect(wrapper.find('portal[to="node-select"]').exists()).toBe(false);
        });

        it('renders node state', () => {
            expect(wrapper.findComponent(NodeState).exists()).toBe(true);
        });

        it('renders metanode state', () => {
            propsData = { ...metaNode };
            doMount(shallowMount);
            expect(wrapper.findComponent(NodeTorso).props('executionState')).toBe('EXECUTED');
        });

        it('renders at right position', () => {
            const transform = wrapper.find('g').attributes().transform;
            expect(transform).toBe('translate(500, 200)');
        });
    });

    describe('Node open dialog and view', () => {
        beforeEach(() => {
            propsData =
            {
                ...commonNode,
                selected: true,
                allowedActions: { canOpenDialog: true, canOpenView: true }
            };
        });

        it('opens the node config on double click', async () => {
            doMount(shallowMount);
            jest.spyOn(mocks.$store, 'dispatch');
            await wrapper.findComponent(NodeTorso).trigger('dblclick');

            expect(workflowStoreConfig.actions.openDialog).toHaveBeenCalledWith(expect.anything(), {
                nodeId: 'root:1'
            });
        });

        it('opens the node dialog with the action bar event', () => {
            doMount(deepMount);
            jest.spyOn(mocks.$store, 'dispatch');
            let actionBar = wrapper.findComponent(NodeActionBar);
            actionBar.vm.$emit('action', 'openDialog');

            expect(workflowStoreConfig.actions.openDialog).toHaveBeenCalledWith(expect.anything(), {
                nodeId: 'root:1'
            });
        });

        it('opens the node view with the action bar event', () => {
            doMount(deepMount);
            jest.spyOn(mocks.$store, 'dispatch');
            let actionBar = wrapper.findComponent(NodeActionBar);
            actionBar.vm.$emit('action', 'openView');

            expect(workflowStoreConfig.actions.openView).toHaveBeenCalledWith(expect.anything(), {
                nodeId: 'root:1'
            });
        });
    });

    describe('Node selected', () => {
        beforeEach(() => {
            propsData =
            {
                ...commonNode,
                selected: true,
                allowedActions: { canExecute: true, canOpenDialog: true, canOpenView: false },
                state: {
                    executionState: 'IDLE'
                }
            };
        });

        it('click on action bar changes node state', () => {
            doMount(deepMount);
            let actionBar = wrapper.findComponent(NodeActionBar);
            actionBar.vm.$emit('action', 'executeNodes');

            expect(storeConfig.workflow.actions.executeNodes).toHaveBeenCalledWith(expect.anything(), {
                nodeIds: ['root:1']
            });
        });

        it('shows frame if selected', () => {
            doMount(shallowMount);
            expect(wrapper.find('portal[to="node-select"]').exists()).toBe(true);

            propsData.selected = false;
            doMount(shallowMount);
            expect(wrapper.find('portal[to="node-select"]').exists()).toBe(false);
        });

        it('shows hidden flow variable ports', () => {
            propsData.inPorts[0].connectedVia = [];
            propsData.outPorts[0].connectedVia = [];
            doMount(shallowMount);

            let ports = wrapper.findAllComponents(Port).wrappers;
            const locations = ports.map(p => p.attributes()).map(({ x, y }) => [Number(x), Number(y)]);
            expect(locations).toStrictEqual([
                [0, -4.5],
                [-4.5, 16],
                [32, -4.5],
                [36.5, 5.5],
                [36.5, 26.5]
            ]);
        });

        it('has shadow effect', () => {
            doMount(shallowMount);
            expect(wrapper.findComponent(NodeTorso).attributes().filter).toBe('url(#node-torso-shadow)');
            expect(wrapper.findComponent(NodeState).attributes().filter).toBe('url(#node-state-shadow)');
        });

        it('renders NodeActionBar at correct position', () => {
            doMount(shallowMount);
            expect(wrapper.findComponent(NodeActionBar).props()).toStrictEqual({
                nodeId: 'root:1',
                canExecute: true,
                canCancel: false,
                canReset: false,
                canOpenDialog: true,
                canOpenView: false
            });
            expect(wrapper.findComponent(NodeActionBar).attributes().transform).toBe('translate(516 163)');
        });

        it('click to select', async () => {
            propsData.selected = false;
            doMount(shallowMount);

            await wrapper.find('g g g').trigger('mousedown', { button: 0 });

            expect(storeConfig.workflow.mutations.deselectAllNodes).toHaveBeenCalled();
            expect(storeConfig.workflow.mutations.selectNode).toHaveBeenCalledWith(expect.anything(), 'root:1');
        });

        it('shift-click adds to selection', async () => {
            propsData.selected = false;
            doMount(shallowMount);

            await wrapper.find('g g g').trigger('mousedown', { button: 0, shiftKey: true });
            expect(storeConfig.workflow.mutations.selectNode).toHaveBeenCalledWith(expect.anything(), 'root:1');
        });

        it('shift-click removes from selection', async () => {
            propsData.selected = true;
            doMount(shallowMount);

            await wrapper.find('g g g').trigger('mousedown', { button: 0, shiftKey: true });
            expect(storeConfig.workflow.mutations.deselectNode).toHaveBeenCalledWith(expect.anything(), 'root:1');
        });

        it('ctrl-click doest influence selection', async () => {
            doMount(shallowMount);
            await wrapper.find('g g g').trigger('mousedown', { button: 0, ctrlKey: true });
            expect(storeConfig.workflow.mutations.selectNode).not.toHaveBeenCalled();
        });

        it('selection instantly shows default flowVariable ports', async () => {
            propsData = {
                ...propsData,
                inPorts: [mockPort({ index: 0 })],
                outPorts: [mockPort({ index: 0, outgoing: true, connectedVia: ['outA'] })]
            };

            doMount(shallowMount);
            let ports = wrapper.findAllComponents(Port);

            // unconnected flowVariable port shown
            expect(ports.at(0).attributes().class).toBe('port');
            // connected port visible already
            expect(ports.at(1).attributes().class).toBe('port');

            wrapper.setProps({ selected: false });
            await Vue.nextTick();

            // unconnected flowVariable port hidden
            expect(ports.at(0).attributes().class).toMatch('hidden');
            // connected port stays visible
            expect(ports.at(1).attributes().class).not.toMatch('hidden');
        });
    });

    describe('Node hover', () => {
        beforeEach(() => {
            propsData = {
                ...commonNode,
                inPorts: [mockPort({ index: 0 })],
                outPorts: [mockPort({ index: 0, outgoing: true, connectedVia: ['outA'] })],
                allowedActions: { canExecute: true,
                    canCancel: true,
                    canReset: true,
                    canOpenDialog: true,
                    canOpenView: true }
            };
            doMount(shallowMount);

            expect(wrapper.vm.hover).toBe(false);
            wrapper.find('.hover-container').trigger('mouseenter');
            wrapper.vm.hover = true;
        });

        it('increases the size of the hover-container on hover', () => {
            wrapper.find('.hover-container').trigger('mouseleave');
            wrapper.vm.hover = false;
            let smallHoverWidth = wrapper.vm.hoverSize.width;
            wrapper.find('.hover-container').trigger('mouseenter');
            wrapper.vm.hover = true;
            let largeHoverWidth = wrapper.vm.hoverSize.width;
            expect(largeHoverWidth > smallHoverWidth).toBe(true);
        });

        it('shows selection plane and action buttons', () => {
            let actionBar = wrapper.findComponent(NodeActionBar);
            expect(actionBar.exists()).toBe(true);
            expect(actionBar.props()).toStrictEqual({
                canReset: true,
                canExecute: true,
                canCancel: true,
                nodeId: 'root:1',
                canOpenDialog: true,
                canOpenView: true
            });
        });

        it('shows shadows', () => {
            expect(wrapper.findComponent(NodeState).attributes().filter).toBe('url(#node-state-shadow)');
            expect(wrapper.findComponent(NodeTorso).attributes().filter).toBe('url(#node-torso-shadow)');
        });

        it('fades-in/out ports', async () => {
            let ports = wrapper.findAllComponents(Port);

            // unconnected flowVariable port fades in
            expect(ports.at(0).attributes().class).toBe('port');
            // connected port visible already
            expect(ports.at(1).attributes().class).toBe('port');


            wrapper.vm.hover = false;
            await Vue.nextTick();

            // unconnected flowVariable port fades out
            expect(ports.at(0).attributes().class).toMatch('hidden');
            // connected port stays visible
            expect(ports.at(1).attributes().class).not.toMatch('hidden');

        });
        it('leaving hover container unsets hover', () => {
            wrapper.find('.hover-container').trigger('mouseleave');
            expect(wrapper.vm.hover).toBe(false);
        });


        describe('portalled elements need MouseLeave Listener', () => {
            it('NodeActionBar', () => {
                wrapper.findComponent(NodeActionBar).trigger('mouseleave');
                expect(wrapper.vm.hover).toBe(false);
            });
        });
    });

    describe('port positions', () => {
        it('for meta node', () => {
            propsData = { ...metaNode };
            doMount(shallowMount);

            const ports = wrapper.findAllComponents(Port).wrappers;
            const locations = ports.map(p => p.attributes()).map(({ x, y }) => [Number(x), Number(y)]);
            const portAttrs = ports.map(p => p.props().port.index);

            expect(locations).toStrictEqual([
                [-4.5, 5.5],
                [-4.5, 26.5],
                [36.5, 5.5],
                [36.5, 16],
                [36.5, 26.5]
            ]);

            expect(portAttrs).toStrictEqual([0, 1, 0, 1, 2]);
        });

        it.each([
            ['native', nativeNode],
            ['component', componentNode]
        ])('for %s node', (kind, node) => {
            propsData = { ...node };
            doMount(shallowMount);

            const ports = wrapper.findAllComponents(Port).wrappers;
            const locations = ports.map(p => p.attributes()).map(({ x, y }) => [Number(x), Number(y)]);
            const portAttrs = ports.map(p => p.props().port.index);

            expect(locations).toStrictEqual([
                [0, -4.5],  // left flowVariablePort (index 0)
                [-4.5, 16], // left side port (index 1)
                [32, -4.5], // right flowVariablePort (index 0)
                [36.5, 5.5],
                [36.5, 26.5]
            ]);

            expect(portAttrs).toStrictEqual([0, 1, 0, 1, 2]);
        });

        it('always shows ports other than mickey-mouse', () => {
            propsData = { ...commonNode };
            doMount(shallowMount);

            let ports = wrapper.findAllComponents(Port);
            expect(ports.at(1).attributes().class).toBe('port');
            expect(ports.at(3).attributes().class).toBe('port');
            expect(ports.at(4).attributes().class).toBe('port');
        });
    });

    describe('opening', () => {
        it('opens metanode on double click', async () => {
            propsData = { ...metaNode };
            doMount(shallowMount);
            await wrapper.findComponent(NodeTorso).trigger('dblclick');

            expect(storeConfig.openedProjects.actions.switchWorkflow).toHaveBeenCalledWith(expect.anything(), {
                workflowId: 'root:1',
                projectId: 'projectId'
            });
        });

        it('opens component on control-double click', async () => {
            propsData = { ...componentNode };
            doMount(shallowMount);
            await wrapper.findComponent(NodeTorso).trigger('dblclick', {
                ctrlKey: true
            });

            expect(storeConfig.openedProjects.actions.switchWorkflow).toHaveBeenCalledWith(expect.anything(), {
                workflowId: 'root:1',
                projectId: 'projectId'
            });
        });

        it('does not open component on double click', async () => {
            propsData = { ...componentNode };
            doMount(shallowMount);
            jest.spyOn(mocks.$store, 'dispatch');
            await wrapper.findComponent(NodeTorso).trigger('dblclick');

            expect(storeConfig.workflow.actions.loadWorkflow).not.toHaveBeenCalled();
        });

        it('does not open native node on double click', async () => {
            propsData = { ...nativeNode };
            doMount(shallowMount);
            jest.spyOn(mocks.$store, 'dispatch');
            await wrapper.findComponent(NodeTorso).trigger('dblclick');

            expect(storeConfig.workflow.actions.loadWorkflow).not.toHaveBeenCalled();
        });

    });
});<|MERGE_RESOLUTION|>--- conflicted
+++ resolved
@@ -93,13 +93,14 @@
                     loadWorkflow: jest.fn(),
                     executeNodes: jest.fn(),
                     cancelNodeExecution: jest.fn(),
-                    resetNodes: jest.fn()
+                    resetNodes: jest.fn(),
+                    openDialog: jest.fn(),
+                    openView: jest.fn()
                 },
                 getters: {
                     isWritable: () => true
                 }
             },
-<<<<<<< HEAD
             openedProjects: {
                 state() {
                     return { activeId: 'projectId' };
@@ -107,15 +108,6 @@
                 actions: {
                     switchWorkflow: jest.fn()
                 }
-=======
-            actions: {
-                loadWorkflow: jest.fn(),
-                executeNodes: jest.fn(),
-                cancelNodeExecution: jest.fn(),
-                resetNodes: jest.fn(),
-                openDialog: jest.fn(),
-                openView: jest.fn()
->>>>>>> 01f1f594
             },
             canvas: {
                 state: {
@@ -227,7 +219,7 @@
             jest.spyOn(mocks.$store, 'dispatch');
             await wrapper.findComponent(NodeTorso).trigger('dblclick');
 
-            expect(workflowStoreConfig.actions.openDialog).toHaveBeenCalledWith(expect.anything(), {
+            expect(storeConfig.workflow.actions.openDialog).toHaveBeenCalledWith(expect.anything(), {
                 nodeId: 'root:1'
             });
         });
@@ -238,7 +230,7 @@
             let actionBar = wrapper.findComponent(NodeActionBar);
             actionBar.vm.$emit('action', 'openDialog');
 
-            expect(workflowStoreConfig.actions.openDialog).toHaveBeenCalledWith(expect.anything(), {
+            expect(storeConfig.workflow.actions.openDialog).toHaveBeenCalledWith(expect.anything(), {
                 nodeId: 'root:1'
             });
         });
@@ -249,7 +241,7 @@
             let actionBar = wrapper.findComponent(NodeActionBar);
             actionBar.vm.$emit('action', 'openView');
 
-            expect(workflowStoreConfig.actions.openView).toHaveBeenCalledWith(expect.anything(), {
+            expect(storeConfig.workflow.actions.openView).toHaveBeenCalledWith(expect.anything(), {
                 nodeId: 'root:1'
             });
         });
@@ -385,11 +377,13 @@
                 ...commonNode,
                 inPorts: [mockPort({ index: 0 })],
                 outPorts: [mockPort({ index: 0, outgoing: true, connectedVia: ['outA'] })],
-                allowedActions: { canExecute: true,
+                allowedActions: {
+                    canExecute: true,
                     canCancel: true,
                     canReset: true,
                     canOpenDialog: true,
-                    canOpenView: true }
+                    canOpenView: true
+                }
             };
             doMount(shallowMount);
 
