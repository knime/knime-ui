/* eslint-disable no-magic-numbers */
import { shallowMount, createLocalVue } from '@vue/test-utils';
import { mockVuexStore } from '~/test/unit/test-utils/mockVuexStore';
import Vuex from 'vuex';
import Vue from 'vue';

import Node from '~/components/Node';
import NodeSelect from '~/components/NodeSelect.vue';
import NodeState from '~/components/NodeState.vue';
import Port from '~/components/Port.vue';

import * as $shapes from '~/style/shapes';
import * as $colors from '~/style/colors';

const mockPort = ({ index, connectedVia = [] }) => ({
    inactive: false,
    optional: false,
    index,
    type: 'other',
    connectedVia
});

const mockConnection = ({ outgoing = false, index }) => ({
    sourceNode: outgoing ? 'root:1' : 'root:0',
    sourcePort: outgoing ? index : 1,
    destPort: outgoing ? 2 : index,
    destNode: outgoing ? 'root:2' : 'root:1'
});

describe('Node', () => {
    let propsData, mocks, doShallowMount, wrapper, $store, workflow, portShiftMock;

    beforeAll(() => {
        const localVue = createLocalVue();
        localVue.use(Vuex);
    });

    beforeEach(() => {
        wrapper = null;
        propsData = {
            name: 'SuperduperNode',
            id: 'root:1',

            type: 'Source',

            position: { x: 500, y: 200 },
            annotation: { text: 'ThatsMyNode' },

            inPorts: [
                mockPort({ index: 0, connectedVia: ['inA'] }),
                mockPort({ index: 1 })
            ],
            outPorts: [
                mockPort({ index: 0, outgoing: true, connectedVia: ['outA'] }),
                mockPort({ index: 1, outgoing: true }),
                mockPort({ index: 2, outgoing: true, connectedVia: ['outB'] })
            ]
        };
        workflow = {
            nodes: {
                [propsData.nodeID]: propsData
            },
            connections: {
                inA: mockConnection({ index: 0 }),
                outA: mockConnection({ index: 0, outgoing: true }),
                outB: mockConnection({ index: 2, outgoing: true })
            }
        };
        $store = mockVuexStore({
            workflows: { state: { workflow } }
        });
        mocks = { $shapes, $colors, $store };

        if (portShiftMock) {
            portShiftMock.mockRestore();
        }
        portShiftMock = jest.spyOn(Node.methods, 'portShift');

        doShallowMount = () => {
            wrapper = shallowMount(Node, { propsData, mocks });
        };
    });


    describe('renders default', () => {
        beforeEach(() => {
            doShallowMount();
        });

        it('calls portShift', () => {
            expect(portShiftMock).toHaveBeenCalledWith(0, 2);
            expect(portShiftMock).toHaveBeenCalledWith(1, 2);
            expect(portShiftMock).toHaveBeenCalledWith(0, 3);
            expect(portShiftMock).toHaveBeenCalledWith(1, 3);
            expect(portShiftMock).toHaveBeenCalledWith(2, 3);
        });

        it('display node name', () => {
            expect(wrapper.find('.name').text()).toBe('SuperduperNode');
        });

        it('displays annotation (plaintext)', () => {
            expect(wrapper.find('.annotation').text()).toBe('ThatsMyNode');
        });

        it('sets background color', () => {
            expect(wrapper.find('.bg').attributes().fill).toBe('#f1933b');
        });

        it('doesn’t show selection frame', () => {
            expect(wrapper.findComponent(NodeSelect).exists()).toBe(false);
        });

        it('renders node state', () => {
            expect(wrapper.findComponent(NodeState).exists()).toBe(true);
        });

        it('renders at right position', () => {
            const transform = wrapper.find('g').attributes().transform;
            expect(transform).toBe('translate(500, 200)');
        });

        it('displays all ports at right position', () => {
            const ports = wrapper.findAllComponents(Port).wrappers;
            const locations = ports.map(p => p.attributes()).map(({ x, y }) => [Number(x), Number(y)]);
            const portAttrs = ports.map(p => p.props().port.index);

            expect(locations).toStrictEqual([
                [0, -4.5], // left flowVariablePort (index 0)
                [-4.5, 16],     // left side port (index 1)
                [32, -4.5], // right flowVariablePort (index 0)
                [36.5, 5.5],
                [36.5, 26.5]
            ]);

            expect(portAttrs).toStrictEqual([0, 1, 0, 1, 2]);
        });

        it('shows frame on hover', async () => {
            wrapper.find('g').trigger('mouseenter');
            await Vue.nextTick();
            expect(wrapper.findComponent(NodeSelect).exists()).toBe(true);

            wrapper.find('g').trigger('mouseleave');
            await Vue.nextTick();
            expect(wrapper.findComponent(NodeSelect).exists()).toBe(false);
        });

    });

    const nodeTypeCases = Object.entries($colors.nodeBackgroundColors);
    it.each(nodeTypeCases)('renders node category "%s" as color "%s"', (type, color) => {
        propsData.type = type;
        doShallowMount();
        expect(wrapper.find('.bg').attributes().fill).toBe(color);
    });

    it('colors unknown node type', () => {
        propsData.type = 'doesnt exist';
        doShallowMount();
        expect(wrapper.find('.bg').attributes().fill).toBe($colors.nodeBackgroundColors.default);
    });

    describe('unconnected default-flow-variable-ports', () => {
        let ports;
<<<<<<< HEAD
=======

>>>>>>> e2ccfe82
        beforeEach(() => {
            propsData.inPorts[0].connectedVia = [];
            propsData.outPorts[0].connectedVia = [];
            doShallowMount();
        });

        it('hides those ports', () => {
            ports = wrapper.findAllComponents(Port).wrappers;
            const locations = ports.map(p => p.attributes()).map(({ x, y }) => [Number(x), Number(y)]);
            const portAttrs = ports.map(p => p.props().port.index);

            expect(locations).toStrictEqual([
                [-4.5, 16],
                [36.5, 5.5],
                [36.5, 26.5]
            ]);

            expect(portAttrs).toStrictEqual([1, 1, 2]);
        });

        it('shows those ports on hover', async () => {
            wrapper.find('g').trigger('mouseenter');
            await Vue.nextTick();

            ports = wrapper.findAllComponents(Port).wrappers;
            const locations = ports.map(p => p.attributes()).map(({ x, y }) => [Number(x), Number(y)]);
            expect(locations).toStrictEqual([
                [0, -4.5],
                [-4.5, 16],
                [32, -4.5],
                [36.5, 5.5],
                [36.5, 26.5]
            ]);
        });
    });
});<|MERGE_RESOLUTION|>--- conflicted
+++ resolved
@@ -163,10 +163,6 @@
 
     describe('unconnected default-flow-variable-ports', () => {
         let ports;
-<<<<<<< HEAD
-=======
-
->>>>>>> e2ccfe82
         beforeEach(() => {
             propsData.inPorts[0].connectedVia = [];
             propsData.outPorts[0].connectedVia = [];
