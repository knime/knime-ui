import { createLocalVue } from '@vue/test-utils';
import { mockVuexStore, shallowMountWithAsyncData } from '~/test/unit/test-utils';
import Vuex from 'vuex';

import WorkflowBreadcrumb from '~/components/WorkflowBreadcrumb';
import Breadcrumb from 'webapps-common/ui/components/Breadcrumb';
import ComponentIcon from 'webapps-common/ui/assets/img/icons/node-workflow.svg?inline';
import MetaNodeIcon from 'webapps-common/ui/assets/img/icons/metanode.svg?inline';
import LinkedComponentIcon from '~/webapps-common/ui/assets/img/icons/linked-component.svg?inline';
import LinkedMetanodeIcon from '~/webapps-common/ui/assets/img/icons/linked-metanode.svg?inline';

describe('WorkflowBreadcrumb.vue', () => {
    beforeAll(() => {
        const localVue = createLocalVue();
        localVue.use(Vuex);
    });

    let store, workflow, wrapper, doShallowMount, loadWorkflow;

    beforeEach(() => {
        workflow = null;
        loadWorkflow = jest.fn();

        doShallowMount = async () => {
            store = mockVuexStore({
                workflow: {
                    state: {
                        activeWorkflow: workflow
                    },
                    actions: {
                        loadWorkflow
                    }
                }
            });

            wrapper = await shallowMountWithAsyncData(
                WorkflowBreadcrumb,
                { store },
                {
                    mocks: { $store: store }
                }
            );
        };
    });

    it('renders default', async () => {
        workflow = {
            info: {
                name: 'this is a dummy workflow'
            }
        };
        await doShallowMount();

        expect(wrapper.findComponent(Breadcrumb).props('items')).toStrictEqual([{
            icon: null,
            text: 'this is a dummy workflow'
        }]);
    });

    it('renders nested', async () => {
        workflow = {
            info: {
                name: 'this is a dummy workflow',
                linked: true
            },
            parents: [{
                containerType: 'project',
                name: 'foo'
            }, {
                containerType: 'component',
                containerId: 'p1',
                name: 'Comp oh Nent'
            }, {
                containerType: 'component',
                containerId: 'p2',
                name: 'L ink Comp oh Nent',
                linked: true
            }, {
                containerType: 'metanode',
                containerId: 'p3',
                name: 'Matter Node'
            },
            {
                containerType: 'metanode',
                containerId: 'p4',
                name: 'Latter Node',
                linked: true
            }]
        };
        await doShallowMount();

        expect(wrapper.findComponent(Breadcrumb).props('items')).toStrictEqual([
            {
                href: '#root',
                icon: null,
                text: 'foo'
            }, {
<<<<<<< HEAD
                href: '#root%3A201',
                icon: ComponentIcon,
                text: 'Comp oh Nent'
            }, {
                href: '#root%3A201%3A0%3A42',
=======
                href: '#p1',
                icon: ComponentIcon,
                text: 'Comp oh Nent'
            }, {
                href: '#p2',
                icon: LinkedComponentIcon,
                text: 'L ink Comp oh Nent'
            }, {
                href: '#p3',
>>>>>>> f93bf7b8
                icon: MetaNodeIcon,
                text: 'Matter Node'
            }, {
                href: '#p4',
                icon: LinkedMetanodeIcon,
                text: 'Latter Node'
            }, {
                icon: null,
                text: 'this is a dummy workflow'
            }
        ]);
    });

    describe('event handling', () => {
        // unfortunately, event simulation in vue-test-utils is pretty crappy, especially in combination with
        // nested components and nuxt-links. So we call the event handler directly.

        beforeEach(async () => {
            workflow = {
                parents: [],
                info: {
                    containerType: 'project'
                },
                projectId: 'proj'
            };
            await doShallowMount();
        });

        it('handles clicks on nothing', () => {
            const event = {
                target: {
                    tagName: 'DIV'
                }
            };
            wrapper.vm.onClick(event);
            expect(loadWorkflow).not.toHaveBeenCalled();
        });

        it('handles clicks on link', () => {
            const event = {
                target: {
                    tagName: 'A',
                    href: '#root:0:123'
                }
            };
            wrapper.vm.onClick(event);
            expect(loadWorkflow).toHaveBeenCalledWith(expect.anything(), {
                workflowId: 'root:0:123',
                projectId: 'proj'
            });
        });

        it('handles clicks on link with weird characters in ID (which should never occur)', () => {
            let weirdId = 'root#;,/?:@&=+$-_.!~*\'"()123';
            const event = {
                target: {
                    tagName: 'A',
                    href: `#${encodeURIComponent(weirdId)}`
                }
            };
            wrapper.vm.onClick(event);
            expect(loadWorkflow).toHaveBeenCalledWith(expect.anything(), {
                workflowId: weirdId,
                projectId: 'proj'
            });
        });
    });
});<|MERGE_RESOLUTION|>--- conflicted
+++ resolved
@@ -68,21 +68,21 @@
                 name: 'foo'
             }, {
                 containerType: 'component',
-                containerId: 'p1',
+                containerId: 'root:p1',
                 name: 'Comp oh Nent'
             }, {
                 containerType: 'component',
-                containerId: 'p2',
+                containerId: 'root:p2',
                 name: 'L ink Comp oh Nent',
                 linked: true
             }, {
                 containerType: 'metanode',
-                containerId: 'p3',
+                containerId: 'root:p3',
                 name: 'Matter Node'
             },
             {
                 containerType: 'metanode',
-                containerId: 'p4',
+                containerId: 'root:p4',
                 name: 'Latter Node',
                 linked: true
             }]
@@ -95,27 +95,19 @@
                 icon: null,
                 text: 'foo'
             }, {
-<<<<<<< HEAD
-                href: '#root%3A201',
+                href: '#root%3Ap1',
                 icon: ComponentIcon,
                 text: 'Comp oh Nent'
             }, {
-                href: '#root%3A201%3A0%3A42',
-=======
-                href: '#p1',
-                icon: ComponentIcon,
-                text: 'Comp oh Nent'
-            }, {
-                href: '#p2',
+                href: '#root%3Ap2',
                 icon: LinkedComponentIcon,
                 text: 'L ink Comp oh Nent'
             }, {
-                href: '#p3',
->>>>>>> f93bf7b8
+                href: '#root%3Ap3',
                 icon: MetaNodeIcon,
                 text: 'Matter Node'
             }, {
-                href: '#p4',
+                href: '#root%3Ap4',
                 icon: LinkedMetanodeIcon,
                 text: 'Latter Node'
             }, {
