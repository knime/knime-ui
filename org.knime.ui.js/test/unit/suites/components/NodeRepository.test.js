import { createLocalVue, shallowMount } from '@vue/test-utils';
import { mockVuexStore } from '~/test/unit/test-utils/mockVuexStore';
import Vuex from 'vuex';

import NodeRepository from '~/components/NodeRepository';
import TagList from '~/webapps-common/ui/components/TagList';
import NodeRepositoryCategory from '~/components/NodeRepositoryCategory';
<<<<<<< HEAD
import NodeSearcher from '~/components/NodeSearcher';
import ScrollViewContainer from '~/components/ScrollViewContainer';
import { getters } from '~/store/nodeRepository.js';
=======
import ScrollViewContainer from '~/components/ScrollViewContainer';
>>>>>>> b46de56b

describe('NodeRepository', () => {
    let mocks, doShallowMount, wrapper, $store, searchNodesMock, searchNodesNextPageMock,
        selectTagMock, deselectTagMock, getAllNodesMock, clearSelectedTagsMock, setScrollPositionMock;

    beforeAll(() => {
        const localVue = createLocalVue();
        localVue.use(Vuex);
    });

    beforeEach(() => {
        wrapper = null;
        searchNodesMock = jest.fn();
        searchNodesNextPageMock = jest.fn();
        selectTagMock = jest.fn();
        deselectTagMock = jest.fn();
        getAllNodesMock = jest.fn();
        clearSelectedTagsMock = jest.fn();
        setScrollPositionMock = jest.fn();

        $store = mockVuexStore({
            nodeRepository: {
                state: {
                    nodesPerCategory: [{
                        tag: 'myTag1',
                        nodes: [{
                            id: 'node3',
                            name: 'Node 3'
                        }, {
                            id: 'node4',
                            name: 'Node 4'
                        }]
                    }],
                    nodes: [{
                        id: 'node1',
                        name: 'Node 1'
                    }, {
                        id: 'node2',
                        name: 'Node 2'
                    }],
                    totalNumNodes: 2,
                    selectedTags: ['myTag2'],
                    tags: ['myTag1', 'myTag2'],
<<<<<<< HEAD
                    query: '',
=======
>>>>>>> b46de56b
                    scrollPosition: 100
                },
                actions: {
                    searchNodes: searchNodesMock,
                    searchNodesNextPage: searchNodesNextPageMock,
                    selectTag: selectTagMock,
                    deselectTag: deselectTagMock,
                    getAllNodes: getAllNodesMock,
                    clearSelectedTags: clearSelectedTagsMock
                },
<<<<<<< HEAD
                getters,
=======
>>>>>>> b46de56b
                mutations: {
                    setScrollPosition: setScrollPositionMock
                }
            }
        });
        doShallowMount = () => {
            mocks = { $store };
            wrapper = shallowMount(NodeRepository, { mocks });
        };
    });

    describe('Renders', () => {
        it('renders empty Node Repository view and fetch first grouped nodes ', () => {
            $store.state.nodeRepository.selectedTags = [];
            $store.state.nodeRepository.nodesPerCategory = [];
            doShallowMount();
            expect(wrapper.find('h4').text()).toBe('Repository');
            expect(getAllNodesMock).toHaveBeenCalled();
            expect(wrapper.findComponent(ScrollViewContainer).exists()).toBe(true);
<<<<<<< HEAD
            expect(wrapper.findComponent(NodeSearcher).exists()).toBe(true);
=======
>>>>>>> b46de56b
            expect(wrapper.findAllComponents(TagList).exists()).toBe(false);
            expect(wrapper.findComponent(NodeRepositoryCategory).exists()).toBe(false);
        });

        it('renders first grouped nodes ', () => {
            $store.state.nodeRepository.selectedTags = [];
            doShallowMount();
            expect(wrapper.find('h4').text()).toBe('Repository');
            expect(getAllNodesMock).not.toHaveBeenCalled();
<<<<<<< HEAD
            expect(wrapper.findComponent(NodeSearcher).exists()).toBe(true);
=======
>>>>>>> b46de56b
            expect(wrapper.findAllComponents(TagList).exists()).toBe(false);
            expect(wrapper.findComponent(NodeRepositoryCategory).exists()).toBe(true);
        });
    });
    

    describe('Tags', () => {
<<<<<<< HEAD
        it('Renders the two TagList when there is at least one selected tag', () => {
=======
        it('renders the two TagList when there is at least one selected tag', () => {
>>>>>>> b46de56b
            doShallowMount();
            expect(wrapper.findAllComponents(TagList).at(0).props('tags')).toEqual(['myTag1']);
            expect(wrapper.findAllComponents(TagList).at(1).props('tags')).toEqual(['myTag2']);
        });

<<<<<<< HEAD
        it('No renders TagLists when there are no tags selected', () => {
=======
        it('doesn\'t render TagLists when no tags are selected', () => {
>>>>>>> b46de56b
            $store.state.nodeRepository.selectedTags = [];
            doShallowMount();
            expect(wrapper.findAllComponents(TagList).exists()).toBe(false);
        });

        it('Renders only Filter TagList (first list) when a single search is in progress', () => {
            $store.state.nodeRepository.query = 'some node';
            $store.state.nodeRepository.selectedTags = [];
            doShallowMount();
            expect(wrapper.findAllComponents(TagList).length).toBe(1);
        });

        it('Select tag on click', () => {
            doShallowMount();
            wrapper.findAllComponents(TagList).at(0).vm.$emit('click', 'myTag3');
            expect(selectTagMock).toHaveBeenCalledWith(expect.anything(), 'myTag3');
        });
    });

    describe('Tag de-selection', () => {
<<<<<<< HEAD
        it('De-select tag using Clear button ', () => {
=======
        it('de-selects tag using Clear button ', () => {
>>>>>>> b46de56b
            doShallowMount();
            wrapper.find('.clear-button').vm.$emit('click', 'Clear');
            expect(clearSelectedTagsMock).toHaveBeenCalled();
        });

<<<<<<< HEAD
        it('De-select tag by clicking an specific tag', () => {
=======
        it('de-selects tag by clicking an specific tag', () => {
>>>>>>> b46de56b
            doShallowMount();
            wrapper.findAllComponents(TagList).at(1).vm.$emit('click', 'myTag3');
            expect(deselectTagMock).toHaveBeenCalledWith(expect.anything(), 'myTag3');
        });
    });

<<<<<<< HEAD
    describe('Empty search sub-view', () => {
        it('an active searching with no nodes as result should to show an No matching message', () => {
            const singleSearchText = 'some node';
            $store.state.nodeRepository.query = singleSearchText;
            $store.state.nodeRepository.selectedTags = [];
            $store.state.nodeRepository.nodes = [];
            doShallowMount();
            expect(wrapper.find('.no-matching-search').exists()).toBe(true);
            expect(wrapper.find('.no-matching-search').text())
                .toBe(`No node or component matching for: ${singleSearchText}`);
            expect(wrapper.findAllComponents(TagList).exists()).toBe(false);
            expect(wrapper.findComponent(NodeRepositoryCategory).exists()).toBe(false);
            expect(wrapper.findComponent(NodeSearcher).exists()).toBe(true);
        });
    });

    describe('On events calls', () => {
        test('Save position emit must save scroll position ', () => {
=======
    describe('On events calls', () => {
        it('saves scroll position ', () => {
>>>>>>> b46de56b
            const newScrollPosition = 200;
            doShallowMount();
            const scroller = wrapper.findComponent(ScrollViewContainer);
            scroller.vm.$emit('save-position', newScrollPosition);
            expect(setScrollPositionMock).toHaveBeenCalledWith(expect.anything(), newScrollPosition);
        });

<<<<<<< HEAD
        test('Scroll bottom emit must load new categories ', () => {
=======
        it('loads new categories on scroll event', () => {
            $store.state.nodeRepository.selectedTags = [];
>>>>>>> b46de56b
            doShallowMount();
            const scroller = wrapper.findComponent(ScrollViewContainer);
            scroller.vm.$emit('scroll-bottom');
            expect(getAllNodesMock).toHaveBeenCalledWith(expect.anything(), true);
        });
    });
});<|MERGE_RESOLUTION|>--- conflicted
+++ resolved
@@ -5,13 +5,9 @@
 import NodeRepository from '~/components/NodeRepository';
 import TagList from '~/webapps-common/ui/components/TagList';
 import NodeRepositoryCategory from '~/components/NodeRepositoryCategory';
-<<<<<<< HEAD
 import NodeSearcher from '~/components/NodeSearcher';
 import ScrollViewContainer from '~/components/ScrollViewContainer';
 import { getters } from '~/store/nodeRepository.js';
-=======
-import ScrollViewContainer from '~/components/ScrollViewContainer';
->>>>>>> b46de56b
 
 describe('NodeRepository', () => {
     let mocks, doShallowMount, wrapper, $store, searchNodesMock, searchNodesNextPageMock,
@@ -55,10 +51,7 @@
                     totalNumNodes: 2,
                     selectedTags: ['myTag2'],
                     tags: ['myTag1', 'myTag2'],
-<<<<<<< HEAD
                     query: '',
-=======
->>>>>>> b46de56b
                     scrollPosition: 100
                 },
                 actions: {
@@ -69,10 +62,7 @@
                     getAllNodes: getAllNodesMock,
                     clearSelectedTags: clearSelectedTagsMock
                 },
-<<<<<<< HEAD
                 getters,
-=======
->>>>>>> b46de56b
                 mutations: {
                     setScrollPosition: setScrollPositionMock
                 }
@@ -92,10 +82,7 @@
             expect(wrapper.find('h4').text()).toBe('Repository');
             expect(getAllNodesMock).toHaveBeenCalled();
             expect(wrapper.findComponent(ScrollViewContainer).exists()).toBe(true);
-<<<<<<< HEAD
             expect(wrapper.findComponent(NodeSearcher).exists()).toBe(true);
-=======
->>>>>>> b46de56b
             expect(wrapper.findAllComponents(TagList).exists()).toBe(false);
             expect(wrapper.findComponent(NodeRepositoryCategory).exists()).toBe(false);
         });
@@ -105,10 +92,7 @@
             doShallowMount();
             expect(wrapper.find('h4').text()).toBe('Repository');
             expect(getAllNodesMock).not.toHaveBeenCalled();
-<<<<<<< HEAD
             expect(wrapper.findComponent(NodeSearcher).exists()).toBe(true);
-=======
->>>>>>> b46de56b
             expect(wrapper.findAllComponents(TagList).exists()).toBe(false);
             expect(wrapper.findComponent(NodeRepositoryCategory).exists()).toBe(true);
         });
@@ -116,21 +100,13 @@
     
 
     describe('Tags', () => {
-<<<<<<< HEAD
-        it('Renders the two TagList when there is at least one selected tag', () => {
-=======
         it('renders the two TagList when there is at least one selected tag', () => {
->>>>>>> b46de56b
             doShallowMount();
             expect(wrapper.findAllComponents(TagList).at(0).props('tags')).toEqual(['myTag1']);
             expect(wrapper.findAllComponents(TagList).at(1).props('tags')).toEqual(['myTag2']);
         });
 
-<<<<<<< HEAD
-        it('No renders TagLists when there are no tags selected', () => {
-=======
         it('doesn\'t render TagLists when no tags are selected', () => {
->>>>>>> b46de56b
             $store.state.nodeRepository.selectedTags = [];
             doShallowMount();
             expect(wrapper.findAllComponents(TagList).exists()).toBe(false);
@@ -151,28 +127,19 @@
     });
 
     describe('Tag de-selection', () => {
-<<<<<<< HEAD
-        it('De-select tag using Clear button ', () => {
-=======
         it('de-selects tag using Clear button ', () => {
->>>>>>> b46de56b
             doShallowMount();
             wrapper.find('.clear-button').vm.$emit('click', 'Clear');
             expect(clearSelectedTagsMock).toHaveBeenCalled();
         });
 
-<<<<<<< HEAD
-        it('De-select tag by clicking an specific tag', () => {
-=======
         it('de-selects tag by clicking an specific tag', () => {
->>>>>>> b46de56b
             doShallowMount();
             wrapper.findAllComponents(TagList).at(1).vm.$emit('click', 'myTag3');
             expect(deselectTagMock).toHaveBeenCalledWith(expect.anything(), 'myTag3');
         });
     });
 
-<<<<<<< HEAD
     describe('Empty search sub-view', () => {
         it('an active searching with no nodes as result should to show an No matching message', () => {
             const singleSearchText = 'some node';
@@ -190,11 +157,7 @@
     });
 
     describe('On events calls', () => {
-        test('Save position emit must save scroll position ', () => {
-=======
-    describe('On events calls', () => {
-        it('saves scroll position ', () => {
->>>>>>> b46de56b
+        test('saves scroll position ', () => {
             const newScrollPosition = 200;
             doShallowMount();
             const scroller = wrapper.findComponent(ScrollViewContainer);
@@ -202,12 +165,8 @@
             expect(setScrollPositionMock).toHaveBeenCalledWith(expect.anything(), newScrollPosition);
         });
 
-<<<<<<< HEAD
-        test('Scroll bottom emit must load new categories ', () => {
-=======
         it('loads new categories on scroll event', () => {
             $store.state.nodeRepository.selectedTags = [];
->>>>>>> b46de56b
             doShallowMount();
             const scroller = wrapper.findComponent(ScrollViewContainer);
             scroller.vm.$emit('scroll-bottom');
