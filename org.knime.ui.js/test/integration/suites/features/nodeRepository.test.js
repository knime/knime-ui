--- conflicted
+++ resolved
@@ -30,7 +30,7 @@
 });
 
 Scenario('User compound (and) filter', ({ I }) => {
-    const READ_TAG_SELECTOR = '#left-panel > div > div > div > div > div.tags > div > span:nth-child(4)';
+    const READ_TAG_SELECTOR = '#left-panel > div > div > div >  div > div > div.tags > div > span:nth-child(4)';
     I.see('Table Creator');
     I.click('More "IO" nodes');
     I.see('ARFF Reader');
@@ -50,7 +50,7 @@
 });
 
 Scenario('Clear tag selection using deselect tag', ({ I }) => {
-    const SELECTED_TAG_SELECTOR = '#left-panel > div > div >div > div > div:nth-child(5) > div > div > span';
+    const SELECTED_TAG_SELECTOR = '#left-panel > div > div >div > div > div > div:nth-child(5) > div > div > span';
     I.see('Table Creator');
     I.see('Row Filter');
     I.click('More "IO" nodes');
@@ -69,14 +69,14 @@
 });
 
 Scenario('Lazy loading Categories', ({ I }) => {
-<<<<<<< HEAD
-    const scrolledY = 400;
-    I.seeElement('.panel > .container');
-    I.dontSee('Analytics', '.category-title');
-    I.dontSee('Statistics');
-    I.scroll('.panel > .container', scrolledY);
-    I.see('Analytics', '.category-title');
-    I.see('Statistics');
+    const scrolledY = 1000;
+    const scrollerSelector = '#left-panel > div > div > div ';
+    I.seeElement(scrollerSelector);
+    I.dontSee('Structured Data', '.category-title');
+    I.dontSee('XPath');
+    I.scroll(scrollerSelector, scrolledY);
+    I.see('Structured Data', '.category-title');
+    I.see('XPath');
 });
 
 Scenario('Single search node', ({ I }) => {
@@ -87,14 +87,4 @@
     I.click('#node-search > button[data-test-clear-search]');
     I.see('Table Creator');
     I.dontSee('JSON to Table');
-=======
-    const scrolledY = 1000;
-    const scrollerSelector = '#left-panel > div > div > div ';
-    I.seeElement(scrollerSelector);
-    I.dontSee('Structured Data', '.category-title');
-    I.dontSee('XPath');
-    I.scroll(scrollerSelector, scrolledY);
-    I.see('Structured Data', '.category-title');
-    I.see('XPath');
->>>>>>> d4205949
 });