--- conflicted
+++ resolved
@@ -1,364 +1,6 @@
 <?xml version="1.0" encoding="UTF-8"?>
 <feature
       id="org.knime.features.ui"
-<<<<<<< HEAD
-      label="KNIME UI"
-      version="4.6.0.qualifier"
-      provider-name="KNIME AG, Zurich, Switzerland">
-
-   <description>
-      Feature containing the KNIME Analytics Platform UI.
-   </description>
-
-   <copyright>
-      Copyright by KNIME AG, Zurich, Switzerland
-   </copyright>
-
-   <license url="">
-      GNU GENERAL PUBLIC LICENSE with Additional Permissions according to Sec. 7
-*** *** *** *** *** *** *** *** *** *** *** *** *** *** *** *** *** *** *** 
-Please see below the General Public License (GPL), Version 3, 
-and the Additional Permissions according to Sec. 7 
-applying to the files in this folder:
-
-*** *** *** *** *** *** *** *** *** *** *** *** *** *** *** *** *** *** *** 
-
-                    GNU GENERAL PUBLIC LICENSE
-                       Version 3, 29 June 2007
-
- Copyright (C) 2007 Free Software Foundation, Inc. &lt;http://fsf.org/&gt;
- Everyone is permitted to copy and distribute verbatim copies
- of this license document, but changing it is not allowed.
-
-                            Preamble
-
-  The GNU General Public License is a free, copyleft license for
-software and other kinds of works.
-
-  The licenses for most software and other practical works are designed
-to take away your freedom to share and change the works.  By contrast,
-the GNU General Public License is intended to guarantee your freedom to
-share and change all versions of a program--to make sure it remains free
-software for all its users.  We, the Free Software Foundation, use the
-GNU General Public License for most of our software; it applies also to
-any other work released this way by its authors.  You can apply it to
-your programs, too.
-
-  When we speak of free software, we are referring to freedom, not
-price.  Our General Public Licenses are designed to make sure that you
-have the freedom to distribute copies of free software (and charge for
-them if you wish), that you receive source code or can get it if you
-want it, that you can change the software or use pieces of it in new
-free programs, and that you know you can do these things.
-
-  To protect your rights, we need to prevent others from denying you
-these rights or asking you to surrender the rights.  Therefore, you have
-certain responsibilities if you distribute copies of the software, or if
-you modify it: responsibilities to respect the freedom of others.
-
-  For example, if you distribute copies of such a program, whether
-gratis or for a fee, you must pass on to the recipients the same
-freedoms that you received.  You must make sure that they, too, receive
-or can get the source code.  And you must show them these terms so they
-know their rights.
-
-  Developers that use the GNU GPL protect your rights with two steps:
-(1) assert copyright on the software, and (2) offer you this License
-giving you legal permission to copy, distribute and/or modify it.
-
-  For the developers&apos; and authors&apos; protection, the GPL clearly explains
-that there is no warranty for this free software.  For both users&apos; and
-authors&apos; sake, the GPL requires that modified versions be marked as
-changed, so that their problems will not be attributed erroneously to
-authors of previous versions.
-
-  Some devices are designed to deny users access to install or run
-modified versions of the software inside them, although the manufacturer
-can do so.  This is fundamentally incompatible with the aim of
-protecting users&apos; freedom to change the software.  The systematic
-pattern of such abuse occurs in the area of products for individuals to
-use, which is precisely where it is most unacceptable.  Therefore, we
-have designed this version of the GPL to prohibit the practice for those
-products.  If such problems arise substantially in other domains, we
-stand ready to extend this provision to those domains in future versions
-of the GPL, as needed to protect the freedom of users.
-
-  Finally, every program is threatened constantly by software patents.
-States should not allow patents to restrict development and use of
-software on general-purpose computers, but in those that do, we wish to
-avoid the special danger that patents applied to a free program could
-make it effectively proprietary.  To prevent this, the GPL assures that
-patents cannot be used to render the program non-free.
-
-  The precise terms and conditions for copying, distribution and
-modification follow.
-
-                       TERMS AND CONDITIONS
-
-  0. Definitions.
-
-  &quot;This License&quot; refers to version 3 of the GNU General Public License.
-
-  &quot;Copyright&quot; also means copyright-like laws that apply to other kinds of
-works, such as semiconductor masks.
-
-  &quot;The Program&quot; refers to any copyrightable work licensed under this
-License.  Each licensee is addressed as &quot;you&quot;.  &quot;Licensees&quot; and
-&quot;recipients&quot; may be individuals or organizations.
-
-  To &quot;modify&quot; a work means to copy from or adapt all or part of the work
-in a fashion requiring copyright permission, other than the making of an
-exact copy.  The resulting work is called a &quot;modified version&quot; of the
-earlier work or a work &quot;based on&quot; the earlier work.
-
-  A &quot;covered work&quot; means either the unmodified Program or a work based
-on the Program.
-
-  To &quot;propagate&quot; a work means to do anything with it that, without
-permission, would make you directly or secondarily liable for
-infringement under applicable copyright law, except executing it on a
-computer or modifying a private copy.  Propagation includes copying,
-distribution (with or without modification), making available to the
-public, and in some countries other activities as well.
-
-  To &quot;convey&quot; a work means any kind of propagation that enables other
-parties to make or receive copies.  Mere interaction with a user through
-a computer network, with no transfer of a copy, is not conveying.
-
-  An interactive user interface displays &quot;Appropriate Legal Notices&quot;
-to the extent that it includes a convenient and prominently visible
-feature that (1) displays an appropriate copyright notice, and (2)
-tells the user that there is no warranty for the work (except to the
-extent that warranties are provided), that licensees may convey the
-work under this License, and how to view a copy of this License.  If
-the interface presents a list of user commands or options, such as a
-menu, a prominent item in the list meets this criterion.
-
-  1. Source Code.
-
-  The &quot;source code&quot; for a work means the preferred form of the work
-for making modifications to it.  &quot;Object code&quot; means any non-source
-form of a work.
-
-  A &quot;Standard Interface&quot; means an interface that either is an official
-standard defined by a recognized standards body, or, in the case of
-interfaces specified for a particular programming language, one that
-is widely used among developers working in that language.
-
-  The &quot;System Libraries&quot; of an executable work include anything, other
-than the work as a whole, that (a) is included in the normal form of
-packaging a Major Component, but which is not part of that Major
-Component, and (b) serves only to enable use of the work with that
-Major Component, or to implement a Standard Interface for which an
-implementation is available to the public in source code form.  A
-&quot;Major Component&quot;, in this context, means a major essential component
-(kernel, window system, and so on) of the specific operating system
-(if any) on which the executable work runs, or a compiler used to
-produce the work, or an object code interpreter used to run it.
-
-  The &quot;Corresponding Source&quot; for a work in object code form means all
-the source code needed to generate, install, and (for an executable
-work) run the object code and to modify the work, including scripts to
-control those activities.  However, it does not include the work&apos;s
-System Libraries, or general-purpose tools or generally available free
-programs which are used unmodified in performing those activities but
-which are not part of the work.  For example, Corresponding Source
-includes interface definition files associated with source files for
-the work, and the source code for shared libraries and dynamically
-linked subprograms that the work is specifically designed to require,
-such as by intimate data communication or control flow between those
-subprograms and other parts of the work.
-
-  The Corresponding Source need not include anything that users
-can regenerate automatically from other parts of the Corresponding
-Source.
-
-  The Corresponding Source for a work in source code form is that
-same work.
-
-  2. Basic Permissions.
-
-  All rights granted under this License are granted for the term of
-copyright on the Program, and are irrevocable provided the stated
-conditions are met.  This License explicitly affirms your unlimited
-permission to run the unmodified Program.  The output from running a
-covered work is covered by this License only if the output, given its
-content, constitutes a covered work.  This License acknowledges your
-rights of fair use or other equivalent, as provided by copyright law.
-
-  You may make, run and propagate covered works that you do not
-convey, without conditions so long as your license otherwise remains
-in force.  You may convey covered works to others for the sole purpose
-of having them make modifications exclusively for you, or provide you
-with facilities for running those works, provided that you comply with
-the terms of this License in conveying all material for which you do
-not control copyright.  Those thus making or running the covered works
-for you must do so exclusively on your behalf, under your direction
-and control, on terms that prohibit them from making any copies of
-your copyrighted material outside their relationship with you.
-
-  Conveying under any other circumstances is permitted solely under
-the conditions stated below.  Sublicensing is not allowed; section 10
-makes it unnecessary.
-
-  3. Protecting Users&apos; Legal Rights From Anti-Circumvention Law.
-
-  No covered work shall be deemed part of an effective technological
-measure under any applicable law fulfilling obligations under article
-11 of the WIPO copyright treaty adopted on 20 December 1996, or
-similar laws prohibiting or restricting circumvention of such
-measures.
-
-  When you convey a covered work, you waive any legal power to forbid
-circumvention of technological measures to the extent such circumvention
-is effected by exercising rights under this License with respect to
-the covered work, and you disclaim any intention to limit operation or
-modification of the work as a means of enforcing, against the work&apos;s
-users, your or third parties&apos; legal rights to forbid circumvention of
-technological measures.
-
-  4. Conveying Verbatim Copies.
-
-  You may convey verbatim copies of the Program&apos;s source code as you
-receive it, in any medium, provided that you conspicuously and
-appropriately publish on each copy an appropriate copyright notice;
-keep intact all notices stating that this License and any
-non-permissive terms added in accord with section 7 apply to the code;
-keep intact all notices of the absence of any warranty; and give all
-recipients a copy of this License along with the Program.
-
-  You may charge any price or no price for each copy that you convey,
-and you may offer support or warranty protection for a fee.
-
-  5. Conveying Modified Source Versions.
-
-  You may convey a work based on the Program, or the modifications to
-produce it from the Program, in the form of source code under the
-terms of section 4, provided that you also meet all of these conditions:
-
-    a) The work must carry prominent notices stating that you modified
-    it, and giving a relevant date.
-
-    b) The work must carry prominent notices stating that it is
-    released under this License and any conditions added under section
-    7.  This requirement modifies the requirement in section 4 to
-    &quot;keep intact all notices&quot;.
-
-    c) You must license the entire work, as a whole, under this
-    License to anyone who comes into possession of a copy.  This
-    License will therefore apply, along with any applicable section 7
-    additional terms, to the whole of the work, and all its parts,
-    regardless of how they are packaged.  This License gives no
-    permission to license the work in any other way, but it does not
-    invalidate such permission if you have separately received it.
-
-    d) If the work has interactive user interfaces, each must display
-    Appropriate Legal Notices; however, if the Program has interactive
-    interfaces that do not display Appropriate Legal Notices, your
-    work need not make them do so.
-
-  A compilation of a covered work with other separate and independent
-works, which are not by their nature extensions of the covered work,
-and which are not combined with it such as to form a larger program,
-in or on a volume of a storage or distribution medium, is called an
-&quot;aggregate&quot; if the compilation and its resulting copyright are not
-used to limit the access or legal rights of the compilation&apos;s users
-beyond what the individual works permit.  Inclusion of a covered work
-in an aggregate does not cause this License to apply to the other
-parts of the aggregate.
-
-  6. Conveying Non-Source Forms.
-
-  You may convey a covered work in object code form under the terms
-of sections 4 and 5, provided that you also convey the
-machine-readable Corresponding Source under the terms of this License,
-in one of these ways:
-
-    a) Convey the object code in, or embodied in, a physical product
-    (including a physical distribution medium), accompanied by the
-    Corresponding Source fixed on a durable physical medium
-    customarily used for software interchange.
-
-    b) Convey the object code in, or embodied in, a physical product
-    (including a physical distribution medium), accompanied by a
-    written offer, valid for at least three years and valid for as
-    long as you offer spare parts or customer support for that product
-    model, to give anyone who possesses the object code either (1) a
-    copy of the Corresponding Source for all the software in the
-    product that is covered by this License, on a durable physical
-    medium customarily used for software interchange, for a price no
-    more than your reasonable cost of physically performing this
-    conveying of source, or (2) access to copy the
-    Corresponding Source from a network server at no charge.
-
-    c) Convey individual copies of the object code with a copy of the
-    written offer to provide the Corresponding Source.  This
-    alternative is allowed only occasionally and noncommercially, and
-    only if you received the object code with such an offer, in accord
-    with subsection 6b.
-
-    d) Convey the object code by offering access from a designated
-    place (gratis or for a charge), and offer equivalent access to the
-    Corresponding Source in the same way through the same place at no
-    further charge.  You need not require recipients to copy the
-    Corresponding Source along with the object code.  If the place to
-    copy the object code is a network server, the Corresponding Source
-    may be on a different server (operated by you or a third party)
-    that supports equivalent copying facilities, provided you maintain
-    clear directions next to the object code saying where to find the
-    Corresponding Source.  Regardless of what server hosts the
-    Corresponding Source, you remain obligated to ensure that it is
-    available for as long as needed to satisfy these requirements.
-
-    e) Convey the object code using peer-to-peer transmission, provided
-    you inform other peers where the object code and Corresponding
-    Source of the work are being offered to the general public at no
-    charge under subsection 6d.
-
-  A separable portion of the object code, whose source code is excluded
-from the Corresponding Source as a System Library, need not be
-included in conveying the object code work.
-
-  A &quot;User Product&quot; is either (1) a &quot;consumer product&quot;, which means any
-tangible personal property which is normally used for personal, family,
-or household purposes, or (2) anything designed or sold for incorporation
-into a dwelling.  In determining whether a product is a consumer product,
-doubtful cases shall be resolved in favor of coverage.  For a particular
-product received by a particular user, &quot;normally used&quot; refers to a
-typical or common use of that class of product, regardless of the status
-of the particular user or of the way in which the particular user
-actually uses, or expects or is expected to use, the product.  A product
-is a consumer product regardless of whether the product has substantial
-commercial, industrial or non-consumer uses, unless such uses represent
-the only significant mode of use of the product.
-
-  &quot;Installation Information&quot; for a User Product means any methods,
-procedures, authorization keys, or other information required to install
-and execute modified versions of a covered work in that User Product from
-a modified version of its Corresponding Source.  The information must
-suffice to ensure that the continued functioning of the modified object
-code is in no case prevented or interfered with solely because
-modification has been made.
-
-  If you convey an object code work under this section in, or with, or
-specifically for use in, a User Product, and the conveying occurs as
-part of a transaction in which the right of possession and use of the
-User Product is transferred to the recipient in perpetuity or for a
-fixed term (regardless of how the transaction is characterized), the
-Corresponding Source conveyed under this section must be accompanied
-by the Installation Information.  But this requirement does not apply
-if neither you nor any third party retains the ability to install
-modified object code on the User Product (for example, the work has
-been installed in ROM).
-
-  The requirement to provide Installation Information does not include a
-requirement to continue to provide support service, warranty, or updates
-for a work that has been modified or installed by the recipient, or for
-the User Product in which it has been modified or installed.  Access to a
-network may be denied when the modification itself materially and
-adversely affects the operation of the network or violates the rules and
-protocols for communication across the network.
-=======
       label="KNIME Modern UI Preview"
       version="4.6.0.qualifier"
       provider-name="KNIME AG, Zurich, Switzerland">
@@ -367,7 +9,6 @@
 This extension contains a preview of the new user interface for the upcoming KNIME Analytics Platform. To use it, just click “Open KNIME Modern UI Preview” in the top right corner of the KNIME Analytics Platform.
 
 Workflow elements such as connectors or annotations are visualized in a new way and may therefore not look exactly like in the current KNIME Analytics Platform.
->>>>>>> 7c3fed8d
 
 We are looking forward to receiving your feedback through the KNIME forum - https://knime.com/modern-ui-feedback.
 
