/*
 * ------------------------------------------------------------------------
 *
 *  Copyright by KNIME AG, Zurich, Switzerland
 *  Website: http://www.knime.org; Email: contact@knime.org
 *
 *  This program is free software; you can redistribute it and/or modify
 *  it under the terms of the GNU General Public License, Version 3, as
 *  published by the Free Software Foundation.
 *
 *  This program is distributed in the hope that it will be useful, but
 *  WITHOUT ANY WARRANTY; without even the implied warranty of
 *  MERCHANTABILITY or FITNESS FOR A PARTICULAR PURPOSE. See the
 *  GNU General Public License for more details.
 *
 *  You should have received a copy of the GNU General Public License
 *  along with this program; if not, see <http://www.gnu.org/licenses>.
 *
 *  Additional permission under GNU GPL version 3 section 7:
 *
 *  KNIME interoperates with ECLIPSE solely via ECLIPSE's plug-in APIs.
 *  Hence, KNIME and ECLIPSE are both independent programs and are not
 *  derived from each other. Should, however, the interpretation of the
 *  GNU GPL Version 3 ("License") under any applicable laws result in
 *  KNIME and ECLIPSE being a combined program, KNIME AG herewith grants
 *  you the additional permission to use and propagate KNIME together with
 *  ECLIPSE with only the license terms in place for ECLIPSE applying to
 *  ECLIPSE and the GNU GPL Version 3 applying for KNIME, provided the
 *  license terms of ECLIPSE themselves allow for the respective use and
 *  propagation of ECLIPSE together with KNIME.
 *
 *  Additional permission relating to nodes for KNIME that extend the Node
 *  Extension (and in particular that are based on subclasses of NodeModel,
 *  NodeDialog, and NodeView) and that only interoperate with KNIME through
 *  standard APIs ("Nodes"):
 *  Nodes are deemed to be separate and independent programs and to not be
 *  covered works.  Notwithstanding anything to the contrary in the
 *  License, the License does not apply to Nodes, you are not required to
 *  license Nodes under the License, and you are granted a license to
 *  prepare and propagate Nodes, in each case even if such Nodes are
 *  propagated with or for interoperation with KNIME.  The owner of a Node
 *  may freely choose the license terms applicable to such Node, including
 *  when such Node is propagated with or for interoperation with KNIME.
 * ---------------------------------------------------------------------
 *
 */
package org.knime.ui.java.browser.function;

import static org.knime.ui.java.util.PerspectiveUtil.SHARED_EDITOR_AREA_ID;

import java.net.URI;
import java.util.Optional;

import org.eclipse.core.filesystem.EFS;
import org.eclipse.core.runtime.CoreException;
import org.eclipse.core.runtime.IProgressMonitor;
import org.eclipse.e4.ui.workbench.modeling.EModelService;
import org.eclipse.ui.IEditorInput;
import org.eclipse.ui.PartInitException;
import org.eclipse.ui.PlatformUI;
import org.eclipse.ui.ide.FileStoreEditorInput;
import org.eclipse.ui.internal.Workbench;
import org.knime.core.node.NodeLogger;
import org.knime.core.node.util.CheckUtils;
import org.knime.core.node.workflow.WorkflowManager;
import org.knime.core.node.workflow.WorkflowPersistor;
<<<<<<< HEAD
=======
import org.knime.core.node.workflow.contextv2.WorkflowContextV2;
>>>>>>> edeac18f
import org.knime.gateway.impl.project.WorkflowProject;
import org.knime.gateway.impl.project.WorkflowProjectManager;
import org.knime.gateway.impl.webui.AppStateProvider;
import org.knime.gateway.impl.webui.Space;
import org.knime.gateway.impl.webui.service.DefaultSpaceService;
<<<<<<< HEAD
import org.knime.ui.java.util.DesktopAPUtil;
=======
import org.knime.ui.java.util.BrowserFunctionUtil;
>>>>>>> edeac18f
import org.knime.ui.java.util.LocalSpaceUtil;
import org.knime.ui.java.util.PerspectiveUtil;
import org.knime.workbench.editor2.WorkflowEditor;
import org.knime.workbench.explorer.ExplorerMountTable;
import org.knime.workbench.explorer.RemoteWorkflowInput;
import org.knime.workbench.explorer.filesystem.AbstractExplorerFileStore;
import org.knime.workbench.explorer.filesystem.ExplorerFileSystem;
import org.knime.workbench.explorer.filesystem.LocalExplorerFileStore;
import org.knime.workbench.explorer.filesystem.RemoteExplorerFileStore;
import org.knime.workbench.explorer.view.actions.DownloadAndOpenWorkflowAction;
import org.knime.workbench.explorer.view.actions.WorkflowDownload;

import com.equo.chromium.swt.Browser;
import com.equo.chromium.swt.BrowserFunction;

/**
 * Opens a workflow.
 *
 * @author Benjamin Moser, KNIME GmbH, Konstanz, Germany
 * @author Martin Horn, KNIME GmbH, Konstanz, Germany
 */
public class OpenWorkflowBrowserFunction extends BrowserFunction {

    private static final NodeLogger LOGGER = NodeLogger.getLogger(OpenWorkflowBrowserFunction.class);

    private final AppStateProvider m_appStateProvider;

    @SuppressWarnings("javadoc")
    public OpenWorkflowBrowserFunction(final Browser browser, final AppStateProvider appStateProvider) {
        super(browser, "openWorkflow");
        m_appStateProvider = appStateProvider;
    }

    /**
     * Opens the workflow either in both, the Classic UI and the Modern/Web UI if the classic UI is active (the
     * WorkflowEditor is used in that case to open the workflow). Or it opens and loads the workflow exclusively in the
     * Modern UI. Those workflows won't be available in the classic UI when switching to it.
     *
     * @param arguments space-id (0), item-id (1) and space-provider-id (2, {@code "local"} if absent); never null
     * @return always {@code null}
     */
    @Override
    public Object function(final Object[] arguments) {
        var spaceId = (String)arguments[0];
        var itemId = (String)arguments[1];
        final var spaceProviderId =
                arguments.length < 3 ? LocalSpaceUtil.LOCAL_SPACE_PROVIDER_ID : (String)arguments[2];

<<<<<<< HEAD
        var space = DefaultSpaceService.getInstance().getSpace(spaceId,
            LocalSpaceUtil.LOCAL_SPACE_PROVIDER_ID /* TODO NXT-1409 */);
        var localAbsolutePath = space.toLocalAbsolutePath(itemId);
        if (space instanceof LocalWorkspace) {
            var localWorkspaceRoot = ((LocalWorkspace)space).getLocalWorkspaceRoot();
            var relativePath = localWorkspaceRoot.relativize(localAbsolutePath);
            if (PerspectiveUtil.isClassicPerspectiveLoaded()) {
                openWorkflowInClassicAndWebUIPerspective(relativePath, m_appStateProvider);
            } else {
                DesktopAPUtil.openWorkflowInWebUIPerspectiveOnly(localAbsolutePath).ifPresent(wfm -> {
                    registerWorkflowProject(wfm, spaceId, itemId, relativePath);
                    m_appStateProvider.updateAppState();
                });
            }
=======
        final var space = DefaultSpaceService.getInstance().getSpace(spaceId, spaceProviderId);

        if (PerspectiveUtil.isClassicPerspectiveLoaded()) {
            openWorkflowInClassicAndWebUIPerspective(space.toKnimeUrl(itemId), m_appStateProvider);
>>>>>>> edeac18f
        } else {
            openWorkflowInWebUIPerspectiveOnly(spaceProviderId, spaceId, itemId, space, m_appStateProvider);
        }

        return null;
    }

<<<<<<< HEAD
    private static void registerWorkflowProject(final WorkflowManager wfm, final String spaceId, final String itemId,
        final Path relativePath) {
        var wpm = WorkflowProjectManager.getInstance();
        var wfProj = createWorkflowProject(wfm, //
            LocalSpaceUtil.LOCAL_SPACE_PROVIDER_ID, // TODO: parameterize w/ value provided by frontend; NXT-1409
            spaceId, //
            itemId, //
            relativePath //
        );
        var projectId = wfProj.getID();
        wpm.addWorkflowProject(projectId, wfProj);
        wpm.openAndCacheWorkflow(projectId);
        wpm.setWorkflowProjectActive(projectId);
=======
    private static void openWorkflowInWebUIPerspectiveOnly(final String spaceProviderId, final String spaceId,
            final String itemId, final Space space, final AppStateProvider appStateProvider) {
        BrowserFunctionUtil.runWithProgress("Loading workflow", LOGGER, monitor -> { // NOSONAR better than inline class
            monitor.beginTask("Loading workflow...", IProgressMonitor.UNKNOWN);
            final var res = space.toLocalAbsolutePath(itemId);
            monitor.done();

            final var workflowContext = WorkflowContextV2.builder() //
                    .withAnalyticsPlatformExecutor(builder -> builder //
                        .withCurrentUserAsUserId() //
                        .withLocalWorkflowPath(res.getFirst())) //
                    .withLocation(res.getSecond()) //
                    .build();

            final var onWorkflowLoaded =
                    getWorkflowLoadedCallback(appStateProvider, spaceProviderId, spaceId, itemId);
            final var wfFile = res.getFirst().resolve(WorkflowPersistor.WORKFLOW_FILE).toFile();
            new LoadWorkflowRunnable(onWorkflowLoaded, wfFile, workflowContext).run(monitor);
            return null;
        });
    }

    private static Consumer<WorkflowManager> getWorkflowLoadedCallback(final AppStateProvider appStateProvider,
        final String spaceProviderId, final String spaceId, final String itemId) {
        return wfm -> {
            var wpm = WorkflowProjectManager.getInstance();
            var wfProj = createWorkflowProject(wfm, spaceProviderId, spaceId, itemId);
            var projectId = wfm.getNameWithID();
            wpm.addWorkflowProject(projectId, wfProj);
            wpm.openAndCacheWorkflow(projectId);
            wpm.setWorkflowProjectActive(projectId);
            appStateProvider.updateAppState();
        };
>>>>>>> edeac18f
    }

    private static WorkflowProject createWorkflowProject(final WorkflowManager wfm, final String providerId,
        final String spaceId, final String itemId, final Path relativePath) {
        var projectId = LocalSpaceUtil.getUniqueProjectId(wfm.getName());
        return new WorkflowProject() { // NOSONAR
            @Override
            public WorkflowManager openProject() {
                return wfm;
            }

            @Override
            public String getName() {
                return wfm.getName();
            }

            @Override
            public String getID() {
                return projectId;
            }

            @Override
            public Optional<Origin> getOrigin() {
                return Optional.of(new Origin() {
                    @Override
                    public String getProviderId() {
                        return providerId;
                    }

                    @Override
                    public String getSpaceId() {
                        return spaceId;
                    }

                    @Override
                    public String getItemId() {
                        return itemId;
                    }

                    @Override
                    public Optional<String> getRelativePath() {
                        return Optional.of(relativePath.toString());
                    }
                });
            }
        };
    }

    private static void openWorkflowInClassicAndWebUIPerspective(final URI knimeUrl,
            final AppStateProvider appStateProvider) {
        try {
            openEditor(ExplorerFileSystem.INSTANCE.getStore(knimeUrl));
            hideSharedEditorArea();
            appStateProvider.updateAppState();
        } catch (PartInitException | IllegalArgumentException e) { // NOSONAR
            LOGGER.warn("Could not open editor", e);
        }
    }

    /**
     * Open an editor for the given file store in the shared editor area.
     *
     * @param fileStore The file store for the editor.
     * @throws PartInitException If the editor part could not be initialized.
     */
    private static void openEditor(final AbstractExplorerFileStore fileStore) throws PartInitException {
        var page = PlatformUI.getWorkbench().getActiveWorkbenchWindow().getActivePage();
        final IEditorInput input;
        if (fileStore instanceof RemoteExplorerFileStore) {
            final var tempInput = BrowserFunctionUtil.runWithProgress("Download workflow", LOGGER,
                progress -> downloadWorkflowFromMountpoint(progress, (RemoteExplorerFileStore)fileStore));
            if (tempInput.isEmpty()) {
                return;
            }
            input = tempInput.get();
        } else {
            input = new FileStoreEditorInput(fileStore);
        }
        page.openEditor(input, WorkflowEditor.ID, false);
    }

    /**
     * Downloads a remote workflow into a temporary directory. This code is heavily inspired by the
     * {@link DownloadAndOpenWorkflowAction}.
     *
     * @param source source file store
     * @return
     */
    private static final RemoteWorkflowInput downloadWorkflowFromMountpoint(final IProgressMonitor progress,
            final RemoteExplorerFileStore source) {
        final LocalExplorerFileStore tmpDestDir;
        try {
            tmpDestDir = ExplorerMountTable.createExplorerTempDir(source.getName()).getChild(source.getName());
            tmpDestDir.mkdir(EFS.NONE, progress);
        } catch (CoreException e1) {
            throw new IllegalStateException(e1);
        }

        final String[] content;
        try {
            new WorkflowDownload(source, tmpDestDir, false, null, progress).runSync(progress);
            content = tmpDestDir.childNames(EFS.NONE, progress);
            if (content == null || content.length == 0) {
                tmpDestDir.delete(EFS.NONE, progress);
                throw new IllegalStateException("Error during download: No content available.");
            }
        } catch (CoreException e) {
            throw new IllegalStateException(e);

        }

        // it is weird if the length is not 1 (because we downloaded one item)
        var workflowDir = content.length == 1 ? tmpDestDir.getChild(content[0]) : tmpDestDir;
        if (workflowDir.fetchInfo().isDirectory()) {
            final LocalExplorerFileStore wf = workflowDir.getChild(WorkflowPersistor.WORKFLOW_FILE);
            if (wf.fetchInfo().exists()) {
                workflowDir = wf;
            } else {
                // directories that are not workflows cannot be opened
                throw new IllegalStateException("Cannot open downloaded content: Directory doesn't contain a workflow");
            }
        }

        final WorkflowContextV2 context;
        try {
            final var localWorkflowPath = workflowDir.getParent().toLocalFile().toPath();
            final var mountpointRoot = workflowDir.getContentProvider().getRootStore().toLocalFile().toPath();
            final var locationInfo = CheckUtils.checkNotNull(source.locationInfo().orElse(null),
                "Location info could not be determined for " + source);
            context = WorkflowContextV2.builder()
                    .withAnalyticsPlatformExecutor(builder -> builder
                        .withCurrentUserAsUserId()
                        .withLocalWorkflowPath(localWorkflowPath)
                        .withMountpoint(source.getMountID(), mountpointRoot))
                        .withLocation(locationInfo)
                        .build();
        } catch (CoreException e) {
            throw new IllegalStateException(e);
        }

        return new RemoteWorkflowInput(workflowDir, context);
    }

    @SuppressWarnings("restriction")
    private static void hideSharedEditorArea() {
        // Set editor area to non-visible again (WorkbenchPage#openEditor sets it to active).
        // Even though the part has zero size in its container, the renderer will still show a few pixels,
        //   and on these pixels a drag listener is active, allowing to resize the part.
        // This workaround results in these pixels being shown while the workflow is loading, causing a slight
        //   shift back and forth of the Web UI view.
        var workbench = (Workbench)PlatformUI.getWorkbench();
        var modelService = workbench.getService(EModelService.class);
        var app = workbench.getApplication();
        var areaPlaceholder = modelService.find(
                SHARED_EDITOR_AREA_ID,
                PerspectiveUtil.getWebUIPerspective(app, modelService)
        );
        areaPlaceholder.setVisible(false);
    }
}<|MERGE_RESOLUTION|>--- conflicted
+++ resolved
@@ -64,20 +64,13 @@
 import org.knime.core.node.util.CheckUtils;
 import org.knime.core.node.workflow.WorkflowManager;
 import org.knime.core.node.workflow.WorkflowPersistor;
-<<<<<<< HEAD
-=======
 import org.knime.core.node.workflow.contextv2.WorkflowContextV2;
->>>>>>> edeac18f
+import org.knime.core.node.workflow.contextv2.WorkflowContextV2.LocationType;
 import org.knime.gateway.impl.project.WorkflowProject;
 import org.knime.gateway.impl.project.WorkflowProjectManager;
 import org.knime.gateway.impl.webui.AppStateProvider;
-import org.knime.gateway.impl.webui.Space;
 import org.knime.gateway.impl.webui.service.DefaultSpaceService;
-<<<<<<< HEAD
 import org.knime.ui.java.util.DesktopAPUtil;
-=======
-import org.knime.ui.java.util.BrowserFunctionUtil;
->>>>>>> edeac18f
 import org.knime.ui.java.util.LocalSpaceUtil;
 import org.knime.ui.java.util.PerspectiveUtil;
 import org.knime.workbench.editor2.WorkflowEditor;
@@ -126,87 +119,37 @@
         final var spaceProviderId =
                 arguments.length < 3 ? LocalSpaceUtil.LOCAL_SPACE_PROVIDER_ID : (String)arguments[2];
 
-<<<<<<< HEAD
-        var space = DefaultSpaceService.getInstance().getSpace(spaceId,
-            LocalSpaceUtil.LOCAL_SPACE_PROVIDER_ID /* TODO NXT-1409 */);
-        var localAbsolutePath = space.toLocalAbsolutePath(itemId);
-        if (space instanceof LocalWorkspace) {
-            var localWorkspaceRoot = ((LocalWorkspace)space).getLocalWorkspaceRoot();
-            var relativePath = localWorkspaceRoot.relativize(localAbsolutePath);
-            if (PerspectiveUtil.isClassicPerspectiveLoaded()) {
-                openWorkflowInClassicAndWebUIPerspective(relativePath, m_appStateProvider);
-            } else {
-                DesktopAPUtil.openWorkflowInWebUIPerspectiveOnly(localAbsolutePath).ifPresent(wfm -> {
-                    registerWorkflowProject(wfm, spaceId, itemId, relativePath);
-                    m_appStateProvider.updateAppState();
-                });
-            }
-=======
         final var space = DefaultSpaceService.getInstance().getSpace(spaceId, spaceProviderId);
 
         if (PerspectiveUtil.isClassicPerspectiveLoaded()) {
             openWorkflowInClassicAndWebUIPerspective(space.toKnimeUrl(itemId), m_appStateProvider);
->>>>>>> edeac18f
         } else {
-            openWorkflowInWebUIPerspectiveOnly(spaceProviderId, spaceId, itemId, space, m_appStateProvider);
+            DesktopAPUtil.openWorkflowInWebUIPerspectiveOnly(() -> space.toLocalAbsolutePath(itemId)).ifPresent(wfm -> {
+                String relativePath = null;
+                if (wfm.getContextV2().getLocationType() == LocationType.LOCAL) {
+                    relativePath = LocalSpaceUtil
+                        .toRelativePath(wfm.getContextV2().getExecutorInfo().getLocalWorkflowPath()).toString();
+                }
+                registerWorkflowProject(wfm, spaceProviderId, spaceId, itemId, relativePath);
+                m_appStateProvider.updateAppState();
+            });
         }
 
         return null;
     }
 
-<<<<<<< HEAD
-    private static void registerWorkflowProject(final WorkflowManager wfm, final String spaceId, final String itemId,
-        final Path relativePath) {
+    private static void registerWorkflowProject(final WorkflowManager wfm, final String spaceProviderId,
+        final String spaceId, final String itemId, final String relativePath) {
         var wpm = WorkflowProjectManager.getInstance();
-        var wfProj = createWorkflowProject(wfm, //
-            LocalSpaceUtil.LOCAL_SPACE_PROVIDER_ID, // TODO: parameterize w/ value provided by frontend; NXT-1409
-            spaceId, //
-            itemId, //
-            relativePath //
-        );
+        var wfProj = createWorkflowProject(wfm, spaceProviderId, spaceId, itemId, relativePath);
         var projectId = wfProj.getID();
         wpm.addWorkflowProject(projectId, wfProj);
         wpm.openAndCacheWorkflow(projectId);
         wpm.setWorkflowProjectActive(projectId);
-=======
-    private static void openWorkflowInWebUIPerspectiveOnly(final String spaceProviderId, final String spaceId,
-            final String itemId, final Space space, final AppStateProvider appStateProvider) {
-        BrowserFunctionUtil.runWithProgress("Loading workflow", LOGGER, monitor -> { // NOSONAR better than inline class
-            monitor.beginTask("Loading workflow...", IProgressMonitor.UNKNOWN);
-            final var res = space.toLocalAbsolutePath(itemId);
-            monitor.done();
-
-            final var workflowContext = WorkflowContextV2.builder() //
-                    .withAnalyticsPlatformExecutor(builder -> builder //
-                        .withCurrentUserAsUserId() //
-                        .withLocalWorkflowPath(res.getFirst())) //
-                    .withLocation(res.getSecond()) //
-                    .build();
-
-            final var onWorkflowLoaded =
-                    getWorkflowLoadedCallback(appStateProvider, spaceProviderId, spaceId, itemId);
-            final var wfFile = res.getFirst().resolve(WorkflowPersistor.WORKFLOW_FILE).toFile();
-            new LoadWorkflowRunnable(onWorkflowLoaded, wfFile, workflowContext).run(monitor);
-            return null;
-        });
-    }
-
-    private static Consumer<WorkflowManager> getWorkflowLoadedCallback(final AppStateProvider appStateProvider,
-        final String spaceProviderId, final String spaceId, final String itemId) {
-        return wfm -> {
-            var wpm = WorkflowProjectManager.getInstance();
-            var wfProj = createWorkflowProject(wfm, spaceProviderId, spaceId, itemId);
-            var projectId = wfm.getNameWithID();
-            wpm.addWorkflowProject(projectId, wfProj);
-            wpm.openAndCacheWorkflow(projectId);
-            wpm.setWorkflowProjectActive(projectId);
-            appStateProvider.updateAppState();
-        };
->>>>>>> edeac18f
     }
 
     private static WorkflowProject createWorkflowProject(final WorkflowManager wfm, final String providerId,
-        final String spaceId, final String itemId, final Path relativePath) {
+        final String spaceId, final String itemId, final String relativePath) {
         var projectId = LocalSpaceUtil.getUniqueProjectId(wfm.getName());
         return new WorkflowProject() { // NOSONAR
             @Override
@@ -244,7 +187,7 @@
 
                     @Override
                     public Optional<String> getRelativePath() {
-                        return Optional.of(relativePath.toString());
+                        return Optional.ofNullable(relativePath);
                     }
                 });
             }
@@ -272,7 +215,7 @@
         var page = PlatformUI.getWorkbench().getActiveWorkbenchWindow().getActivePage();
         final IEditorInput input;
         if (fileStore instanceof RemoteExplorerFileStore) {
-            final var tempInput = BrowserFunctionUtil.runWithProgress("Download workflow", LOGGER,
+            final var tempInput = DesktopAPUtil.runWithProgress("Download workflow", LOGGER,
                 progress -> downloadWorkflowFromMountpoint(progress, (RemoteExplorerFileStore)fileStore));
             if (tempInput.isEmpty()) {
                 return;
