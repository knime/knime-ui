--- conflicted
+++ resolved
@@ -2,25 +2,6 @@
 
 import static org.knime.ui.java.util.PerspectiveUtil.BROWSER_VIEW_PART_ID;
 
-<<<<<<< HEAD
-import java.io.ByteArrayInputStream;
-import java.io.IOException;
-import java.net.MalformedURLException;
-import java.net.URI;
-import java.net.URISyntaxException;
-import java.net.URL;
-import java.nio.charset.StandardCharsets;
-import java.nio.file.Files;
-import java.nio.file.Path;
-import java.nio.file.Paths;
-import java.util.ArrayList;
-import java.util.LinkedHashMap;
-import java.util.List;
-import java.util.Objects;
-import java.util.function.BooleanSupplier;
-import java.util.function.Consumer;
-=======
->>>>>>> 1eef1df3
 import java.util.function.Supplier;
 
 import javax.annotation.PostConstruct;
@@ -37,45 +18,8 @@
 import org.eclipse.ui.ISaveablePart2;
 import org.knime.core.node.NodeLogger;
 import org.knime.gateway.impl.webui.AppStateProvider.AppState;
-<<<<<<< HEAD
-import org.knime.gateway.impl.webui.SpaceProvider;
-import org.knime.gateway.impl.webui.SpaceProviders;
-import org.knime.gateway.impl.webui.UpdateStateProvider;
-import org.knime.gateway.impl.webui.jsonrpc.DefaultJsonRpcRequestHandler;
-import org.knime.gateway.impl.webui.service.DefaultEventService;
-import org.knime.gateway.json.util.ObjectMapperUtil;
-import org.knime.js.cef.middleware.CEFMiddlewareService;
-import org.knime.js.cef.middleware.CEFMiddlewareService.PageResourceHandler;
-import org.knime.ui.java.PerspectiveSwitchAddon;
-import org.knime.ui.java.browser.function.ClearAppForTestingBrowserFunction;
-import org.knime.ui.java.browser.function.CloseWorkflowBrowserFunction;
-import org.knime.ui.java.browser.function.ConnectSpaceProviderBrowserFunction;
-import org.knime.ui.java.browser.function.DisconnectSpaceProviderBrowserFunction;
-import org.knime.ui.java.browser.function.EmitUpdateAvailableEventForTestingBrowserFunction;
-import org.knime.ui.java.browser.function.GetSpaceProvidersBrowserFunction;
-import org.knime.ui.java.browser.function.InitAppForTestingBrowserFunction;
-import org.knime.ui.java.browser.function.OpenAboutDialogBrowserFunction;
-import org.knime.ui.java.browser.function.OpenInstallExtensionsDialogBrowserFunction;
-import org.knime.ui.java.browser.function.OpenLayoutEditorBrowserFunction;
-import org.knime.ui.java.browser.function.OpenLegacyFlowVariableDialogBrowserFunction;
-import org.knime.ui.java.browser.function.OpenNodeDialogBrowserFunction;
-import org.knime.ui.java.browser.function.OpenNodeViewBrowserFunction;
-import org.knime.ui.java.browser.function.OpenUpdateDialogBrowserFunction;
-import org.knime.ui.java.browser.function.OpenWorkflowBrowserFunction;
-import org.knime.ui.java.browser.function.OpenWorkflowCoachPreferencePageBrowserFunction;
-import org.knime.ui.java.browser.function.SaveAndCloseWorkflowsBrowserFunction;
-import org.knime.ui.java.browser.function.SaveAndCloseWorkflowsBrowserFunction.PostWorkflowCloseAction;
-import org.knime.ui.java.browser.function.SaveWorkflowBrowserFunction;
-import org.knime.ui.java.browser.function.SwitchToJavaUIBrowserFunction;
-import org.knime.ui.java.prefs.KnimeUIPreferences;
-import org.knime.ui.java.util.DefaultServicesUtil;
-import org.knime.ui.java.util.EclipseUIStateUtil;
-import org.knime.ui.java.util.LocalSpaceUtil;
-import org.knime.ui.java.util.PerspectiveUtil;
-=======
 import org.knime.ui.java.browser.lifecycle.LifeCycle;
 import org.knime.ui.java.browser.lifecycle.LifeCycle.StateTransition;
->>>>>>> 1eef1df3
 
 import com.equo.chromium.swt.Browser;
 
@@ -139,27 +83,6 @@
         final boolean checkForUpdates) {
         LifeCycle.get().init(appStateSupplier, browser, checkForUpdates); // NOSONAR
         setUrl(ignoreEmptyPageAsDevUrl);
-<<<<<<< HEAD
-
-        m_initialized = true;
-
-        // Update the app state when the node repository filter changes
-        KnimeUIPreferences.addNodeRepoFilterChangeListener((oldValue, newValue) -> {
-            if (!Objects.equals(oldValue, newValue)) {
-                appStateProvider.updateAppState();
-            }
-        });
-    }
-
-    private static SpaceProviders createSpaceProviders() {
-        var localWorkspaceProvider = LocalSpaceUtil.createLocalWorkspaceProvider();
-        var spaceProvidersFromExtensionPoint = SpaceProvidersExtension.getSpaceProvidersFromExtensionPoint();
-        var res = new LinkedHashMap<String, SpaceProvider>();
-        res.put(localWorkspaceProvider.getId(), localWorkspaceProvider);
-        spaceProvidersFromExtensionPoint.forEach(sp -> res.putAll(sp.getProvidersMap()));
-        return () -> res;
-=======
->>>>>>> 1eef1df3
     }
 
     /**
@@ -253,59 +176,6 @@
 		}
 	}
 
-<<<<<<< HEAD
-	private static boolean isRemoteDebuggingPortSet() {
-		return System.getProperty(KnimeBrowserView.REMOTE_DEBUGGING_PORT_PROP) != null;
-	}
-
-	private static class AppStateDerivedFromWorkflowProjectManager implements AppState {
-
-        private final List<OpenedWorkflow> m_openedWorkflows;
-
-        private final boolean m_nodeRepoFilterEnabled;
-
-        AppStateDerivedFromWorkflowProjectManager() {
-            var wpm = WorkflowProjectManager.getInstance();
-            m_openedWorkflows = wpm.getWorkflowProjectsIds().stream()
-                .map(id -> toOpenedWorkflow(wpm.getWorkflowProject(id).orElseThrow(), wpm.isActiveWorkflowProject(id)))
-                .collect(Collectors.toList());
-            m_nodeRepoFilterEnabled =
-                !KnimeUIPreferences.NODE_REPO_FILTER_NONE_ID.equals(KnimeUIPreferences.getNodeRepoFilter());
-        }
-
-        @Override
-        public List<OpenedWorkflow> getOpenedWorkflows() {
-            return m_openedWorkflows;
-        }
-
-        @Override
-        public boolean isNodeRepoFilterEnabled() {
-            return m_nodeRepoFilterEnabled;
-        }
-
-        private static AppState.OpenedWorkflow toOpenedWorkflow(final WorkflowProject wp, final boolean isVisible) {
-            return new AppState.OpenedWorkflow() {
-
-                @Override
-                public boolean isVisible() {
-                    return isVisible;
-                }
-
-                @Override
-                public String getWorkflowId() {
-                    return NodeIDEnt.getRootID().toString();
-                }
-
-                @Override
-                public String getProjectId() {
-                    return wp.getID();
-                }
-            };
-        }
-	}
-
-=======
->>>>>>> 1eef1df3
     @Override
     public void doSave(final IProgressMonitor monitor) {
         //
